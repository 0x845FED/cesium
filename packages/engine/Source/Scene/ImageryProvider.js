import Check from "../Core/Check.js";
import defined from "../Core/defined.js";
import DeveloperError from "../Core/DeveloperError.js";
import loadKTX2 from "../Core/loadKTX2.js";
import Resource from "../Core/Resource.js";

/**
 * @typedef {HTMLImageElement|HTMLCanvasElement|ImageBitmap} ImageryTypes
 *
 * The format in which {@link ImageryProvider} methods return an image may
 * vary by provider, configuration, or server settings.  Most common are
 * <code>HTMLImageElement</code>, <code>HTMLCanvasElement</code>, or on supported
 * browsers, <code>ImageBitmap</code>.
 *
 * See the documentation for each ImageryProvider class for more information about how they return images.
 */

/**
 * Provides imagery to be displayed on the surface of an ellipsoid.  This type describes an
 * interface and is not intended to be instantiated directly.
 *
 * @alias ImageryProvider
 * @constructor
 * @abstract
 *
 * @see ArcGisMapServerImageryProvider
 * @see BingMapsImageryProvider
 * @see OpenStreetMapImageryProvider
 * @see TileMapServiceImageryProvider
 * @see GoogleEarthEnterpriseImageryProvider
 * @see GoogleEarthEnterpriseMapsProvider
 * @see GridImageryProvider
 * @see IonImageryProvider
 * @see MapboxImageryProvider
 * @see MapboxStyleImageryProvider
 * @see SingleTileImageryProvider
 * @see TileCoordinatesImageryProvider
 * @see UrlTemplateImageryProvider
 * @see WebMapServiceImageryProvider
 * @see WebMapTileServiceImageryProvider
 *
 * @demo {@link https://sandcastle.cesium.com/index.html?src=Imagery%20Layers.html|Cesium Sandcastle Imagery Layers Demo}
 * @demo {@link https://sandcastle.cesium.com/index.html?src=Imagery%20Layers%20Manipulation.html|Cesium Sandcastle Imagery Manipulation Demo}
 */
function ImageryProvider() {
<<<<<<< HEAD
=======
  /**
   * The default alpha blending value of this provider, with 0.0 representing fully transparent and
   * 1.0 representing fully opaque.
   *
   * @type {number|undefined}
   * @default undefined
   */
  this.defaultAlpha = undefined;

  /**
   * The default alpha blending value on the night side of the globe of this provider, with 0.0 representing fully transparent and
   * 1.0 representing fully opaque.
   *
   * @type {number|undefined}
   * @default undefined
   */
  this.defaultNightAlpha = undefined;

  /**
   * The default alpha blending value on the day side of the globe of this provider, with 0.0 representing fully transparent and
   * 1.0 representing fully opaque.
   *
   * @type {number|undefined}
   * @default undefined
   */
  this.defaultDayAlpha = undefined;

  /**
   * The default brightness of this provider.  1.0 uses the unmodified imagery color.  Less than 1.0
   * makes the imagery darker while greater than 1.0 makes it brighter.
   *
   * @type {number|undefined}
   * @default undefined
   */
  this.defaultBrightness = undefined;

  /**
   * The default contrast of this provider.  1.0 uses the unmodified imagery color.  Less than 1.0 reduces
   * the contrast while greater than 1.0 increases it.
   *
   * @type {number|undefined}
   * @default undefined
   */
  this.defaultContrast = undefined;

  /**
   * The default hue of this provider in radians. 0.0 uses the unmodified imagery color.
   *
   * @type {number|undefined}
   * @default undefined
   */
  this.defaultHue = undefined;

  /**
   * The default saturation of this provider. 1.0 uses the unmodified imagery color. Less than 1.0 reduces the
   * saturation while greater than 1.0 increases it.
   *
   * @type {number|undefined}
   * @default undefined
   */
  this.defaultSaturation = undefined;

  /**
   * The default gamma correction to apply to this provider.  1.0 uses the unmodified imagery color.
   *
   * @type {number|undefined}
   * @default undefined
   */
  this.defaultGamma = undefined;

  /**
   * The default texture minification filter to apply to this provider.
   *
   * @type {TextureMinificationFilter}
   * @default undefined
   */
  this.defaultMinificationFilter = undefined;

  /**
   * The default texture magnification filter to apply to this provider.
   *
   * @type {TextureMagnificationFilter}
   * @default undefined
   */
  this.defaultMagnificationFilter = undefined;

>>>>>>> 065c9a61
  DeveloperError.throwInstantiationError();
}

Object.defineProperties(ImageryProvider.prototype, {
  /**
   * Gets a value indicating whether or not the provider is ready for use.
   * @memberof ImageryProvider.prototype
   * @type {boolean}
   * @readonly
   * @deprecated
   */
  ready: {
    get: DeveloperError.throwInstantiationError,
  },

  /**
   * Gets a promise that resolves to true when the provider is ready for use.
   * @memberof ImageryProvider.prototype
   * @type {Promise<boolean>}
   * @readonly
   * @deprecated
   */
  readyPromise: {
    get: DeveloperError.throwInstantiationError,
  },

  /**
   * Gets the rectangle, in radians, of the imagery provided by the instance.
   * @memberof ImageryProvider.prototype
   * @type {Rectangle}
   * @readonly
   */
  rectangle: {
    get: DeveloperError.throwInstantiationError,
  },

  /**
   * Gets the width of each tile, in pixels.
   * @memberof ImageryProvider.prototype
   * @type {number}
   * @readonly
   */
  tileWidth: {
    get: DeveloperError.throwInstantiationError,
  },

  /**
   * Gets the height of each tile, in pixels.
   * @memberof ImageryProvider.prototype
   * @type {number}
   * @readonly
   */
  tileHeight: {
    get: DeveloperError.throwInstantiationError,
  },

  /**
   * Gets the maximum level-of-detail that can be requested.
   * @memberof ImageryProvider.prototype
   * @type {number|undefined}
   * @readonly
   */
  maximumLevel: {
    get: DeveloperError.throwInstantiationError,
  },

  /**
   * Gets the minimum level-of-detail that can be requested.  Generally,
   * a minimum level should only be used when the rectangle of the imagery is small
   * enough that the number of tiles at the minimum level is small.  An imagery
   * provider with more than a few tiles at the minimum level will lead to
   * rendering problems.
   * @memberof ImageryProvider.prototype
   * @type {number}
   * @readonly
   */
  minimumLevel: {
    get: DeveloperError.throwInstantiationError,
  },

  /**
   * Gets the tiling scheme used by the provider.
   * @memberof ImageryProvider.prototype
   * @type {TilingScheme}
   * @readonly
   */
  tilingScheme: {
    get: DeveloperError.throwInstantiationError,
  },

  /**
   * Gets the tile discard policy.  If not undefined, the discard policy is responsible
   * for filtering out "missing" tiles via its shouldDiscardImage function.  If this function
   * returns undefined, no tiles are filtered.
   * @memberof ImageryProvider.prototype
   * @type {TileDiscardPolicy}
   * @readonly
   */
  tileDiscardPolicy: {
    get: DeveloperError.throwInstantiationError,
  },

  /**
   * Gets an event that is raised when the imagery provider encounters an asynchronous error.  By subscribing
   * to the event, you will be notified of the error and can potentially recover from it.  Event listeners
   * are passed an instance of {@link TileProviderError}.
   * @memberof ImageryProvider.prototype
   * @type {Event}
   * @readonly
   */
  errorEvent: {
    get: DeveloperError.throwInstantiationError,
  },

  /**
   * Gets the credit to display when this imagery provider is active.  Typically this is used to credit
   * the source of the imagery.
   * @memberof ImageryProvider.prototype
   * @type {Credit}
   * @readonly
   */
  credit: {
    get: DeveloperError.throwInstantiationError,
  },

  /**
   * Gets the proxy used by this provider.
   * @memberof ImageryProvider.prototype
   * @type {Proxy}
   * @readonly
   */
  proxy: {
    get: DeveloperError.throwInstantiationError,
  },

  /**
   * Gets a value indicating whether or not the images provided by this imagery provider
   * include an alpha channel.  If this property is false, an alpha channel, if present, will
   * be ignored.  If this property is true, any images without an alpha channel will be treated
   * as if their alpha is 1.0 everywhere.  When this property is false, memory usage
   * and texture upload time are reduced.
   * @memberof ImageryProvider.prototype
   * @type {boolean}
   * @readonly
   */
  hasAlphaChannel: {
    get: DeveloperError.throwInstantiationError,
  },

  /**
   * The default alpha blending value of this provider, with 0.0 representing fully transparent and
   * 1.0 representing fully opaque.
   * @memberof ImageryProvider.prototype
   * @type {Number|undefined}
   * @deprecated
   */
  defaultAlpha: {
    get: DeveloperError.throwInstantiationError,
    set: DeveloperError.throwInstantiationError,
  },

  /**
   * The default alpha blending value on the night side of the globe of this provider, with 0.0 representing fully transparent and
   * 1.0 representing fully opaque.
   * @memberof ImageryProvider.prototype
   * @type {Number|undefined}
   * @deprecated
   */
  defaultNightAlpha: {
    get: DeveloperError.throwInstantiationError,
    set: DeveloperError.throwInstantiationError,
  },

  /**
   * The default alpha blending value on the day side of the globe of this provider, with 0.0 representing fully transparent and
   * 1.0 representing fully opaque.
   * @memberof ImageryProvider.prototype
   * @type {Number|undefined}
   * @deprecated
   */
  defaultDayAlpha: {
    get: DeveloperError.throwInstantiationError,
    set: DeveloperError.throwInstantiationError,
  },

  /**
   * The default brightness of this provider.  1.0 uses the unmodified imagery color.  Less than 1.0
   * makes the imagery darker while greater than 1.0 makes it brighter.
   * @memberof ImageryProvider.prototype
   * @type {Number|undefined}
   * @deprecated
   */
  defaultBrightness: {
    get: DeveloperError.throwInstantiationError,
    set: DeveloperError.throwInstantiationError,
  },

  /**
   * The default contrast of this provider.  1.0 uses the unmodified imagery color.  Less than 1.0 reduces
   * the contrast while greater than 1.0 increases it.
   * @memberof ImageryProvider.prototype
   * @type {Number|undefined}
   * @deprecated
   */
  defaultContrast: {
    get: DeveloperError.throwInstantiationError,
    set: DeveloperError.throwInstantiationError,
  },

  /**
   * The default hue of this provider in radians. 0.0 uses the unmodified imagery color.
   * @memberof ImageryProvider.prototype
   * @type {Number|undefined}
   * @deprecated
   */
  defaultHue: {
    get: DeveloperError.throwInstantiationError,
    set: DeveloperError.throwInstantiationError,
  },

  /**
   * The default saturation of this provider. 1.0 uses the unmodified imagery color. Less than 1.0 reduces the
   * saturation while greater than 1.0 increases it.
   * @memberof ImageryProvider.prototype
   * @type {Number|undefined}
   * @deprecated
   */
  defaultSaturation: {
    get: DeveloperError.throwInstantiationError,
    set: DeveloperError.throwInstantiationError,
  },

  /**
   * The default gamma correction to apply to this provider.  1.0 uses the unmodified imagery color.
   * @memberof ImageryProvider.prototype
   * @type {Number|undefined}
   * @deprecated
   */
  defaultGamma: {
    get: DeveloperError.throwInstantiationError,
    set: DeveloperError.throwInstantiationError,
  },

  /**
   * The default texture minification filter to apply to this provider.
   * @memberof ImageryProvider.prototype
   * @type {TextureMinificationFilter}
   * @deprecated
   */
  defaultMinificationFilter: {
    get: DeveloperError.throwInstantiationError,
    set: DeveloperError.throwInstantiationError,
  },

  /**
   * The default texture magnification filter to apply to this provider.
   * @memberof ImageryProvider.prototype
   * @type {TextureMagnificationFilter}
   * @deprecated
   */
  defaultMagnificationFilter: {
    get: DeveloperError.throwInstantiationError,
    set: DeveloperError.throwInstantiationError,
  },
});

/**
 * Gets the credits to be displayed when a given tile is displayed.
 *
 * @param {number} x The tile X coordinate.
 * @param {number} y The tile Y coordinate.
 * @param {number} level The tile level;
 * @returns {Credit[]} The credits to be displayed when the tile is displayed.
 */
ImageryProvider.prototype.getTileCredits = function (x, y, level) {
  DeveloperError.throwInstantiationError();
};

/**
 * Requests the image for a given tile.
 *
 * @param {number} x The tile X coordinate.
 * @param {number} y The tile Y coordinate.
 * @param {number} level The tile level.
 * @param {Request} [request] The request object. Intended for internal use only.
 * @returns {Promise<ImageryTypes>|undefined} Returns a promise for the image that will resolve when the image is available, or
 *          undefined if there are too many active requests to the server, and the request should be retried later.
 */
ImageryProvider.prototype.requestImage = function (x, y, level, request) {
  DeveloperError.throwInstantiationError();
};

/**
 * Asynchronously determines what features, if any, are located at a given longitude and latitude within
 * a tile.
 * This function is optional, so it may not exist on all ImageryProviders.
 *
 * @function
 *
 * @param {number} x The tile X coordinate.
 * @param {number} y The tile Y coordinate.
 * @param {number} level The tile level.
 * @param {number} longitude The longitude at which to pick features.
 * @param {number} latitude  The latitude at which to pick features.
 * @return {Promise<ImageryLayerFeatureInfo[]>|undefined} A promise for the picked features that will resolve when the asynchronous
 *                   picking completes.  The resolved value is an array of {@link ImageryLayerFeatureInfo}
 *                   instances.  The array may be empty if no features are found at the given location.
 *                   It may also be undefined if picking is not supported.
 *
 */
ImageryProvider.prototype.pickFeatures = function (
  x,
  y,
  level,
  longitude,
  latitude
) {
  DeveloperError.throwInstantiationError();
};

const ktx2Regex = /\.ktx2$/i;

/**
 * Loads an image from a given URL.  If the server referenced by the URL already has
 * too many requests pending, this function will instead return undefined, indicating
 * that the request should be retried later.
 *
 * @param {ImageryProvider} imageryProvider The imagery provider for the URL.
 * @param {Resource|string} url The URL of the image.
 * @returns {Promise<ImageryTypes|CompressedTextureBuffer>|undefined} A promise for the image that will resolve when the image is available, or
 *          undefined if there are too many active requests to the server, and the request should be retried later.
 */
ImageryProvider.loadImage = function (imageryProvider, url) {
  //>>includeStart('debug', pragmas.debug);
  Check.defined("url", url);
  //>>includeEnd('debug');

  const resource = Resource.createIfNeeded(url);

  if (ktx2Regex.test(resource.url)) {
    // Resolves with `CompressedTextureBuffer`
    return loadKTX2(resource);
  } else if (
    defined(imageryProvider) &&
    defined(imageryProvider.tileDiscardPolicy)
  ) {
    // Resolves with `HTMLImageElement` or `ImageBitmap`
    return resource.fetchImage({
      preferBlob: true,
      preferImageBitmap: true,
      flipY: true,
    });
  }

  return resource.fetchImage({
    preferImageBitmap: true,
    flipY: true,
  });
};
export default ImageryProvider;<|MERGE_RESOLUTION|>--- conflicted
+++ resolved
@@ -43,95 +43,6 @@
  * @demo {@link https://sandcastle.cesium.com/index.html?src=Imagery%20Layers%20Manipulation.html|Cesium Sandcastle Imagery Manipulation Demo}
  */
 function ImageryProvider() {
-<<<<<<< HEAD
-=======
-  /**
-   * The default alpha blending value of this provider, with 0.0 representing fully transparent and
-   * 1.0 representing fully opaque.
-   *
-   * @type {number|undefined}
-   * @default undefined
-   */
-  this.defaultAlpha = undefined;
-
-  /**
-   * The default alpha blending value on the night side of the globe of this provider, with 0.0 representing fully transparent and
-   * 1.0 representing fully opaque.
-   *
-   * @type {number|undefined}
-   * @default undefined
-   */
-  this.defaultNightAlpha = undefined;
-
-  /**
-   * The default alpha blending value on the day side of the globe of this provider, with 0.0 representing fully transparent and
-   * 1.0 representing fully opaque.
-   *
-   * @type {number|undefined}
-   * @default undefined
-   */
-  this.defaultDayAlpha = undefined;
-
-  /**
-   * The default brightness of this provider.  1.0 uses the unmodified imagery color.  Less than 1.0
-   * makes the imagery darker while greater than 1.0 makes it brighter.
-   *
-   * @type {number|undefined}
-   * @default undefined
-   */
-  this.defaultBrightness = undefined;
-
-  /**
-   * The default contrast of this provider.  1.0 uses the unmodified imagery color.  Less than 1.0 reduces
-   * the contrast while greater than 1.0 increases it.
-   *
-   * @type {number|undefined}
-   * @default undefined
-   */
-  this.defaultContrast = undefined;
-
-  /**
-   * The default hue of this provider in radians. 0.0 uses the unmodified imagery color.
-   *
-   * @type {number|undefined}
-   * @default undefined
-   */
-  this.defaultHue = undefined;
-
-  /**
-   * The default saturation of this provider. 1.0 uses the unmodified imagery color. Less than 1.0 reduces the
-   * saturation while greater than 1.0 increases it.
-   *
-   * @type {number|undefined}
-   * @default undefined
-   */
-  this.defaultSaturation = undefined;
-
-  /**
-   * The default gamma correction to apply to this provider.  1.0 uses the unmodified imagery color.
-   *
-   * @type {number|undefined}
-   * @default undefined
-   */
-  this.defaultGamma = undefined;
-
-  /**
-   * The default texture minification filter to apply to this provider.
-   *
-   * @type {TextureMinificationFilter}
-   * @default undefined
-   */
-  this.defaultMinificationFilter = undefined;
-
-  /**
-   * The default texture magnification filter to apply to this provider.
-   *
-   * @type {TextureMagnificationFilter}
-   * @default undefined
-   */
-  this.defaultMagnificationFilter = undefined;
-
->>>>>>> 065c9a61
   DeveloperError.throwInstantiationError();
 }
 
