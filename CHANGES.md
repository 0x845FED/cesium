--- conflicted
+++ resolved
@@ -4,15 +4,13 @@
 
 #### @cesium/engine
 
-<<<<<<< HEAD
+##### Breaking Changes :mega:
+
+- `Cesium3DTileset.disableCollision` has been removed. Use `Cesium3DTileset.enableCollision` instead.
+- 
 ##### Fixes :wrench:
 
 - Fixes issue with `BingMapsImageryProvider` where given culture option is ineffective [#11695](https://github.com/CesiumGS/cesium/issues/11695)
-=======
-##### Breaking Changes :mega:
-
-- `Cesium3DTileset.disableCollision` has been removed. Use `Cesium3DTileset.enableCollision` instead.
->>>>>>> 5b3b6fd2
 
 ### 1.115 - 2024-03-01
 
