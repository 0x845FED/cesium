# Change Log

### 1.107 - 2023-07-01

<<<<<<< HEAD
##### Fixes :wrench:

- Fixed `PostProcessStage` crash affecting point clouds rendered with attenuation. [#11339](https://github.com/CesiumGS/cesium/issues/11339)
=======
##### Additions :tada:

- Added `Cesium3DTileset.cacheBytes` and `Cesium3DTileset.maximumCacheOverflowBytes` to better control memory usage. To replicate previous behavior, convert `maximumMemoryUsage` from MB to bytes, assign the value to `cacheBytes`, and set `maximumCacheOverflowBytes = Number.MAX_VALUE`

##### Fixes :wrench:

##### Deprecated :hourglass_flowing_sand:

- `Cesium3DTileset.maximumMemoryUsage` has been deprecated in CesiumJS 1.107. It will be removed in 1.110. Use `Cesium3DTileset.cacheBytes` and `Cesium3DTileset.maximumCacheOverflowBytes` instead. [#11310](https://github.com/CesiumGS/cesium/pull/11310)
>>>>>>> 5de34c26

### 1.106.1 - 2023-06-02

This is an npm-only release to fix a dependency issue published in 1.106

### 1.106 - 2023-06-01

#### @cesium/engine

##### Fixes :wrench:

- Fixed label background rendering. [#11293](https://github.com/CesiumGS/cesium/pull/11293)
- Fixed color creation from CSS color string with modern "space-separated" syntax. [#11271](https://github.com/CesiumGS/cesium/pull/11271)
- Fixed tracked entity camera controls. [#11286](https://github.com/CesiumGS/cesium/issues/11286)
- Fixed a race condition when loading cut-out terrain. [#11296](https://github.com/CesiumGS/cesium/pull/11296)
- Fixed async behavior for custom terrain and imagery providers. [#11274](https://github.com/CesiumGS/cesium/issues/11274)

### 1.105.2 - 2023-05-15

- This is an npm-only release to fix a dependency issue published in 1.105.1.

### 1.105.1 - 2023-05-10

#### @cesium/engine

##### Additions :tada:

- Added `createGooglePhotorealistic3DTileset` to create a 3D tileset streaming Google Photorealistic 3D Tiles.
- Added `GoogleMaps` for managing credentials when loading data from the Google Map Tiles API.

##### Fixes :wrench:

- Improved camera controls when globe is off. [#7171](https://github.com/CesiumGS/cesium/issues/7171)

### 1.105 - 2023-05-01

#### @cesium/engine

##### Additions :tada:

- Added `ArcGisMapServerImagery.fromBasemapType`, and `ArcGisBaseMapType`, and `ArcGisMapService` for ease of use with the latest ArcGIS Imagery API.[#11098](https://github.com/CesiumGS/cesium/pull/11098)
- Added `CesiumWidget.creditDisplay` to access the onscreen and lightbox credits. [#11241](https://github.com/CesiumGS/cesium/pull/11241)
- Added `CreditDisplay.addStaticCredit` and `CreditDisplay.removeStaticCredit` such that `Credit.showOnScreen` value is taken into account. [#6215](https://github.com/CesiumGS/cesium/issues/6215)
- Added `options.gltfCallback` to `Model.loadGltfAsync` to allow apps to access the loaded glTF JSON. [#11240](https://github.com/CesiumGS/cesium/pull/11240)
- Added `GeocoderService.credit` and and `attributions` property to `GeocoderService.Result` to allow for geocoder services to attribute results. [#11256](https://github.com/CesiumGS/cesium/pull/11256)

##### Fixes :wrench:

- Fixed Repeated URI parsing slows 3D Tiles performance [#11197](https://github.com/CesiumGS/cesium/issues/11197). Together with [#11211](https://github.com/CesiumGS/cesium/pull/11211), this can reduce tile parsing time by as much as 25% on large tilesets
- Fixed atmosphere rendering performance issue. [10510](https://github.com/CesiumGS/cesium/issues/10510)
- Fixed crashing when zooming to an entity without globe present. [#10957](https://github.com/CesiumGS/cesium/pull/11226)
- Fixed model rendering when emissiveTexture is defined and emissiveFactor is not. [#11215](https://github.com/CesiumGS/cesium/pull/11215)
- Fixed issue with calling `switchToOrthographicFunction` and `camera.flyTo` in immediate succession. [#11210](https://github.com/CesiumGS/cesium/pull/11210)
- Fixed an issue when zooming in an orthographic frustum. [#11206](https://github.com/CesiumGS/cesium/pull/11206)
- Fixed a crash when Cesium3DTileStyle's scaleByDistance, translucencyByDistance or distanceDisplayCondition set to StyleExpression
  which returns `undefined`. [#11228](https://github.com/CesiumGS/cesium/pull/11228)
- Fixed handling of `out_FragColor` layout declarations when translating shaders to WebGL1. [#11230](https://github.com/CesiumGS/cesium/pull/11230)
- Fixed a problem with Ambient Occlusion that affected some MacOS hardware. [#10106](https://github.com/CesiumGS/cesium/issues/10106)
- Fixed UniformType.MAT3 value for custom shaders. [#11235](https://github.com/CesiumGS/cesium/pull/11235).

##### Deprecated :hourglass_flowing_sand:

- `CreditDisplay.addCredit`, `CreditDisplay.addDefaultCredit`, and `CreditDisplay.removeDefaultCredit` have been deprecated in CesiumJS 1.105. They will be removed in 1.107. Use `CreditDisplay.addCreditToNextFrame`, `CreditDisplay.addStaticCredit`, and `CreditDisplay.removeStaticCredit` respectively instead. [#11241](https://github.com/CesiumGS/cesium/pull/11241)

#### @cesium/widgets

##### Additions :tada:

- Added `Viewer.creditDisplay` to access the onscreen and lightbox credits. [#11241](https://github.com/CesiumGS/cesium/pull/11241)
- The `Geocoder` widget will now display attributions onscreen or in the lightbox for geocoder results if present, otherwise a default credit from a geocoder service if one is provided. [#11256](https://github.com/CesiumGS/cesium/pull/11256)

##### Fixes :wrench:

- Fixed missing `ContextOptions` in generated TypeScript definitions. [10963](https://github.com/CesiumGS/cesium/issues/10963)

### 1.104 - 2023-04-03

#### Major Announcements :loudspeaker:

- Starting with CesiumJS 1.104 The `readyPromise` pattern has been deprecated across the API. It will be removed in CesiumJS 1.107. This has been done to facilitate better asynchronous flow and error handling. For example:

```js
try {
  const tileset = await Cesium.Cesium3DTileset.fromUrl(url);
  viewer.scene.primitives.add(tileset);
} catch (error) {
  console.log(`Failed to load tileset: ${error}`);
}
```

#### @cesium/engine

##### Additions :tada:

- Added `ArcGisMapServerImageryProvider.fromUrl`, `ArcGISTiledElevationTerrainProvider.fromUrl`, `BingMapsImageryProvider.fromUrl`, `CesiumTerrainProvider.fromUrl`, `CesiumTerrainProvider.fromIonAssetId`, `GoogleEarthEnterpriseMetadata.fromUrl`, `GoogleEarthEnterpriseImageryProvider.fromMetadata`, `GoogleEarthEnterpriseMapsProvider.fromUrl`, `GoogleEarthEnterpriseTerrainProvider.fromMetadata`, `ImageryLayer.fromProviderAsync`, `IonImageryProvider.fromAssetId`, `SingleTileImageryProvider.fromUrl`, `Terrain`, `TileMapServiceImageryProvider.fromUrl`, `VRTheWorldTerrainProvider.fromUrl`, `createWorldTerrainAsync`, `Cesium3DTileset.fromUrl`, `Cesium3DTileset.fromIonAssetId`, `createOsmBuildingsAsync`, `Model.fromGltfAsync`, `Model.readyEvent`, `Model.errorEvent`,`Model.texturesReadyEvent`, `I3SDataProvider.fromUrl`, and `Cesium3DTilesVoxelProvider.fromUrl` for better async flow and error handling. [#11059](https://github.com/CesiumGS/cesium/pull/11059)
- Send `X-Cesium-*` headers to requests to cesium ion. [#11200](https://github.com/CesiumGS/cesium/pull/11200)

##### Fixes :wrench:

- Fixed issue where passing `children` in the Entity constructor options will override children. [#11101](https://github.com/CesiumGS/cesium/issues/11101)
- Fixed error type to be `RequestErrorEvent` in `Resource.retryCallback`. [#11177](https://github.com/CesiumGS/cesium/pull/11177)
- Fixed issue when render `OrthographicFrustum` geometry by `DebugCameraPrimitive`. [#11159](https://github.com/CesiumGS/cesium/issues/11159)
- Fixed ion URL in `RequestScheduler` throttling overrides. [#11193](https://github.com/CesiumGS/cesium/pull/11193)
- Fixed `SingleTileImageryProvider` fetching image when `show` is `false` by allowing lazy-loading for `SingleTileImageryProvider` if `tileWidth` and `tileHeight` are provided to the constructor. [#9529](https://github.com/CesiumGS/cesium/issues/9529)
- Fixed various race conditions from async operations. [#10909](https://github.com/CesiumGS/cesium/issues/10909)

##### Deprecated :hourglass_flowing_sand:

- `CesiumWidget` constructor option `options.imageryProvider` haw been deprecated in CesiumJS 1.104. It will be removed in 1.107. Use `options.baseLayer` instead.
- `ImageryProvider.ready` and `ImageryProvider.readyPromise` were deprecated in CesiumJS 1.104. They will be removed in 1.107.
- `ImageryProvider.defaultAlpha`, `ImageryProvider.defaultNightAlpha`, `ImageryProvider.defaultDayAlpha`, `ImageryProvider.defaultBrightness`, `ImageryProvider.defaultContrast`, `ImageryProvider.defaultHue`, `ImageryProvider.defaultSaturation`, `ImageryProvider.defaultGamma`, `ImageryProvider.defaultMinificationFilter`, `ImageryProvider.defaultMagnificationFilter` were deprecated in CesiumJS 1.104. They will be removed in 1.107. Use `ImageryLayer.alpha`, `ImageryLayer.nightAlpha`, `ImageryLayer.dayAlpha`, `ImageryLayer.brightness`, `ImageryLayer.contrast`, `ImageryLayer.hue`, `ImageryLayer.saturation`, `ImageryLayer.gamma`, `ImageryLayer.minificationFilter`, `ImageryLayer.magnificationFilter`instead.
- `ImageryLayer.getViewableRectangle` was deprecated in CesiumJS 1.104. It will be removed in 1.107. Use `ImageryLayer.getImageryRectangle` instead.
- `ArcGisMapServerImageryProvider` constructor parameter `url`,`ArcGisMapServerImageryProvider.ready`, and `ArcGisMapServerImageryProvider.readyPromise` were deprecated in CesiumJS 1.104. They will be removed in 1.107. Use `ArcGisMapServerImageryProvider.fromUrl` instead.
- `BingMapsImageryProvider` constructor parameter `url`,`BingMapsImageryProvider.ready`, and `BingMapsImageryProvider.readyPromise` were deprecated in CesiumJS 1.104. They will be removed in 1.107. Use `BingMapsImageryProvider.fromUrl` instead.
- `GoogleEarthEnterpriseImageryProvider` constructor parameters `options.url` and `options.metadata`, `GoogleEarthEnterpriseImageryProvider.ready`, and `GoogleEarthEnterpriseImageryProvider.readyPromise` were deprecated in CesiumJS 1.104. They will be removed in 1.107. Use `GoogleEarthEnterpriseImageryProvider.fromMetadata` instead.
- `GoogleEarthEnterpriseMapsProvider` constructor parameters `options.url` and `options.channel`, `GoogleEarthEnterpriseMapsProvider.ready`, and `GoogleEarthEnterpriseMapsProvider.readyPromise` were deprecated in CesiumJS 1.104. They will be removed in 1.107. Use `GoogleEarthEnterpriseMapsProvider.fromUrl` instead.
- `GridImageryProvider.ready` and `GridImageryProvider.readyPromise` were deprecated in CesiumJS 1.104. They will be removed in 1.107.
- `IonImageryProvider` constructor parameter `assetId`,`BIonImageryProvider.ready`, and `IonImageryProvider.readyPromise` were deprecated in CesiumJS 1.104. They will be removed in 1.107. Use `IonImageryProvider.fromAssetId` instead.
- `MapboxImageryProvider.ready` and `MapboxImageryProvider.readyPromise` were deprecated in CesiumJS 1.104. They will be removed in 1.107.
- `MapboxStyleImageryProvider.ready` and `MapboxStyleImageryProvider.readyPromise` were deprecated in CesiumJS 1.104. They will be removed in 1.107.
- `OpenStreetMapImageryProvider.ready` and `OpenStreetMapImageryProvider.readyPromise` were deprecated in CesiumJS 1.104. They will be removed in 1.107.
- `SingleTileImageryProvider` constructor parameters `options.tileHeight` and `options.tileWidth` became required in CesiumJS 1.104. Omitting these properties will result in an error in 1.107. Provide `options.tileHeight` and `options.tileWidth`, or use `SingleTileImageryProvider.fromUrl` instead.
- `SingleTileImageryProvider.ready` and `SingleTileImageryProvider.readyPromise` were deprecated in CesiumJS 1.104. They will be removed in 1.107. Use `SingleTileImageryProvider.fromUrl` instead.
- `TileCoordinatesImageryProvider.ready` and `TileCoordinatesImageryProvider.readyPromise` were deprecated in CesiumJS 1.104. They will be removed in 1.107.
- `TileMapServiceImageryProvider` constructor parameter `options.url`, `TileMapServiceImageryProvider.ready`, and `TileMapServiceImageryProvider.readyPromise` were deprecated in CesiumJS 1.104. They will be removed in 1.107. Use `TileMapServiceImageryProvider.fromUrl` instead.
- `UrlTemplateImageryProvider.reinitialize`, `UrlTemplateImageryProvider.ready`, and `UrlTemplateImageryProvider.readyPromise` were deprecated in CesiumJS 1.104. They will be removed in 1.107.
- `WebMapServiceImageryProvider.ready`, and `WebMapServiceImageryProvider.readyPromise` were deprecated in CesiumJS 1.104. They will be removed in 1.107.
- `WebMapTileServiceImageryProvider.ready`, and `WebMapTileServiceImageryProvider.readyPromise` were deprecated in CesiumJS 1.104. They will be removed in 1.107.
- `TerrainProvider.ready` and `TerrainProvider.readyPromise` were deprecated in CesiumJS 1.104. They will be removed in 1.107.
- `createWorldImagery` was deprecated in CesiumJS 1.104. It will be removed in 1.107. Use `createWorldImageryAsync` instead.
- `ArcGISTiledElevationTerrainProvider` constructor parameter `options.url`, `ArcGISTiledElevationTerrainProvider.ready`, and `ArcGISTiledElevationTerrainProvider.readyPromise` were deprecated in CesiumJS 1.104. They will be removed in 1.107. Use `ArcGISTiledElevationTerrainProvider.fromUrl` instead.
- `CesiumTerrainProvider` constructor parameter `options.url`, `CesiumTerrainProvider.ready`, and `CesiumTerrainProvider.readyPromise` were deprecated in CesiumJS 1.104. They will be removed in 1.107. Use `CesiumTerrainProvider.fromIonAssetId` or `CesiumTerrainProvider.fromUrl` instead.
- `CustomHeightmapTerrainProvider.ready`, and `CustomHeightmapTerrainProvider.readyPromise` were deprecated in CesiumJS 1.104.
- `EllipsoidTerrainProvider.ready`, and `EllipsoidTerrainProvider.readyPromise` were deprecated in CesiumJS 1.104.
- `GoogleEarthEnterpriseMetadata` constructor parameter `options.url` and `GoogleEarthEnterpriseMetadata.readyPromise` were deprecated in CesiumJS 1.104. They will be removed in 1.107. Use `GoogleEarthEnterpriseMetadata.fromUrl` instead.
- `GoogleEarthEnterpriseTerrainProvider` constructor parameters `options.url` and `options.metadata`, `GoogleEarthEnterpriseTerrainProvider.ready`, and `GoogleEarthEnterpriseTerrainProvider.readyPromise` were deprecated in CesiumJS 1.104. They will be removed in 1.107. Use `GoogleEarthEnterpriseTerrainProvider.fromMetadata` instead.
- `VRTheWorldTerrainProvider` constructor parameter `options.url`, `VRTheWorldTerrainProvider.ready`, and `VRTheWorldTerrainProvider.readyPromise` were deprecated in CesiumJS 1.104. They will be removed in 1.107. Use `VRTheWorldTerrainProvider.fromUrl` instead.
- `createWorldTerrain` was deprecated in CesiumJS 1.104. It will be removed in 1.107. Use `createWorldTerrainAsync` instead.
- `Cesium3DTileset` constructor parameter `options.url`, `Cesium3DTileset.ready`, and `Cesium3DTileset.readyPromise` were deprecated in CesiumJS 1.104. They will be removed in 1.107. Use `Cesium3DTileset.fromUrl` instead.
- `createOsmBuildings` was deprecated in CesiumJS 1.104. It will be removed in 1.107. Use `createOsmBuildingsAsync` instead.
- `Model.fromGltf`, `Model.readyPromise`, and `Model.texturesLoadedPromise` were deprecated in CesiumJS 1.104. They will be removed in 1.107. Use `Model.fromGltfAsync`, `Model.readyEvent`, `Model.errorEvent`, and `Model.texturesReadyEvent` instead. For example:
  ```js
  try {
    const model = await Cesium.Model.fromGltfAsync({
      url: "../../SampleData/models/CesiumMan/Cesium_Man.glb",
    });
    viewer.scene.primitives.add(model);
    model.readyEvent.addEventListener(() => {
      // model is ready for rendering
    });
  } catch (error) {
    console.log(`Failed to load model. ${error}`);
  }
  ```
- `I3SDataProvider` construction parameter `options.url`, `I3SDataProvider.ready`, and `I3SDataProvider.readyPromise` were deprecated in CesiumJS 1.104. They will be removed in 1.107. Use `I3SDataProvider.fromUrl` instead.
- `TimeDynamicPointCloud.readyPromise` was deprecated in CesiumJS 1.104. It will be removed in 1.107. Use `TimeDynamicPointCloud.frameFailed` to track any errors.
- `VoxelProvider.ready` and `VoxelProvider.readyPromise` were deprecated in CesiumJS 1.104. They will be removed in 1.107.
- `Cesium3DTilesVoxelProvider` construction parameter `options.url`, `Cesium3DTilesVoxelProvider.ready`, and `Cesium3DTilesVoxelProvider.readyPromise` were deprecated in CesiumJS 1.104. They will be removed in 1.107. Use `Cesium3DTilesVoxelProvider.fromUrl` instead.
- `Primitive.readyPromise`, `ClassificationPrimitive.readyPromise`, `GroundPrimitive.readyPromise`, and `GroundPolylinePrimitive.readyPromise` were deprecated in CesiumJS 1.104. They will be removed in 1.107. Wait for `Primitive.ready`, `ClassificationPrimitive.ready`, `GroundPrimitive.ready`, or `GroundPolylinePrimitive.ready` to return true instead.

#### @cesium/widgets

##### Fixes :wrench:

- Fixed Cesium.Viewer instantiated inside my lit component: CreditDisplay is missing its styles [#10907](https://github.com/CesiumGS/cesium/issues/10907)
- Fixed allowing `false` for `imageryProvider` in `Viewer.ConstructorOptions`. [#11179](https://github.com/CesiumGS/cesium/pull/11179)

##### Deprecated :hourglass_flowing_sand:

- `Viewer` constructor option `options.imageryProvider` has been deprecated in CesiumJS 1.104. It will be removed in 1.107. Use `options.baseLayer` instead.

### 1.103 - 2023-03-01

#### @cesium/engine

##### Additions :tada:

- Added smooth zoom with mouse wheel. [#11062](https://github.com/CesiumGS/cesium/pull/11062)
- Enabled lighting on voxels with BOX shape. [#11076](https://github.com/CesiumGS/cesium/pull/11076)

##### Fixes :wrench:

- Fixed browser warning for `willReadFrequently` option. [#11025](https://github.com/CesiumGS/cesium/issues/11025)
- Replaced constructor types with primitive types in JSDoc and generated TypeScript definitions. [#11080](https://github.com/CesiumGS/cesium/pull/11080)
- Adjusted render order of voxels and opaque entities. [#11120](https://github.com/CesiumGS/cesium/pull/11120)
- Fixed artifacts on edges of voxels with BOX shape. [#11050](https://github.com/CesiumGS/cesium/pull/11050)
- Fixed initial textures visibility for particle systems. [#11099](https://github.com/CesiumGS/cesium/pull/11099)
- Fixed Primitive.getGeometryInstanceAttributes cache acquisition speed. [#11066](https://github.com/CesiumGS/cesium/issues/11066)
- Fixed requestWebgl1 hint error in context. [#11082](https://github.com/CesiumGS/cesium/issues/11082)

#### @cesium/widgets

##### Fixes :wrench:

- Replaced constructor types with primitive types in JSDoc and generated TypeScript definitions. [#11080](https://github.com/CesiumGS/cesium/pull/11080)

### 1.102 - 2023-02-01

#### @cesium/engine

#### Major Announcements :loudspeaker:

- CesiumJS now defaults to using a WebGL2 context for rendering. WebGL2 is widely supported on all platforms and this results in better feature support across devices, especially mobile.
  - WebGL1 is supported. If WebGL2 is not available, CesiumJS will automatically fall back to WebGL1.
  - In order to work in a WebGL2 context, any custom materials, custom primitives or custom shaders will need to be upgraded to use GLSL 300.
  - Otherwise to request a WebGL 1 context, set `requestWebgl1` to `true` when providing `ContextOptions` as shown below:
    ```js
    const viewer = new Viewer("cesiumContainer", {
      contextOptions: {
        requestWebgl1: true,
      },
    });
    ```

##### Additions :tada:

- Added `FeatureDetection.supportsWebgl2` to detect if a WebGL2 rendering context in the current browser.

##### Fixes :wrench:

- Fixed label background rendering. [#11040](https://github.com/CesiumGS/cesium/issues/11040)
- Fixed a bug decoding glTF Draco attributes with quantization bits above 16. [#7471](https://github.com/CesiumGS/cesium/issues/7471)
- Fixed an edge case in `viewer.flyTo` when flying to a imagery layer with certain terrain providers. [#10937](https://github.com/CesiumGS/cesium/issues/10937)
- Fixed a crash in terrain sampling if any points have an undefined position due to being outside the rectangle. [#10931](https://github.com/CesiumGS/cesium/pull/10931)
- Fixed a bug where scale was not being applied to the top-level tileset geometric error. [#11047](https://github.com/CesiumGS/cesium/pull/11047)
- Updating Bing Maps top page hyperlink to Bing Maps ToU hyperlink [#11049](https://github.com/CesiumGS/cesium/pull/11049)

### 1.101 - 2023-01-02

#### Major Announcements :loudspeaker:

- Starting with version 1.102, CesiumJS will default to using a WebGL2 context for rendering. WebGL2 is widely supported on all platforms and this change will result in better feature support across devices, especially mobile.
  - WebGL1 will still be supported. If WebGL2 is not available, CesiumJS will automatically fall back to WebGL1.
  - In order to work in a WebGL2 context, any custom materials, custom primitive or custom shaders will need to be upgraded to use GLSL 300.
  - Otherwise to request a WebGL 1 context, set `requestWebgl1` to `true` when providing `ContextOptions` as shown below:
    ```js
    const viewer = new Viewer("cesiumContainer", {
      contextOptions: {
        requestWebgl1: true,
      },
    });
    ```

#### @cesium/engine

##### Additions :tada:

- Added `vertexShadowDarkness` parameter to `Globe` to control the amount of darkness of the vertex shadow when terrain lighting is enabled. [#10914](https://github.com/CesiumGS/cesium/pull/10914)
- Added experimental support for 3D Tiles voxels with the [`3DTILES_content_voxels`](https://github.com/CesiumGS/3d-tiles/tree/voxels/extensions/3DTILES_content_voxels) extension. The current implementation is intended for development use, as the voxel format has not yet been finalized and is subject to breaking changes without deprecation.

##### Fixes :wrench:

- Fixed a bug where the scale of a `PointPrimitive` was incorrect when `scaleByDistance` was set to a `NearFarScalar`. [#10912](https://github.com/CesiumGS/cesium/pull/10912)
- Fixed glTF models with a mix of Draco and non-Draco attributes. [#10936](https://github.com/CesiumGS/cesium/pull/10936)
- Fixed a bug where billboards with `alignedAxis` properties were not properly aligned in 2D and Columbus View. [#10965](https://github.com/CesiumGS/cesium/issues/10965)
- Fixed a bug where \*.ktx2 image loading from a URI failed. [#10869](https://github.com/CesiumGS/cesium/pull/10869)
- Fixed a bug where a `Model` would sometimes disappear when loaded in Columbus View. [#10945](https://github.com/CesiumGS/cesium/pull/10945)
- Fixed a bug where the entity collection of a `GpxDataSource` did not have the `owner` property set. [#10921](https://github.com/CesiumGS/cesium/issues/10921)
- Fixed the JSDoc and TypeScript definitions of arguments in `Matrix2.multiplyByScalar`, `Matrix3.multiplyByScalar`, and several functions in the `S2Cell` class. [#10899](https://github.com/CesiumGS/cesium/pull/10899)
- Fixed a bug where `result` parameters were omitted from the TypeScript definitions. [#10864](https://github.com/CesiumGS/cesium/issues/10864)

#### Deprecated :hourglass_flowing_sand:

- `ContextOptions.requestWebgl2` was deprecated in CesiumJS 1.101 and will be removed in 1.102. Instead, CesiumJS will default to using a WebGL2 context for rendering. Use `ContextOptions.requestWebgl1` to request a WebGL1 or WebGL2 context.

#### @cesium/widgets

##### Additions :tada:

- Added `viewerVoxelInspectorMixin` and `VoxelInspector` to support experimental 3D Tiles voxels.

### 1.100 - 2022-12-01

#### Major Announcements :loudspeaker:

- CesiumJS is now published alongside two smaller packages `@cesium/engine` and `@cesium/widgets` [#10824](https://github.com/CesiumGS/cesium/pull/10824):
  - The source code has been paritioned into two folders: `packages/engine` and `packages/widgets`.
  - These workspaces packages will follow semantic versioning.
  - These workspaces packages will be published as ES modules with TypeScript definitions.
  - In the combined CesiumJS release, the `Source` folder only contains the following:
    - `Cesium.js`
    - `Cesium.d.ts`
    - `Assets`
    - `ThirdParty`
    - `Widgets`(CSS files only)
  - The ability to import modules and TypeScript definitions from individual files has been removed. Any imports should originate from the `cesium` module (`import { Cartesian3 } from "cesium";`) or the combined `Cesium.js` file (`import { Cartesian3 } from "Source/Cesium.js";`);

#### Breaking Changes :mega:

- The viewer parameter in `KmlTour.prototype.play` was removed. Instead of a `Viewer`, pass a `CesiumWidget` instead. [#10845](https://github.com/CesiumGS/cesium/pull/10845)

### 1.99 - 2022-11-01

#### Major Announcements :loudspeaker:

- Starting with version 1.100, CesiumJS will be published alongside two smaller packages `@cesium/engine` and `@cesium/widgets` [#10824](https://github.com/CesiumGS/cesium/pull/10824):
  - The source code will been paritioned into two folders: `packages/engine` and `packages/widgets`.
  - These workspaces packages will follow semantic versioning.
  - These workspaces packages will be published as ES modules with TypeScript definitions.
  - The combined CesiumJS release will continue to be published, however, the `Source` folder will only contain the following:
    - `Cesium.js`
    - `Cesium.d.ts`
    - `Assets`
    - `ThirdParty`
    - `Widgets`(CSS files only)
  - The ability to import modules and TypeScript definitions from individual files will been removed. Any imports should originate from the `cesium` module (`import { Cartesian3 } from "cesium";`) or the combined `Cesium.js` file (`import { Cartesian3 } from "Source/Cesium.js";`);

#### Breaking Changes :mega:

- The polyfills `requestAnimationFrame` and `cancelAnimationFrame` have been removed. Use the native browser methods instead. [#10579](https://github.com/CesiumGS/cesium/pull/10579)

##### Additions :tada:

- Added support for I3S 3D Object and IntegratedMesh Layers. [#9634](https://github.com/CesiumGS/cesium/pull/9634)

##### Deprecated :hourglass_flowing_sand:

- The viewer parameter in `KmlTour.prototype.play` was deprecated in Cesium 1.99. It will be removed in 1.100. Instead of a `Viewer`, pass a `CesiumWidget` instead. [#10845](https://github.com/CesiumGS/cesium/pull/10845)

##### Fixes :wrench:

- Fixed a bug where the scale of a `Model` was being incorrectly applied to its bounding sphere. [#10855](https://github.com/CesiumGS/cesium/pull/10855)
- Fixed a bug where rendering a `Model` with image-based lighting while specular environment maps were unsupported caused a crash. [#10859](https://github.com/CesiumGS/cesium/pull/10859)
- Fixed a bug where request render mode was broken when a ground primitive is added. [#10756](https://github.com/CesiumGS/cesium/issues/10756)

### 1.98.1 - 2022-10-03

- This is an npm only release to fix the improperly published 1.98.

### 1.98 - 2022-10-03

#### Breaking Changes :mega:

- As of the previous release (1.97), `new Model()` is an internal constructor and must not be used directly. Use `Model.fromGltf()` instead. [#10778](https://github.com/CesiumGS/cesium/pull/10778)
- The `.getPropertyNames` methods of `Cesium3DTileFeature`, `Cesium3DTilePointFeature`, and `ModelFeature` have been removed. Use the `.getPropertyIds` methods instead.

##### Additions :tada:

- Added support for the `WEB3D_quantized_attributes` extension found in some glTF 1.0 models. [#10758](https://github.com/CesiumGS/cesium/pull/10758)

##### Fixes :wrench:

- Fixed a bug where instanced models without normals would not render. [#10765](https://github.com/CesiumGS/cesium/pull/10765)
- Fixed a regression where `i3dm` with scale and without rotation would render incorrectly. [#10808](https://github.com/CesiumGS/cesium/pull/10808)
- Fixed a regression where instanced feature IDs were not processed correctly [#10771](https://github.com/CesiumGS/cesium/pull/10771)
- Fixed a regression where `Cesium3DTileFeature.setProperty()` was not creating properties for unknown property IDs. [#10775](https://github.com/CesiumGS/cesium/pull/10775)
- Fixed a regression where `pnts` tiles with `3DTILES_draco_point_compression` and <= 8 quantization bits were being rendered incorrectly. [#10794](https://github.com/CesiumGS/cesium/pull/10794)
- Fixed a regression where glTF models with unused nodes would crash [#10813](https://github.com/CesiumGS/cesium/pull/10813)
- Fixed a regression where tilesets would not load in multiple `Viewer`s. [#10828](https://github.com/CesiumGS/cesium/pull/10828)
- Fixed a bug where camera would not follow the `Viewer.trackedEntity` if it had a model with a `HeightReference` other than `NONE`. [#10805](https://github.com/CesiumGS/cesium/pull/10805)
- Fixed a bug where calling `removeAll` on a `ClippingPlaneCollection` attached to a `Model` would cause a crash. [#10827](https://github.com/CesiumGS/cesium/pull/10827)
- Fixed a bug where replacing a `Model`'s `ClippingPlaneCollection` with one of the same length would cause a crash. [#10831](https://github.com/CesiumGS/cesium/pull/10831)
- Fixed a bug where KMLs with a NetworkLink with viewRefreshMode=='onRegion' would cause Cesium to make numerous resource requests and possibly trigger an out of memory error. [#10790](https://github.com/CesiumGS/cesium/pull/10790)
- Fixed a bug where calling `Vector3DTileContent.getFeature` before a render update could result in no feature being returned. [#10819](https://github.com/CesiumGS/cesium/pull/10819)

### 1.97 - 2022-09-01

#### Major Announcements :loudspeaker:

- CesiumJS has switched to a new architecture for loading glTF models and tilesets to enable:
  - User-defined GLSL shaders via [`CustomShader`](Documentation/CustomShaderGuide/README.md)
  - Support for [3D Tiles Next](https://cesium.com/blog/2021/11/10/introducing-3d-tiles-next/) metadata extensions: [`EXT_structural_metadata`](https://github.com/CesiumGS/glTF/tree/proposal-EXT_structural_metadata/extensions/2.0/Vendor/EXT_structural_metadata), [`EXT_mesh_features`](https://github.com/CesiumGS/glTF/tree/proposal-EXT_mesh_features/extensions/2.0/Vendor/EXT_mesh_features) and [`EXT_instance_features`](https://github.com/CesiumGS/glTF/tree/3d-tiles-next/extensions/2.0/Vendor/EXT_instance_features)
  - Support for [`EXT_mesh_gpu_instancing`](https://github.com/KhronosGroup/glTF/tree/main/extensions/2.0/Vendor/EXT_mesh_gpu_instancing)
  - Support for [`EXT_meshopt_compression`](https://github.com/KhronosGroup/glTF/tree/main/extensions/2.0/Vendor/EXT_meshopt_compression)
  - Texture caching across different tiles
  - Numerous bug fixes
- Usage notes for the new glTF architecture:
  - Those using `ModelExperimental.fromGltf()` should now use `Model.fromGltf()`.
  - The `enableModelExperimental` flag was removed, as tilesets and entities always use the new architecture.
  - The new implementation of `Model` uses the same public API as before, so no other changes are necessary.

#### Breaking Changes :mega:

- glTF 1.0 assets are no longer fully supported. glTF 1.0 techniques are converted to PBR materials where possible, but more complex techniques will no longer function correctly. If custom GLSL shaders are needed, use `CustomShader` instead. [#10648](https://github.com/CesiumGS/cesium/pull/10648)
- The glTF 2.0 extension `KHR_techniques_webgl` and `KHR_materials_common` are also no longer fully supported. Materials are converted to PBR materials where possible.
- Support for rendering instanced models on the CPU has been removed.
- `Model.gltf`, `Model.basePath`, `Model.pendingTextureLoads` (properties), and `Model.dequantizeInShader` (constructor option) have been removed.
- `ModelMesh` and `ModelMaterial` have been removed.
- `new Model()` is an internal constructor and must not be used directly. Use `Model.fromGltf()` instead. [#10778](https://github.com/CesiumGS/cesium/pull/10778)

##### Additions :tada:

- `Model` can now classify other assets with a given `classificationType`. [#10623](https://github.com/CesiumGS/cesium/pull/10623)
- `Model` now supports back face culling for point clouds. [#10703](https://github.com/CesiumGS/cesium/pull/10703)
- Export asset files such as CSS in `package.json`, allowing bundlers to import without additional configuration. [#9212](https://github.com/CesiumGS/cesium/pull/9212)
- The `sideEffects` field in `package.json` is now specified, allowing more conservative bundlers like Webpack to enable tree shaking by default. [#10714](https://github.com/CesiumGS/cesium/pull/10714)
- Model entities now support `CustomShader`. [#10747](https://github.com/CesiumGS/cesium/pull/10747)

##### Fixes :wrench:

- Fixed bug with `Viewer.flyTo` where camera could go underground when target is an `Entity` with `ModelGraphics` with `HeightReference.CLAMP_TO_GROUND` or `HeightReference.RELATIVE_TO_GROUND`. [#10631](https://github.com/CesiumGS/cesium/pull/10631)
- Fixed issues running CesiumJS under Node.js when using ES modules. [#10684](https://github.com/CesiumGS/cesium/issues/10684)
- Fixed the incorrect lighting of instanced models. [#10690](https://github.com/CesiumGS/cesium/pull/10690)
- Fixed developer error with `Camera.flyTo` with an `orientation` and a `Rectangle` value for `destination`. [#10704](https://github.com/CesiumGS/cesium/issues/10704)
- Fixed rendering bug with points in .vctr format, where points wouldn't show until picked or styled. [#10707](https://github.com/CesiumGS/cesium/pull/10707)
- Fixed bounding volume calculations for glTF models with `KHR_mesh_quantization` and normalized positions. [#10741](https://github.com/CesiumGS/cesium/pull/10741)

### 1.96 - 2022-08-01

##### Major Announcements :loudspeaker:

- Built `Cesium.js` is no longer AMD format. This may or may not be a breaking change depending on how you use Cesium in your app. See our [blog post](https://cesium.com/blog/2022/07/19/build-tooling-updates-coming-to-cesiumjs/) for the full details. [#10399](https://github.com/CesiumGS/cesium/pull/10399)
  - Built `Cesium.js` has gone from `12.5MB` to `8.4MB` unminified and from `4.3MB` to `3.6MB` minified. `Cesium.js.map` has gone from `22MB` to `17.2MB`.
  - If you were ingesting individual ESM-style modules from the combined file `Build/Cesium/Cesium.js` or `Build/CesiumUnminified/Cesium.js`, instead use `Build/Cesium/index.js` or `Build/CesiumUnminified/index.js` respectively.
  - Using ESM from `Source` will require a bundler to resolve third party node dependencies.
  - `CESIUM_BASE_URL` should be set to either `Build/Cesium` or `Build/CesiumUnminified`.

##### Breaking Changes :mega:

- `Model.boundingSphere` now returns the bounding sphere in ECEF coordinates instead of the local coordinate system. [#10589](https://github.com/CesiumGS/cesium/pull/10589)
- `Cesium3DTileStyle.readyPromise` and `Cesium3DTileStyle.ready` have been removed. If loading a style from a url, use `Cesium3DTileStyle.fromUrl` instead. [#10348](https://github.com/CesiumGS/cesium/pull/10348)

##### Additions :tada:

- Models and tilesets that use the `CESIUM_primitive_outline` extension can now toggle outlines at runtime with the `showOutline` property. Furthermore, the color of the outlines can now be controlled by the `outlineColor` property. [#10506](https://github.com/CesiumGS/cesium/pull/10506)
- Added optional `blurActiveElementOnCanvasFocus` option to set the behavior of blurring the active element when interacting with the canvas. [#10518](https://github.com/CesiumGS/cesium/pull/10518)
- Added `ModelExperimental.getNode` to allow users to modify the transforms of model nodes at runtime. [#10540](https://github.com/CesiumGS/cesium/pull/10540)
- Added support for point cloud styling for tilesets loaded with `ModelExperimental`. [#10569](https://github.com/CesiumGS/cesium/pull/10569)
- Upgraded earcut from version 2.2.2 to version 2.2.4 which includes 10-15% better performance in triangulation. [#10593](https://github.com/CesiumGS/cesium/pull/10593)

##### Fixes :wrench:

- Fixed crash when loading glTF models with the `EXT_mesh_features` and `EXT_structural_metadata` extensions without `channels` property. [#10511](https://github.com/CesiumGS/cesium/pull/10511)
- Fixed a crash in the 3D Tiles Feature Styling sandcastle that occurred when using `ModelExperimental`. [#10514](https://github.com/CesiumGS/cesium/pull/10514)
- Fixed improper handling of double-sided materials in `ModelExperimental`. [#10507](https://github.com/CesiumGS/cesium/pull/10507)
- Fixed a bug where the alpha component of `model.color` would not update in the 3D Models Coloring sandcastle when using `ModelExperimental`. [#10519](https://github.com/CesiumGS/cesium/pull/10519)
- Fixed a bug where .cmpt files were not cached correctly in `ModelExperimental`. [#10524](https://github.com/CesiumGS/cesium/pull/10524)
- Fixed a crash in the 3D Tiles Formats sandcastle when loading draco-compressed point clouds with `ModelExperimental`. [#10521](https://github.com/CesiumGS/cesium/pull/10521)
- Fixed a bug where per-feature post-processing was not working with `ModelExperimental`. [#10528](https://github.com/CesiumGS/cesium/pull/10528)
- Fixed error in `loadAndExecuteScript` and favorite icon lost in sandcaslte when CesiumJS was running in cross-origin isloated evironment.[#10515](https://github.com/CesiumGS/cesium/pull/10515)
- Fixed a bug where `Viewer.zoomTo` would continuously throw errors if a `Cesium3DTileset` failed to load.[#10523](https://github.com/CesiumGS/cesium/pull/10523)
- Fixed a bug where styles would not apply to tilesets if they were applied while the tileset was hidden. [#10582](https://github.com/CesiumGS/cesium/pull/10582)
- Fixed a bug where `.i3dm` models with quantized positions were not being correctly loaded by `ModelExperimental`. [#10598](https://github.com/CesiumGS/cesium/pull/10598)
- Fixed a bug where dynamic geometry was not marked as `ready`. [#10517](https://github.com/CesiumGS/cesium/issues/10517)

##### Deprecated :hourglass_flowing_sand:

- Support for rendering instanced models on the CPU has been deprecated and will be removed in CesiumJS 1.97. [#10589](https://github.com/CesiumGS/cesium/pull/10589)
- The polyfills `requestAnimationFrame` and `cancelAnimationFrame` have been deprecated and will be removed in 1.99. Use the native browser methods instead. [#10579](https://github.com/CesiumGS/cesium/pull/10579)

### 1.95 - 2022-07-01

##### Breaking Changes :mega:

- Tilesets rendered with `ModelExperimental` must set `projectTo2D` to true in order to be accurately projected and rendered in 2D / CV mode. [#10440](https://github.com/CesiumGS/cesium/pull/10440)

##### Additions :tada:

- Memory statistics for `ModelExperimental` now appear in the `Cesium3DTilesInspector`. This includes binary metadata memory, which is not counted by `Model`. [#10397](https://github.com/CesiumGS/cesium/pull/10397)
- Memory statistics for `ResourceCache` (used by `ModelExperimental`) now appear in the `Cesium3DTilesInspector`. [#10413](https://github.com/CesiumGS/cesium/pull/10413)
- Added support for rendering individual models in 2D / CV using `ModelExperimental`. [#10419](https://github.com/CesiumGS/cesium/pull/10419)
- Added support for rendering instanced tilesets in 2D / CV using `ModelExperimental`. [#10433](https://github.com/CesiumGS/cesium/pull/10433)
- Added `modelUpAxis` and `modelForwardAxis` constructor options to `Cesium3DTileset` [#10439](https://github.com/CesiumGS/cesium/pull/10439)
- Added `heightReference` to `ModelExperimental`. [#10448](https://github.com/CesiumGS/cesium/pull/10448)
- Added `silhouetteSize` and `silhouetteColor` to `ModelExperimental`. [#10457](https://github.com/CesiumGS/cesium/pull/10457)
- Added support for mipmapped textures in `ModelExperimental`. [#10231](https://github.com/CesiumGS/cesium/issues/10231)
- Added `distanceDisplayCondition` to `ModelExperimental`. [#10481](https://github.com/CesiumGS/cesium/pull/10481)
- Added support for `AGI_articulations` to `ModelExperimental`. [#10479](https://github.com/CesiumGS/cesium/pull/10479)
- Added `credit` to `ModelExperimental`. [#10489](https://github.com/CesiumGS/cesium/pull/10489)
- Added `asynchronous` to `ModelExperimental.fromGltf`. [#10490](https://github.com/CesiumGS/cesium/pull/10490)
- Added `id` to `ModelExperimental`. [#10491](https://github.com/CesiumGS/cesium/pull/10491)
- `ExperimentalFeatures.enableModelExperimental` now enables `ModelExperimental` for entities and CZML in addition to 3D Tiles. [#10492](https://github.com/CesiumGS/cesium/pull/10492)

##### Fixes :wrench:

- Fixed `FeatureDetection` for Microsoft Edge. [#10429](https://github.com/CesiumGS/cesium/pull/10429)
- Fixed broken links in documentation of `CesiumTerrainProvider`. [#7478](https://github.com/CesiumGS/cesium/issues/7478)
- Warn if `Cesium3DTile` content.uri property is empty, and load empty tile. [#7263](https://github.com/CesiumGS/cesium/issues/7263)
- Updated text highlighting for code examples in documentation. [#10051](https://github.com/CesiumGS/cesium/issues/10051)
- Updated ModelExperimental shader defaults to match glTF spec. [#9992](https://github.com/CesiumGS/cesium/issues/9992)
- Fixed shadow rendering artifacts that appeared in `ModelExperimental`. [#10501](https://github.com/CesiumGS/cesium/pull/10501/)

##### Deprecated :hourglass_flowing_sand:

- The `.getPropertyNames` methods of `Cesium3DTileFeature`, `Cesium3DTilePointFeature`, and `ModelFeature` have been deprecated and will be removed in 1.98. Use the `.getPropertyIds` methods instead.

### 1.94.3 - 2022-06-10

- Fixed a crash with vector tilesets with lines when clamping to terrain or 3D tiles. [#10447](https://github.com/CesiumGS/cesium/pull/10447)

### 1.94.2 - 2022-06-03

- This is an npm only release to fix the improperly published 1.94.1.

### 1.94.1 - 2022-06-03

##### Additions :tada:

- Added support for rendering individual models in 2D / CV using `ModelExperimental`. [#10419](https://github.com/CesiumGS/cesium/pull/10419)

##### Fixes :wrench:

- Fixed `Cesium3DTileColorBlendMode.REPLACE` for certain tilesets. [#10424](https://github.com/CesiumGS/cesium/pull/10424)
- Fixed a crash when applying a style to a vector tileset with point features. [#10427](https://github.com/CesiumGS/cesium/pull/10427)

### 1.94 - 2022-06-01

##### Breaking Changes :mega:

- Removed individual image-based lighting parameters from `Model` and `Cesium3DTileset`. [#10388](https://github.com/CesiumGS/cesium/pull/10388)
- Models and tilesets rendered with `ModelExperimental` must set `enableDebugWireframe` to true in order for `debugWireframe` to work in WebGL1. [#10344](https://github.com/CesiumGS/cesium/pull/10344)
- Removed `ImagerySplitPosition` and `Scene.imagerySplitPosition`. Use `SplitDirection` and `Scene.splitPosition` instead.[#10418](https://github.com/CesiumGS/cesium/pull/10418)
- Tilesets and models should now specify image-based lighting parameters in `ImageBasedLighting` instead of as individual options. [#10226](https://github.com/CesiumGS/cesium/pull/10226)

##### Additions :tada:

- Added `Cesium3DTileStyle.fromUrl` for loading a style from a url. [#10348](https://github.com/CesiumGS/cesium/pull/10348)
- Added `IndexDatatype.fromTypedArray`. [#10350](https://github.com/CesiumGS/cesium/pull/10350)
- Added `ModelAnimationCollection.animateWhilePaused` and `ModelAnimation.animationTime` to allow explicit control over a model's animations. [#9339](https://github.com/CesiumGS/cesium/pull/9339)
- Replaced `options.gltf` with `options.url` in `ModelExperimental.fromGltf`. [#10371](https://github.com/CesiumGS/cesium/pull/10371)
- Added support for 2D / CV mode for non-instanced tilesets rendered with `ModelExperimental`. [#10384](https://github.com/CesiumGS/cesium/pull/10384)
- Added `PolygonGraphics.textureCoordinates`, `PolygonGeometry.textureCoordinates`, `CoplanarPolygonGeometry.textureCoordinates`, which override the default `stRotation`-based texture coordinate calculation behaviour with the provided texture coordinates, specified in the form of a `PolygonHierarchy` of `Cartesian2` points. [#10109](https://github.com/CesiumGS/cesium/pull/10109)

##### Fixes :wrench:

- Fixed the rendering issues related to order-independent translucency on iOS devices. [#10417](https://github.com/CesiumGS/cesium/pull/10417)
- Fixed the inaccurate computation of bounding spheres for models not centered at (0,0,0) in their local space. [#10395](https://github.com/CesiumGS/cesium/pull/10395)
- Fixed the inaccurate computation of bounding spheres for `ModelExperimental`. [#10339](https://github.com/CesiumGS/cesium/pull/10339/)
- Fixed error when destroying a 3D tileset before it has finished loading. [#10363](Fixes https://github.com/CesiumGS/cesium/issues/10363)
- Fixed race condition which can occur when updating `Cesium3DTileStyle` before its `readyPromise` has resolved. [#10345](https://github.com/CesiumGS/cesium/issues/10345)
- Fixed label background rendering. [#10342](https://github.com/CesiumGS/cesium/issues/10342)
- Enabled support for loading web assembly modules in Edge. [#6541](https://github.com/CesiumGS/cesium/pull/6541)
- Fixed crash for zero-area `region` bounding volumes in a 3D Tileset. [#10351](https://github.com/CesiumGS/cesium/pull/10351)
- Fixed `Cesium3DTileset.debugShowUrl` so that it works for implicit tiles too. [#10372](https://github.com/CesiumGS/cesium/issues/10372)
- Fixed crash when loading a tileset without a metadata schema but has external tilesets with tile or content metadata. [#10387](https://github.com/CesiumGS/cesium/pull/10387)
- Fixed winding order for negatively scaled models in `ModelExperimental`. [#10405](https://github.com/CesiumGS/cesium/pull/10405)
- Fixed error when calling `sampleTerrain` over a large area that required lots of tile requests. [#10425](https://github.com/CesiumGS/cesium/pull/10425)

##### Deprecated :hourglass_flowing_sand:

- `Cesium3DTileStyle` constructor parameters of `string` or `Resource` type have been deprecated and will be removed in CesiumJS 1.96. If loading a style from a url, use `Cesium3DTileStyle.fromUrl` instead. [#10348](https://github.com/CesiumGS/cesium/pull/10348)
- `Cesium3DTileStyle.readyPromise` and `Cesium3DTileStyle.ready` have been deprecated and will be removed in CesiumJS 1.96. If loading a style from a url, use `Cesium3DTileStyle.fromUrl` instead. [#10348](https://github.com/CesiumGS/cesium/pull/10348)
- `Model.gltf`, `Model.basePath`, `Model.pendingTextureLoads` (properties), and `Model.dequantizeInShader` (constructor option) have been deprecated and will be removed in CesiumJS 1.97. [#10415](https://github.com/CesiumGS/cesium/pull/10415)
- Support for glTF 1.0 assets has been deprecated and will be removed in CesiumJS 1.97. Please convert any glTF 1.0 assets to glTF 2.0. [#10414](https://github.com/CesiumGS/cesium/pull/10414)
- Support for the glTF extension `KHR_techniques_webgl` has been deprecated and will be removed in CesiumJS 1.97. If custom GLSL shaders are needed, use `CustomShader` instead. [#10414](https://github.com/CesiumGS/cesium/pull/10414)
- `Model.boundingSphere` currently returns results in the model's local coordinate system, but in CesiumJS 1.96 it will be changed to return results in ECEF coordinates. [#10415](https://github.com/CesiumGS/cesium/pull/10415)

### 1.93 - 2022-05-02

##### Breaking Changes :mega:

- Temporarily disable `Scene.orderIndependentTranslucency` by default on iPad and iOS due to a WebGL regression, see [#9827](https://github.com/CesiumGS/cesium/issues/9827). The old default will be restored once the issue has been resolved.

##### Additions :tada:

- Improved rendering of ground and sky atmosphere. [#10063](https://github.com/CesiumGS/cesium/pull/10063)
- Added support for morph targets in `ModelExperimental`. [#10271](https://github.com/CesiumGS/cesium/pull/10271)
- Added support for skins in `ModelExperimental`. [#10282](https://github.com/CesiumGS/cesium/pull/10282)
- Added support for animations in `ModelExperimental`. [#10314](https://github.com/CesiumGS/cesium/pull/10314)
- Added `debugWireframe` to `ModelExperimental`. [#10332](https://github.com/CesiumGS/cesium/pull/10332)
- Added `GeoJsonSource.process` to support adding features without removing existing entities, similar to `CzmlDataSource.process`. [#9275](https://github.com/CesiumGS/cesium/issues/9275)
- `KmlDataSource` now exposes the `camera` and `canvas` properties, which are used to provide information about the state of the `Viewer` when making network requests for a [`Link`](https://developers.google.com/kml/documentation/kmlreference#link). Passing these values in the constructor is now optional.
- Prevent text selection in the Timeline widget. [#10325](https://github.com/CesiumGS/cesium/pull/10325)

##### Fixes :wrench:

- Fixed `GoogleEarthEnterpriseImageryProvider.requestImagery`, `GridImageryProvider.requestImagery`, and `TileCoordinateImageryProvider.requestImagery` return types to match interface. [#10265](https://github.com/CesiumGS/cesium/issues/10265)
- Various property and return TypeScript definitions were corrected, and the `Event` class was made generic in order to support strongly typed event callbacks. [#10292](https://github.com/CesiumGS/cesium/pull/10292)
- Fixed debug label rendering in `Cesium3dTilesInspector`. [#10246](https://github.com/CesiumGS/cesium/issues/10246)
- Fixed a crash that occurred in `ModelExperimental` when loading a Draco-compressed model with tangents. [#10294](https://github.com/CesiumGS/cesium/pull/10294)
- Fixed an incorrect model matrix computation for `i3dm` tilesets that are loaded using `ModelExperimental`. [#10302](https://github.com/CesiumGS/cesium/pull/10302)
- Fixed race condition during billboard clamping when the height reference changes. [#10191](https://github.com/CesiumGS/cesium/issues/10191)
- Fixed ability to run `test` and other support tasks from within the release zip file. [#10311](https://github.com/CesiumGS/cesium/pull/10311)

### 1.92 - 2022-04-01

##### Breaking Changes :mega:

- Removed `Cesium.when`. Any `Promise` in the Cesium API has changed to the native `Promise` API. Code bases using cesium will likely need updates after this change. See the [upgrade guide](https://community.cesium.com/t/cesiumjs-is-switching-from-when-js-to-native-promises-which-will-be-a-breaking-change-in-1-92/17213) for instructions on how to update your code base to be compliant with native promises.
- `ArcGisMapServerImageryProvider.readyPromise` will not reject if there is a failure unless the request cannot be retried.
- `SingleTileImageryProvider.readyPromise` will not reject if there is a failure unless the request cannot be retried.
- Removed links to SpecRunner.html and related Jasmine files for running unit tests in browsers.

##### Additions :tada:

- Added experimental support for the [3D Tiles 1.1 draft](https://github.com/CesiumGS/3d-tiles/pull/666). [#10189](https://github.com/CesiumGS/cesium/pull/10189)
- Added support for `EXT_structural_metadata` property attributes in `CustomShader` [#10228](https://github.com/CesiumGS/cesium/pull/10228)
- Added partial support for `EXT_structural_metadata` property textures in `CustomShader` [#10247](https://github.com/CesiumGS/cesium/pull/10247)
- Added `minimumPixelSize`, `scale`, and `maximumScale` to `ModelExperimental`. [#10092](https://github.com/CesiumGS/cesium/pull/10092)
- `Cesium3DTileset` now has a `splitDirection` property, allowing the tileset to only be drawn on the left or right side of the screen. This is useful for visual comparison of tilesets. [#10193](https://github.com/CesiumGS/cesium/pull/10193)
- Added `lightColor` to `ModelExperimental` [#10207](https://github.com/CesiumGS/cesium/pull/10207)
- Added image-based lighting to `ModelExperimental`. [#10234](https://github.com/CesiumGS/cesium/pull/10234)
- Added clipping planes to `ModelExperimental`. [#10250](https://github.com/CesiumGS/cesium/pull/10250)
- Added `Cartesian2.clamp`, `Cartesian3.clamp`, and `Cartesian4.clamp`. [#10197](https://github.com/CesiumGS/cesium/pull/10197)
- Added a 'renderable' property to 'Fog' to disable its visual rendering while preserving tiles culling at a distance. [#10186](https://github.com/CesiumGS/cesium/pull/10186)
- Refactored metadata API so `tileset.metadata` and `content.group.metadata` are more symmetric with `content.metadata` and `tile.metadata`. [#10224](https://github.com/CesiumGS/cesium/pull/10224)

##### Fixes :wrench:

- Fixed `Scene` documentation for `msaaSamples` property. [#10205](https://github.com/CesiumGS/cesium/pull/10205)
- Fixed a bug where `pnts` tiles would crash when `Cesium.ExperimentalFeatures.enableModelExperimental` was true. [#10183](https://github.com/CesiumGS/cesium/pull/10183)
- Fixed an issue with Firefox and dimensionless SVG images. [#9191](https://github.com/CesiumGS/cesium/pull/9191)
- Fixed `ShadowMap` documentation for `options.pointLightRadius` type. [#10195](https://github.com/CesiumGS/cesium/pull/10195)
- Fixed evaluation of `minimumLevel` on metadataFailure for TileMapServiceImageryProvider. [#10198](https://github.com/CesiumGS/cesium/pull/10198)
- Fixed a bug where models without normals would render as solid black. Now, such models will use unlit shading. [#10237](https://github.com/CesiumGS/cesium/pull/10237)

##### Deprecated :hourglass_flowing_sand:

- `ImagerySplitDirection` and `Scene.imagerySplitPosition` have been deprecated and will be removed in CesiumJS 1.94. Use `SplitDirection` and `Scene.splitPosition` instead.
- Tilesets and models should now specify image-based lighting parameters in `ImageBasedLighting` instead of as individual options. The individual parameters are deprecated and will be removed in CesiumJS 1.94. [#10226](https://github.com/CesiumGS/cesium/pull/10226)

### 1.91 - 2022-03-01

##### Breaking Changes :mega:

- In Cesium 1.92, `when.js` will be removed and replaced with native promises. `Cesium.when` is deprecated and will be removed in 1.92. Any `Promise` returned from a function as of 1.92 will switch the native `Promise` API. Code bases using cesium will likely need updates after this change. See the [upgrade guide](https://community.cesium.com/t/cesiumjs-is-switching-from-when-js-to-native-promises-which-will-be-a-breaking-change-in-1-92/17213) for instructions on how to update your code base to be compliant with native promises.
- Fixed an inconsistently handled exception in `camera.getPickRay` that arises when the scene is not rendered. `camera.getPickRay` can now return undefined. [#10139](https://github.com/CesiumGS/cesium/pull/10139)

##### Additions :tada:

- Added MSAA support for WebGL2. Enabled in the `Viewer` constructor with the `msaaSamples` option and can be controlled through `Scene.msaaSamples`.
- glTF contents now use `ModelExperimental` by default. [#10055](https://github.com/CesiumGS/cesium/pull/10055)
- Added the ability to toggle back-face culling in `ModelExperimental`. [#10070](https://github.com/CesiumGS/cesium/pull/10070)
- Added `depthPlaneEllipsoidOffset` to `Viewer` and `Scene` constructors to address rendering artifacts below the WGS84 ellipsoid. [#9200](https://github.com/CesiumGS/cesium/pull/9200)
- Added support for `debugColorTiles` in `ModelExperimental`. [#10071](https://github.com/CesiumGS/cesium/pull/10071)
- Added support for shadows in `ModelExperimental`. [#10077](https://github.com/CesiumGS/cesium/pull/10077)
- Added `packArray` and `unpackArray` for matrix types. [#10118](https://github.com/CesiumGS/cesium/pull/10118)
- Added more affine transformation helper functions to `Matrix2`, `Matrix3`, and `Matrix4`. [#10124](https://github.com/CesiumGS/cesium/pull/10124)
  - Added `setScale`, `setUniformScale`, `setRotation`, `getRotation`, and `multiplyByUniformScale` to `Matrix2`.
  - Added `setScale`, `setUniformScale`, `setRotation`, and `multiplyByUniformScale` to `Matrix3`.
  - Added `setUniformScale`, `setRotation`, `getRotation`, and `fromRotation` to `Matrix4`.
- Added `AxisAlignedBoundingBox.fromCorners`. [#10130](https://github.com/CesiumGS/cesium/pull/10130)
- Added `BoundingSphere.fromTransformation`. [#10130](https://github.com/CesiumGS/cesium/pull/10130)
- Added `OrientedBoundingBox.fromTransformation`, `OrientedBoundingBox.computeCorners`, and `OrientedBoundingBox.computeTransformation`. [#10130](https://github.com/CesiumGS/cesium/pull/10130)
- Added `Rectangle.subsection`. [#10130](https://github.com/CesiumGS/cesium/pull/10130)
- Added option to show tileset credits on screen. [#10144](https://github.com/CesiumGS/cesium/pull/10144)
- glTF copyrights now appear under the credits display. [#10138](https://github.com/CesiumGS/cesium/pull/10138)
- Credits are now sorted based on their number of occurrences. [#10141](https://github.com/CesiumGS/cesium/pull/10141)

##### Fixes :wrench:

- Fixed a bug where updating `ModelExperimental`'s model matrix would not update its bounding sphere. [#10078](https://github.com/CesiumGS/cesium/pull/10078)
- Fixed feature ID texture artifacts on Safari. [#10111](https://github.com/CesiumGS/cesium/pull/10111)
- Fixed a bug where a translucent shader applied to a `ModelExperimental` with opaque features was not being rendered. [#10110](https://github.com/CesiumGS/cesium/pull/10110)

### 1.90 - 2022-02-01

##### Additions :tada:

- Feature IDs for styling and picking in `ModelExperimental` can now be selected via `(tileset|model).featureIdIndex` and `(tileset|model).instanceFeatureIdIndex`. [#10018](https://github.com/CesiumGS/cesium/pull/10018)
- Added support for all types of feature IDs in `CustomShader`. [#10018](https://github.com/CesiumGS/cesium/pull/10018)
- Moved documentation for `CustomShader` into `Documentation/CustomShaderGuide/` to make it more discoverable. [#10054](https://github.com/CesiumGS/cesium/pull/10054)
- Added getters `Cesium3DTileFeature.featureId` and `ModelFeature.featureId` so the feature ID or batch ID can be accessed from a picked feature. [#10022](https://github.com/CesiumGS/cesium/pull/10022)
- Added `I3dmLoader` to transcode .i3dm to `ModelExperimental`. [#9968](https://github.com/CesiumGS/cesium/pull/9968)
- Added `PntsLoader` to transcode .pnts to `ModelExperimental`. [#9978](https://github.com/CesiumGS/cesium/pull/9978)
- Added point cloud attenuation support to `ModelExperimental`. [#9998](https://github.com/CesiumGS/cesium/pull/9998)

##### Fixes :wrench:

- Fixed an error when loading GeoJSON with null `stroke` or `fill` properties but valid opacity values. [#9717](https://github.com/CesiumGS/cesium/pull/9717)
- Fixed `scene.pickTranslucentDepth` for translucent point clouds with eye dome lighting. [#9991](https://github.com/CesiumGS/cesium/pull/9991)
- Added a setter for `tileset.pointCloudShading` that throws if set to `undefined` to clarify that this is disallowed. [#9998](https://github.com/CesiumGS/cesium/pull/9998)
- Fixes handling .b3dm `_BATCHID` accessors in `ModelExperimental` [#10008](https://github.com/CesiumGS/cesium/pull/10008) and [10031](https://github.com/CesiumGS/cesium/pull/10031)
- Fixed path entity being drawn when data is unavailable [#1704](https://github.com/CesiumGS/cesium/pull/1704)
- Fixed setting `tileset.imageBasedLightingFactor` has no effect on i3dm tile content. [#10020](https://github.com/CesiumGS/cesium/pull/10020)
- Zooming out is no longer sluggish when close to `screenSpaceCameraController.minimumDistance`. [#9932](https://github.com/CesiumGS/cesium/pull/9932)
- Fixed Particle System Weather sandcastle demo to work with new ES6 rules. [#10045](https://github.com/CesiumGS/cesium/pull/10045)

### 1.89 - 2022-01-03

##### Breaking Changes :mega:

- Removed `Scene.debugShowGlobeDepth`. [#9965](https://github.com/CesiumGS/cesium/pull/9965)
- Removed `CesiumInspectorViewModel.globeDepth` and `CesiumInspectorViewModel.pickDepth`. [#9965](https://github.com/CesiumGS/cesium/pull/9965)
- `barycentricCoordinates` returns `undefined` when the input triangle is degenerate. [#9175](https://github.com/CesiumGS/cesium/pull/9175)

##### Additions :tada:

- Added a `pointSize` field to custom vertex shaders for more control over shading point clouds. [#9960](https://github.com/CesiumGS/cesium/pull/9960)
- Added `lambertDiffuseMultiplier` property to Globe object to enhance terrain lighting. [#9878](https://github.com/CesiumGS/cesium/pull/9878)
- Added `getFeatureInfoUrl` option to `WebMapServiceImageryProvider` which reads the getFeatureInfo request URL for WMS service if it differs with the getCapabilities URL. [#9563](https://github.com/CesiumGS/cesium/pull/9563)
- Added `tileset.enableModelExperimental` so tilesets with `Model` and `ModelExperimental` can be mixed in the same scene. [#9982](https://github.com/CesiumGS/cesium/pull/9982)

##### Fixes :wrench:

- Fixed handling of vec3 vertex colors in `ModelExperimental`. [#9955](https://github.com/CesiumGS/cesium/pull/9955)
- Fixed handling of Draco quantized vec3 vertex colors in `ModelExperimental`. [#9957](https://github.com/CesiumGS/cesium/pull/9957)
- Fixed handling of vec3 vertex colors in `CustomShaderPipelineStage`. [#9964](https://github.com/CesiumGS/cesium/pull/9964)
- Fixes how `Camera.changed` handles changes in `heading`. [#9970](https://github.com/CesiumGS/cesium/pull/9970)
- Fixed handling of subtree root transforms in `Implicit3DTileContent`. [#9971](https://github.com/CesiumGS/cesium/pull/9971)
- Fixed issue in `ModelExperimental` where indices were not the correct data type after draco decode. [#9974](https://github.com/CesiumGS/cesium/pull/9974)
- Fixed WMS 1.3.0 `GetMap` `bbox` parameter so that it follows the axis ordering as defined in the EPSG database. [#9797](https://github.com/CesiumGS/cesium/pull/9797)
- Fixed `KmlDataSource` so that it can handle relative URLs for additional elements - video, audio, iframe etc. [#9328](https://github.com/CesiumGS/cesium/pull/9328)

### 1.88 - 2021-12-01

##### Fixes :wrench:

- Fixed a bug with .ktx2 textures having an incorrect minification filter. [#9876](https://github.com/CesiumGS/cesium/pull/9876/)
- Fixed incorrect diffuse texture alpha in glTFs with the `KHR_materials_pbrSpecularGlossiness` extension. [#9943](https://github.com/CesiumGS/cesium/pull/9943)

### 1.87.1 - 2021-11-09

##### Additions :tada:

- Added experimental implementations of [3D Tiles Next](https://github.com/CesiumGS/3d-tiles/tree/main/next). The following extensions are supported:
  - [3DTILES_content_gltf](https://github.com/CesiumGS/3d-tiles/tree/main/extensions/3DTILES_content_gltf) for using glTF models directly as tile contents
  - [3DTILES_metadata](https://github.com/CesiumGS/3d-tiles/tree/main/extensions/3DTILES_metadata) for adding structured metadata to tilesets, tiles, or groups of tile content
  - [EXT_mesh_features](https://github.com/KhronosGroup/glTF/pull/2082) for adding feature identification and feature metadata to glTF models
  - [3DTILES_implicit_tiling](https://github.com/CesiumGS/3d-tiles/tree/main/extensions/3DTILES_implicit_tiling) for a compact representation of quadtrees and octrees
  - [3DTILES_bounding_volume_S2](https://github.com/CesiumGS/3d-tiles/tree/main/extensions/3DTILES_bounding_volume_S2) for [S2](https://s2geometry.io/) bounding volumes
  - [3DTILES_multiple_contents](https://github.com/CesiumGS/3d-tiles/tree/main/extensions/3DTILES_multiple_contents) for storing multiple contents within a single tile
- Added `ModelExperimental`, a new experimental architecture for loading glTF models. It is disabled by default; set `ExperimentalFeatures.enableModelExperimental = true` to enable it.
- Added `CustomShader` class for styling `Cesium3DTileset` or `ModelExperimental` with custom GLSL shaders
- Added Sandcastle examples for 3D Tiles Next: [Photogrammetry Classification](http://sandcastle.cesium.com/index.html?src=3D%20Tiles%20Next%20Photogrammetry%20Classification.html&label=3D%20Tiles%20Next), [CDB Yemen](http://sandcastle.cesium.com/index.html?src=3D%20Tiles%20Next%20CDB%20Yemen.html&label=3D%20Tiles%20Next), and [S2 Globe](http://sandcastle.cesium.com/index.html?src=3D%20Tiles%20Next%20S2%20Globe.html&label=3D%20Tiles%20Next)

### 1.87 - 2021-11-01

##### Additions :tada:

- Added `ScreenOverlay` support to `KmlDataSource`. [#9864](https://github.com/CesiumGS/cesium/pull/9864)
- Added back some support for Draco attribute quantization as a workaround until a full fix in the next Draco version. [#9904](https://github.com/CesiumGS/cesium/pull/9904)
- Added `CumulusCloud.color` for customizing cloud colors. [#9877](https://github.com/CesiumGS/cesium/pull/9877)

##### Fixes :wrench:

- Point cloud styles that reference a missing property now treat the missing property as `undefined` rather than throwing an error. [#9882](https://github.com/CesiumGS/cesium/pull/9882)
- Fixed Draco attribute quantization in point clouds. [#9908](https://github.com/CesiumGS/cesium/pull/9908)
- Fixed crashes caused by the cloud noise texture exceeding WebGL's maximum supported texture size. [#9885](https://github.com/CesiumGS/cesium/pull/9885)
- Updated third-party zip.js library to 2.3.12 to fix compatibility with Webpack 4. [#9897](https://github.com/cesiumgs/cesium/pull/9897)

### 1.86.1 - 2021-10-15

##### Fixes :wrench:

- Fixed zip.js configurations causing CesiumJS to not work with Node 16. [#9861](https://github.com/CesiumGS/cesium/pull/9861)
- Fixed a bug in `Rectangle.union` with rectangles that span the entire globe. [#9866](https://github.com/CesiumGS/cesium/pull/9866)

### 1.86 - 2021-10-01

##### Breaking Changes :mega:

- Updated to Draco 1.4.1 and temporarily disabled attribute quantization. [#9847](https://github.com/CesiumGS/cesium/issues/9847)

##### Fixes :wrench:

- Fixed incorrect behavior in `CameraFlightPath` when using Columbus View. [#9192](https://github.com/CesiumGS/cesium/pull/9192)

### 1.85 - 2021-09-01

##### Breaking Changes :mega:

- Removed `Scene.terrainExaggeration` and `options.terrainExaggeration` for `CesiumWidget`, `Viewer`, and `Scene`, which were deprecated in CesiumJS 1.83. Use `Globe.terrainExaggeration` instead.

##### Additions :tada:

- Added `CloudCollection` and `CumulusCloud` for adding procedurally generated clouds to a scene. [#9737](https://github.com/CesiumGS/cesium/pull/9737)
- `BingMapsGeocoderService` now takes an optional [Culture Code](https://docs.microsoft.com/en-us/bingmaps/rest-services/common-parameters-and-types/supported-culture-codes) for localizing results. [#9729](https://github.com/CesiumGS/cesium/pull/9729)

##### Fixes :wrench:

- Fixed several crashes related to point cloud eye dome lighting. [#9719](https://github.com/CesiumGS/cesium/pull/9719)

### 1.84 - 2021-08-02

##### Breaking Changes :mega:

- Dropped support for Internet Explorer, which was deprecated in CesiumJS 1.83.

##### Additions :tada:

- Added a `polylinePositions` getter to `Cesium3DTileFeature` that gets the decoded positions of a polyline vector feature. [#9684](https://github.com/CesiumGS/cesium/pull/9684)
- Added `ImageryLayerCollection.pickImageryLayers`, which determines the imagery layers that are intersected by a pick ray. [#9651](https://github.com/CesiumGS/cesium/pull/9651)

##### Fixes :wrench:

- Fixed an issue where styling vector points based on their batch table properties would crash. [#9692](https://github.com/CesiumGS/cesium/pull/9692)
- Fixed an issue in `TileBoundingRegion.distanceToCamera` that caused incorrect results when the camera was on the opposite site of the globe. [#9678](https://github.com/CesiumGS/cesium/pull/9678)
- Fixed an error with removing a CZML datasource when the clock interval has a duration of zero. [#9637](https://github.com/CesiumGS/cesium/pull/9637)
- Fixed the ability to set a material's image to `undefined` and `Material.DefaultImageId`. [#9644](https://github.com/CesiumGS/cesium/pull/9644)
- Fixed render crash when creating a `polylineVolume` with very close points. [#9669](https://github.com/CesiumGS/cesium/pull/9669)
- Fixed a bug in `PolylineGeometry` that incorrectly shifted colors when duplicate positions were removed. [#9676](https://github.com/CesiumGS/cesium/pull/9676)
- Fixed the calculation of `OrientedBoundingBox.distancedSquaredTo` such that they handle `halfAxes` with magnitudes near zero. [#9670](https://github.com/CesiumGS/cesium/pull/9670)
- Fixed a crash that would hang the browser if a `Label` was created with a soft hyphen in its text. [#9682](https://github.com/CesiumGS/cesium/pull/9682)
- Fixed the incorrect calculation of `distanceSquaredTo` in `BoundingSphere`. [#9686](https://github.com/CesiumGS/cesium/pull/9686)

### 1.83 - 2021-07-01

##### Breaking Changes :mega:

- Dropped support for KTX1 and Crunch textures; use the [`ktx2ktx2`](https://github.com/KhronosGroup/KTX-Software) converter tool to update existing KTX1 files.

##### Additions :tada:

- Added support for KTX2 and Basis Universal compressed textures. [#9513](https://github.com/CesiumGS/cesium/issues/9513)
  - Added support for glTF models with the [`KHR_texture_basisu`](https://github.com/KhronosGroup/glTF/blob/master/extensions/2.0/Khronos/KHR_texture_basisu/README.md) extension.
  - Added support for 8-bit, 16-bit float, and 32-bit float KTX2 specular environment maps.
  - Added support for KTX2 images in `Material`.
  - Added new `PixelFormat` and `WebGLConstants` enums from WebGL extensions `WEBGL_compressed_texture_etc`, `WEBGL_compressed_texture_astc`, and `EXT_texture_compression_bptc`.
- Added dynamic terrain exaggeration with `Globe.terrainExaggeration` and `Globe.terrainExaggerationRelativeHeight`. [#9603](https://github.com/CesiumGS/cesium/pull/9603)
- Added `CustomHeightmapTerrainProvider`, a simple `TerrainProvider` that gets height values from a callback function. [#9604](https://github.com/CesiumGS/cesium/pull/9604)
- Added the ability to hide outlines on OSM Buildings and other tilesets and glTF models using the `CESIUM_primitive_outline` extension. [#8959](https://github.com/CesiumGS/cesium/issues/8959)
- Added checks for supported 3D Tiles extensions. [#9552](https://github.com/CesiumGS/cesium/issues/9552)
- Added option to ignore extraneous colorspace information in glTF textures and `ImageBitmap`. [#9624](https://github.com/CesiumGS/cesium/pull/9624)
- Added `options.fadingEnabled` parameter to `ShadowMap` to control whether shadows fade out when the light source is close to the horizon. [#9565](https://github.com/CesiumGS/cesium/pull/9565)
- Added documentation clarifying that the `outlineWidth` property will be ignored on all major browsers on Windows platforms. [#9600](https://github.com/CesiumGS/cesium/pull/9600)
- Added documentation for `KmlTour`, `KmlTourFlyTo`, and `KmlTourWait`. Added documentation and a `kmlTours` getter to `KmlDataSource`. Removed references to `KmlTourSoundCues`. [#8073](https://github.com/CesiumGS/cesium/issues/8073)

##### Fixes :wrench:

- Fixed a regression where older tilesets without a top-level `geometricError` would fail to load. [#9618](https://github.com/CesiumGS/cesium/pull/9618)
- Fixed an issue in `WebMapTileServiceImageryProvider` where using URL subdomains caused query parameters to be dropped from requests. [#9606](https://github.com/CesiumGS/cesium/pull/9606)
- Fixed an issue in `ScreenSpaceCameraController.tilt3DOnTerrain` that caused unexpected camera behavior when tilting terrain diagonally along the screen. [#9562](https://github.com/CesiumGS/cesium/pull/9562)
- Fixed error handling in `GlobeSurfaceTile` to print terrain tile request errors to console. [#9570](https://github.com/CesiumGS/cesium/pull/9570)
- Fixed broken image URL in the KML Sandcastle. [#9579](https://github.com/CesiumGS/cesium/pull/9579)
- Fixed an error where the `positionToEyeEC` and `tangentToEyeMatrix` properties for custom materials were not set in `GlobeFS`. [#9597](https://github.com/CesiumGS/cesium/pull/9597)
- Fixed misleading documentation in `Matrix4.inverse` and `Matrix4.inverseTransformation` that used "affine transformation" instead of "rotation and translation" specifically. [#9608](https://github.com/CesiumGS/cesium/pull/9608)
- Fixed a regression where external images in glTF models were not being loaded with `preferImageBitmap`, which caused them to decode on the main thread and cause frame rate stuttering. [#9627](https://github.com/CesiumGS/cesium/pull/9627)
- Fixed misleading "else" case condition for `color` and `show` in `Cesium3DTileStyle`. A default `color` value is used if no `color` conditions are given. The default value for `show`, `true`, is used if no `show` conditions are given. [#9633](https://github.com/CesiumGS/cesium/pull/9633)
- Fixed a crash that occurred after disabling and re-enabling a post-processing stage. This also prevents the screen from randomly flashing when enabling stages for the first time. [#9649](https://github.com/CesiumGS/cesium/pull/9649)

##### Deprecated :hourglass_flowing_sand:

- `Scene.terrainExaggeration` and `options.terrainExaggeration` for `CesiumWidget`, `Viewer`, and `Scene` have been deprecated and will be removed in CesiumJS 1.85. They will be replaced with `Globe.terrainExaggeration`.
- Support for Internet Explorer has been deprecated and will end in CesiumJS 1.84.

### 1.82.1 - 2021-06-01

- This is an npm only release to fix the improperly published 1.82.0.

### 1.82 - 2021-06-01

##### Additions :tada:

- Added `FeatureDetection.supportsBigInt64Array`, `FeatureDetection.supportsBigUint64Array` and `FeatureDetection.supportsBigInt`.

##### Fixes :wrench:

- Fixed `processTerrain` in `decodeGoogleEarthEnterprisePacket` to handle a newer terrain packet format that includes water surface meshes after terrain meshes. [#9519](https://github.com/CesiumGS/cesium/pull/9519)

### 1.81 - 2021-05-01

##### Fixes :wrench:

- Fixed an issue where `Camera.flyTo` would not work properly with a non-WGS84 Ellipsoid. [#9498](https://github.com/CesiumGS/cesium/pull/9498)
- Fixed an issue where setting the `ViewportQuad` rectangle after creating the viewport had no effect.[#9511](https://github.com/CesiumGS/cesium/pull/9511)
- Fixed an issue where TypeScript was not picking up type defintions for `ArcGISTiledElevationTerrainProvider`. [#9522](https://github.com/CesiumGS/cesium/pull/9522)

##### Deprecated :hourglass_flowing_sand:

- `loadCRN` and `loadKTX` have been deprecated and will be removed in CesiumJS 1.83. They will be replaced with support for KTX2. [#9478](https://github.com/CesiumGS/cesium/pull/9478)

### 1.80 - 2021-04-01

##### Additions :tada:

- Added support for drawing ground primitives on translucent 3D Tiles. [#9399](https://github.com/CesiumGS/cesium/pull/9399)

### 1.79.1 - 2021-03-01

##### Fixes :wrench:

- Fixed a regression in 1.79 that broke terrain exaggeration. [#9397](https://github.com/CesiumGS/cesium/pull/9397)
- Fixed an issue where interpolating certain small rhumblines with surface distance 0.0 would not return the expected result. [#9430](https://github.com/CesiumGS/cesium/pull/9430)

### 1.79 - 2021-03-01

##### Breaking Changes :mega:

- Removed `Cesium3DTileset.url`, which was deprecated in CesiumJS 1.78. Use `Cesium3DTileset.resource.url` to retrieve the url value.
- Removed `EasingFunction.QUADRACTIC_IN`, which was deprecated in CesiumJS 1.77. Use `EasingFunction.QUADRATIC_IN`.
- Removed `EasingFunction.QUADRACTIC_OUT`, which was deprecated in CesiumJS 1.77. Use `EasingFunction.QUADRATIC_OUT`.
- Removed `EasingFunction.QUADRACTIC_IN_OUT`, which was deprecated in CesiumJS 1.77. Use `EasingFunction.QUADRATIC_IN_OUT`.
- Changed `TaskProcessor.maximumActiveTasks` constructor option to be infinity by default. [#9313](https://github.com/CesiumGS/cesium/pull/9313)

##### Fixes :wrench:

- Fixed an issue that prevented use of the full CesiumJS zip release package in a Node.js application.
- Fixed an issue where certain inputs to EllipsoidGeodesic would result in a surfaceDistance of NaN. [#9316](https://github.com/CesiumGS/cesium/pull/9316)
- Fixed `sampleTerrain` and `sampleTerrainMostDetailed` not working for `ArcGISTiledElevationTerrainProvider`. [#9286](https://github.com/CesiumGS/cesium/pull/9286)
- Consistent with the spec, CZML `polylineVolume` now expects its shape positions to specified using the `cartesian2` property. Use of the `cartesian` is also supported for backward-compatibility. [#9384](https://github.com/CesiumGS/cesium/pull/9384)
- Removed an unnecessary matrix copy each time a `Cesium3DTileset` is updated. [#9366](https://github.com/CesiumGS/cesium/pull/9366)

### 1.78 - 2021-02-01

##### Additions :tada:

- Added `BillboardCollection.show`, `EntityCluster.show`, `LabelCollection.show`, `PointPrimitiveCollection.show`, and `PolylineCollection.show` for a convenient way to control show of the entire collection [#9307](https://github.com/CesiumGS/cesium/pull/9307)
- `TaskProcessor` now accepts an absolute URL in addition to a worker name as it's first parameter. This makes it possible to use custom web workers with Cesium's task processing system without copying them to Cesium's Workers directory. [#9338](https://github.com/CesiumGS/cesium/pull/9338)
- Added `Cartesian2.cross` which computes the magnitude of the cross product of two vectors whose Z values are implicitly 0. [#9305](https://github.com/CesiumGS/cesium/pull/9305)
- Added `Math.previousPowerOfTwo`. [#9310](https://github.com/CesiumGS/cesium/pull/9310)

##### Fixes :wrench:

- Fixed an issue with `Math.mod` introducing a small amount of floating point error even when the input did not need to be altered. [#9354](https://github.com/CesiumGS/cesium/pull/9354)

##### Deprecated :hourglass_flowing_sand:

- `Cesium3DTileset.url` has been deprecated and will be removed in Cesium 1.79. Instead, use `Cesium3DTileset.resource.url` to retrieve the url value.

### 1.77 - 2021-01-04

##### Additions :tada:

- Added `ElevationBand` material, which maps colors and gradients to exact elevations. [#9132](https://github.com/CesiumGS/cesium/pull/9132)

##### Fixes :wrench:

- Fixed an issue where changing a model or tileset's `color`, `backFaceCulling`, or `silhouetteSize` would trigger an error. [#9271](https://github.com/CesiumGS/cesium/pull/9271)

##### Deprecated :hourglass_flowing_sand:

- `EasingFunction.QUADRACTIC_IN` was deprecated and will be removed in Cesium 1.79. It has been replaced with `EasingFunction.QUADRATIC_IN`. [#9220](https://github.com/CesiumGS/cesium/issues/9220)
- `EasingFunction.QUADRACTIC_OUT` was deprecated and will be removed in Cesium 1.79. It has been replaced with `EasingFunction.QUADRATIC_OUT`. [#9220](https://github.com/CesiumGS/cesium/issues/9220)
- `EasingFunction.QUADRACTIC_IN_OUT` was deprecated and will be removed in Cesium 1.79. It has been replaced with `EasingFunction.QUADRATIC_IN_OUT`. [#9220](https://github.com/CesiumGS/cesium/issues/9220)

### 1.76 - 2020-12-01

##### Fixes :wrench:

- Fixed an issue where tileset styles would be reapplied every frame when a tileset has a style and `tileset.preloadWhenHidden` is true and `tileset.show` is false. Also fixed a related issue where styles would be reapplied if the style being set is the same as the active style. [#9223](https://github.com/CesiumGS/cesium/pull/9223)
- Fixed JSDoc and TypeScript type definitions for `EllipsoidTangentPlane.fromPoints` which didn't list a return type. [#9227](https://github.com/CesiumGS/cesium/pull/9227)
- Updated DOMPurify from 1.0.8 to 2.2.2. [#9240](https://github.com/CesiumGS/cesium/issues/9240)

### 1.75 - 2020-11-02

##### Fixes :wrench:

- Fixed an issue in the PBR material where models with the `KHR_materials_unlit` extension had the normal attribute disabled. [#9173](https://github.com/CesiumGS/cesium/pull/9173).
- Fixed JSDoc and TypeScript type definitions for `writeTextToCanvas` which listed incorrect return type. [#9196](https://github.com/CesiumGS/cesium/pull/9196)
- Fixed JSDoc and TypeScript type definitions for `Viewer.globe` constructor option to allow disabling the globe on startup. [#9063](https://github.com/CesiumGS/cesium/pull/9063)

### 1.74 - 2020-10-01

##### Additions :tada:

- Added `Matrix3.inverseTranspose` and `Matrix4.inverseTranspose`. [#9135](https://github.com/CesiumGS/cesium/pull/9135)

##### Fixes :wrench:

- Fixed an issue where the camera zooming is stuck when looking up. [#9126](https://github.com/CesiumGS/cesium/pull/9126)
- Fixed an issue where Plane doesn't rotate correctly around the main local axis. [#8268](https://github.com/CesiumGS/cesium/issues/8268)
- Fixed clipping planes with non-uniform scale. [#9135](https://github.com/CesiumGS/cesium/pull/9135)
- Fixed an issue where ground primitives would get clipped at certain camera angles. [#9114](https://github.com/CesiumGS/cesium/issues/9114)
- Fixed a bug that could cause half of the globe to disappear when setting the `terrainProvider. [#9161](https://github.com/CesiumGS/cesium/pull/9161)
- Fixed a crash when loading Cesium OSM buildings with shadows enabled. [#9172](https://github.com/CesiumGS/cesium/pull/9172)

### 1.73 - 2020-09-01

##### Breaking Changes :mega:

- Removed `MapboxApi`, which was deprecated in CesiumJS 1.72. Pass your access token directly to the `MapboxImageryProvider` or `MapboxStyleImageryProvider` constructors.
- Removed `BingMapsApi`, which was deprecated in CesiumJS 1.72. Pass your access key directly to the `BingMapsImageryProvider` or `BingMapsGeocoderService` constructors.

##### Additions :tada:

- Added support for the CSS `line-height` specifier in the `font` property of a `Label`. [#8954](https://github.com/CesiumGS/cesium/pull/8954)
- `Viewer` now has default pick handling for `Cesium3DTileFeature` data and will display its properties in the default Viewer `InfoBox` as well as set `Viewer.selectedEntity` to a transient Entity instance representing the data. [#9121](https://github.com/CesiumGS/cesium/pull/9121).

##### Fixes :wrench:

- Fixed several artifacts on mobile devices caused by using insufficient precision. [#9064](https://github.com/CesiumGS/cesium/pull/9064)
- Fixed handling of `data:` scheme for the Cesium ion logo URL. [#9085](https://github.com/CesiumGS/cesium/pull/9085)
- Fixed an issue where the boundary rectangles in `TileAvailability` are not sorted correctly, causing terrain to sometimes fail to achieve its maximum detail. [#9098](https://github.com/CesiumGS/cesium/pull/9098)
- Fixed an issue where a request for an availability tile of the reference layer is delayed because the throttle option is on. [#9099](https://github.com/CesiumGS/cesium/pull/9099)
- Fixed an issue where Node.js tooling could not resolve package.json. [#9105](https://github.com/CesiumGS/cesium/pull/9105)
- Fixed classification artifacts on some mobile devices. [#9108](https://github.com/CesiumGS/cesium/pull/9108)
- Fixed an issue where Resource silently fails to load if being used multiple times. [#9093](https://github.com/CesiumGS/cesium/issues/9093)

### 1.72 - 2020-08-03

##### Breaking Changes :mega:

- CesiumJS no longer ships with a default Mapbox access token and Mapbox imagery layers have been removed from the `BaseLayerPicker` defaults. If you are using `MapboxImageryProvider` or `MapboxStyleImageryProvider`, use `options.accessToken` when initializing the imagery provider.

##### Additions :tada:

- Added support for glTF multi-texturing via `TEXCOORD_1`. [#9075](https://github.com/CesiumGS/cesium/pull/9075)

##### Deprecated :hourglass_flowing_sand:

- `MapboxApi.defaultAccessToken` was deprecated and will be removed in CesiumJS 1.73. Pass your access token directly to the MapboxImageryProvider or MapboxStyleImageryProvider constructors.
- `BingMapsApi` was deprecated and will be removed in CesiumJS 1.73. Pass your access key directly to the BingMapsImageryProvider or BingMapsGeocoderService constructors.

##### Fixes :wrench:

- Fixed `Color.fromCssColorString` when color string contains spaces. [#9015](https://github.com/CesiumGS/cesium/issues/9015)
- Fixed 3D Tileset replacement refinement when leaf is empty. [#8996](https://github.com/CesiumGS/cesium/pull/8996)
- Fixed a bug in the assessment of terrain tile visibility [#9033](https://github.com/CesiumGS/cesium/issues/9033)
- Fixed vertical polylines with `arcType: ArcType.RHUMB`, including lines drawn via GeoJSON. [#9028](https://github.com/CesiumGS/cesium/pull/9028)
- Fixed wall rendering when underground [#9041](https://github.com/CesiumGS/cesium/pull/9041)
- Fixed issue where a side of the wall was missing if the first position and the last position were equal [#9044](https://github.com/CesiumGS/cesium/pull/9044)
- Fixed `translucencyByDistance` for label outline color [#9003](https://github.com/CesiumGS/cesium/pull/9003)
- Fixed return value for `SampledPositionProperty.removeSample` [#9017](https://github.com/CesiumGS/cesium/pull/9017)
- Fixed issue where wall doesn't have correct texture coordinates when there are duplicate positions input [#9042](https://github.com/CesiumGS/cesium/issues/9042)
- Fixed an issue where clipping planes would not clip at the correct distances on some Android devices, most commonly reproducible on devices with `Mali` GPUs that do not support float textures via WebGL [#9023](https://github.com/CesiumGS/cesium/issues/9023)

### 1.71 - 2020-07-01

##### Breaking Changes :mega:

- Updated `WallGeometry` to respect the order of positions passed in, instead of making the positions respect a counter clockwise winding order. This will only affect the look of walls with an image material. If this changed the way your wall is drawing, reverse the order of the positions. [#8955](https://github.com/CesiumGS/cesium/pull/8955/)

##### Additions :tada:

- Added `backFaceCulling` property to `Cesium3DTileset` and `Model` to support viewing the underside or interior of a tileset or model. [#8981](https://github.com/CesiumGS/cesium/pull/8981)
- Added `Ellipsoid.surfaceArea` for computing the approximate surface area of a rectangle on the surface of an ellipsoid. [#8986](https://github.com/CesiumGS/cesium/pull/8986)
- Added support for PolylineVolume in CZML. [#8841](https://github.com/CesiumGS/cesium/pull/8841)
- Added `Color.toCssHexString` for getting the CSS hex string equivalent for a color. [#8987](https://github.com/CesiumGS/cesium/pull/8987)

##### Fixes :wrench:

- Fixed issue where tileset was not playing glTF animations. [#8962](https://github.com/CesiumGS/cesium/issues/8962)
- Fixed a divide-by-zero bug in `Ellipsoid.geodeticSurfaceNormal` when given the origin as input. `undefined` is returned instead. [#8986](https://github.com/CesiumGS/cesium/pull/8986)
- Fixed error with `WallGeometry` when there were adjacent positions with very close values. [#8952](https://github.com/CesiumGS/cesium/pull/8952)
- Fixed artifact for skinned model when log depth is enabled. [#6447](https://github.com/CesiumGS/cesium/issues/6447)
- Fixed a bug where certain rhumb arc polylines would lead to a crash. [#8787](https://github.com/CesiumGS/cesium/pull/8787)
- Fixed handling of Label's backgroundColor and backgroundPadding option [#8949](https://github.com/CesiumGS/cesium/pull/8949)
- Fixed several bugs when rendering CesiumJS in a WebGL 2 context. [#797](https://github.com/CesiumGS/cesium/issues/797)
- Fixed a bug where switching from perspective to orthographic caused triangles to overlap each other incorrectly. [#8346](https://github.com/CesiumGS/cesium/issues/8346)
- Fixed a bug where switching to orthographic camera on the first frame caused the zoom level to be incorrect. [#8853](https://github.com/CesiumGS/cesium/pull/8853)
- Fixed `scene.pickFromRay` intersection inaccuracies. [#8439](https://github.com/CesiumGS/cesium/issues/8439)
- Fixed a bug where a null or undefined name property passed to the `Entity` constructor would throw an exception.[#8832](https://github.com/CesiumGS/cesium/pull/8832)
- Fixed JSDoc and TypeScript type definitions for `ScreenSpaceEventHandler.getInputAction` which listed incorrect return type. [#9002](https://github.com/CesiumGS/cesium/pull/9002)
- Improved the style of the error panel. [#8739](https://github.com/CesiumGS/cesium/issues/8739)
- Fixed animation widget SVG icons not appearing in iOS 13.5.1. [#8993](https://github.com/CesiumGS/cesium/pull/8993)

### 1.70.1 - 2020-06-10

##### Additions :tada:

- Add a `toString` method to the `Resource` class in case an instance gets logged as a string. [#8722](https://github.com/CesiumGS/cesium/issues/8722)
- Exposed `Transforms.rotationMatrixFromPositionVelocity` method from Cesium's private API. [#8927](https://github.com/CesiumGS/cesium/issues/8927)

##### Fixes :wrench:

- Fixed JSDoc and TypeScript type definitions for all `ImageryProvider` types, which were missing `defaultNightAlpha` and `defaultDayAlpha` properties. [#8908](https://github.com/CesiumGS/cesium/pull/8908)
- Fixed JSDoc and TypeScript for `MaterialProperty`, which were missing the ability to take primitive types in their constructor. [#8904](https://github.com/CesiumGS/cesium/pull/8904)
- Fixed JSDoc and TypeScript type definitions to allow the creation of `GeometryInstance` instances using `XXXGeometry` classes. [#8941](https://github.com/CesiumGS/cesium/pull/8941).
- Fixed JSDoc and TypeScript for `buildModuleUrl`, which was accidentally excluded from the official CesiumJS API. [#8923](https://github.com/CesiumGS/cesium/pull/8923)
- Fixed JSDoc and TypeScript type definitions for `EllipsoidGeodesic` which incorrectly listed `result` as required. [#8904](https://github.com/CesiumGS/cesium/pull/8904)
- Fixed JSDoc and TypeScript type definitions for `EllipsoidTangentPlane.fromPoints`, which takes an array of `Cartesian3`, not a single instance. [#8928](https://github.com/CesiumGS/cesium/pull/8928)
- Fixed JSDoc and TypeScript type definitions for `EntityCollection.getById` and `CompositeEntityCollection.getById`, which can both return undefined. [#8928](https://github.com/CesiumGS/cesium/pull/8928)
- Fixed JSDoc and TypeScript type definitions for `Viewer` options parameters.
- Fixed a memory leak where some 3D Tiles requests were being unintentionally retained after the requests were cancelled. [#8843](https://github.com/CesiumGS/cesium/pull/8843)
- Fixed a bug with handling of PixelFormat's flipY. [#8893](https://github.com/CesiumGS/cesium/pull/8893)

### 1.70.0 - 2020-06-01

##### Major Announcements :loudspeaker:

- All Cesium ion users now have access to Cesium OSM Buildings - a 3D buildings layer covering the entire world built with OpenStreetMap building data, available as 3D Tiles. Read more about it [on our blog](https://cesium.com/blog/2020/06/01/cesium-osm-buildings/).
  - [Explore it on Sandcastle](https://sandcastle.cesium.com/index.html?src=Cesium%20OSM%20Buildings.html).
  - Add it to your CesiumJS app: `viewer.scene.primitives.add(Cesium.createOsmBuildings())`.
  - Contains per-feature data like building name, address, and much more. [Read more about the available properties](https://cesium.com/content/cesium-osm-buildings/).
- CesiumJS now ships with official TypeScript type definitions! [#8878](https://github.com/CesiumGS/cesium/pull/8878)
  - If you import CesiumJS as a module, the new definitions will automatically be used by TypeScript and related tooling.
  - If you import individual CesiumJS source files directly, you'll need to add `"types": ["cesium"]` in your tsconfig.json in order for the definitions to be used.
  - If you’re using your own custom definitions and you’re not yet ready to switch, you can delete `Source/Cesium.d.ts` after install.
  - See our [blog post](https://cesium.com/blog/2020/06/01/cesiumjs-tsd/) for more information and a technical overview of how it all works.
- CesiumJS now supports underground rendering with globe translucency! [#8726](https://github.com/CesiumGS/cesium/pull/8726)
  - Added options for controlling globe translucency through the new [`GlobeTranslucency`](https://cesium.com/learn/cesiumjs/ref-doc/GlobeTranslucency.html) object including front face alpha, back face alpha, and a translucency rectangle.
  - Added `Globe.undergroundColor` and `Globe.undergroundColorAlphaByDistance` for controlling how the back side of the globe is rendered when the camera is underground or the globe is translucent. [#8867](https://github.com/CesiumGS/cesium/pull/8867)
  - Improved camera controls when the camera is underground. [#8811](https://github.com/CesiumGS/cesium/pull/8811)
  - Sandcastle examples: [Globe Translucency](https://sandcastle.cesium.com/?src=Globe%20Translucency.html), [Globe Interior](https://sandcastle.cesium.com/?src=Globe%20Interior.html), and [Underground Color](https://sandcastle.cesium.com/?src=Underground%20Color.html&label=All)

##### Additions :tada:

- Our API reference documentation has received dozens of fixes and improvements, largely due to the TypeScript effort.
- Added `Cesium3DTileset.extensions` to get the extensions property from the tileset JSON. [#8829](https://github.com/CesiumGS/cesium/pull/8829)
- Added `Camera.completeFlight`, which causes the current camera flight to immediately jump to the final destination and call its complete callback. [#8788](https://github.com/CesiumGS/cesium/pull/8788)
- Added `nightAlpha` and `dayAlpha` properties to `ImageryLayer` to control alpha separately for the night and day sides of the globe. [#8868](https://github.com/CesiumGS/cesium/pull/8868)
- Added `SkyAtmosphere.perFragmentAtmosphere` to switch between per-vertex and per-fragment atmosphere shading. [#8866](https://github.com/CesiumGS/cesium/pull/8866)
- Added a new sandcastle example to show how to add fog using a `PostProcessStage` [#8798](https://github.com/CesiumGS/cesium/pull/8798)
- Added `frustumSplits` option to `DebugCameraPrimitive`. [8849](https://github.com/CesiumGS/cesium/pull/8849)
- Supported `#rgba` and `#rrggbbaa` formats in `Color.fromCssColorString`. [8873](https://github.com/CesiumGS/cesium/pull/8873)

##### Fixes :wrench:

- Fixed a bug that could cause rendering of a glTF model to become corrupt when switching from a Uint16 to a Uint32 index buffer to accomodate new vertices added for edge outlining. [#8820](https://github.com/CesiumGS/cesium/pull/8820)
- Fixed a bug where a removed billboard could prevent changing of the `TerrainProvider`. [#8766](https://github.com/CesiumGS/cesium/pull/8766)
- Fixed an issue with 3D Tiles point cloud styling where `${feature.propertyName}` and `${feature["propertyName"]}` syntax would cause a crash. Also fixed an issue where property names with non-alphanumeric characters would crash. [#8785](https://github.com/CesiumGS/cesium/pull/8785)
- Fixed a bug where `DebugCameraPrimitive` was ignoring the near and far planes of the `Camera`. [#8848](https://github.com/CesiumGS/cesium/issues/8848)
- Fixed sky atmosphere artifacts below the horizon. [#8866](https://github.com/CesiumGS/cesium/pull/8866)
- Fixed ground primitives in orthographic mode. [#5110](https://github.com/CesiumGS/cesium/issues/5110)
- Fixed the depth plane in orthographic mode. This improves the quality of polylines and other primitives that are rendered near the horizon. [8858](https://github.com/CesiumGS/cesium/pull/8858)

### 1.69.0 - 2020-05-01

##### Breaking Changes :mega:

- The property `Scene.sunColor` has been removed. Use `scene.light.color` and `scene.light.intensity` instead. [#8774](https://github.com/CesiumGS/cesium/pull/8774)
- Removed `isArray`. Use the native `Array.isArray` function instead. [#8779](https://github.com/CesiumGS/cesium/pull/8779)

##### Additions :tada:

- Added `RequestScheduler` to the public API; this allows users to have more control over the requests made by CesiumJS. [#8384](https://github.com/CesiumGS/cesium/issues/8384)
- Added support for high-quality edges on solid geometry in glTF models. [#8776](https://github.com/CesiumGS/cesium/pull/8776)
- Added `Scene.cameraUnderground` for checking whether the camera is underneath the globe. [#8765](https://github.com/CesiumGS/cesium/pull/8765)

##### Fixes :wrench:

- Fixed several problems with polylines when the logarithmic depth buffer is enabled, which is the default on most systems. [#8706](https://github.com/CesiumGS/cesium/pull/8706)
- Fixed a bug with very long view ranges requiring multiple frustums even with the logarithmic depth buffer enabled. Previously, such scenes could resolve depth incorrectly. [#8727](https://github.com/CesiumGS/cesium/pull/8727)
- Fixed an issue with glTF skinning support where an optional property `skeleton` was considered required by Cesium. [#8175](https://github.com/CesiumGS/cesium/issues/8175)
- Fixed an issue with clamping of non-looped glTF animations. Subscribers to animation `update` events should expect one additional event firing as an animation stops. [#7387](https://github.com/CesiumGS/cesium/issues/7387)
- Geometry instance floats now work for high precision floats on newer iOS devices. [#8805](https://github.com/CesiumGS/cesium/pull/8805)
- Fixed a bug where the elevation contour material's alpha was not being applied. [#8749](https://github.com/CesiumGS/cesium/pull/8749)
- Fix potential memory leak when destroying `CesiumWidget` instances. [#8591](https://github.com/CesiumGS/cesium/pull/8591)
- Fixed displaying the Cesium ion icon when running in an Android, iOS or UWP WebView. [#8758](https://github.com/CesiumGS/cesium/pull/8758)

### 1.68.0 - 2020-04-01

##### Additions :tada:

- Added basic underground rendering support. When the camera is underground the globe will be rendered as a solid surface and underground entities will not be culled. [#8572](https://github.com/AnalyticalGraphicsInc/cesium/pull/8572)
- The `CesiumUnminified` build now includes sourcemaps. [#8572](https://github.com/CesiumGS/cesium/pull/8659)
- Added glTF `STEP` animation interpolation. [#8786](https://github.com/CesiumGS/cesium/pull/8786)
- Added the ability to edit CesiumJS shaders on-the-fly using the [SpectorJS](https://spector.babylonjs.com/) Shader Editor. [#8608](https://github.com/CesiumGS/cesium/pull/8608)

##### Fixes :wrench:

- Cesium can now be used in Node.JS 12 and later, with or without `--experimental-modules`. It can still be used in earlier versions as well. [#8572](https://github.com/CesiumGS/cesium/pull/8659)
- Interacting with the Cesium canvas will now blur the previously focused element. This prevents unintended modification of input elements when interacting with the globe. [#8662](https://github.com/CesiumGS/cesium/pull/8662)
- `TileMapServiceImageryProvider` will now force `minimumLevel` to 0 if the `tilemapresource.xml` metadata request fails and the `rectangle` is too large for the given detail level [#8448](https://github.com/AnalyticalGraphicsInc/cesium/pull/8448)
- Fixed ground atmosphere rendering when using a smaller ellipsoid. [#8683](https://github.com/CesiumGS/cesium/issues/8683)
- Fixed globe incorrectly occluding objects when using a smaller ellipsoid. [#7124](https://github.com/CesiumGS/cesium/issues/7124)
- Fixed a regression introduced in 1.67 which caused overlapping colored ground geometry to have visual artifacts. [#8694](https://github.com/CesiumGS/cesium/pull/8694)
- Fixed a clipping problem when viewing a polyline up close with the logarithmic depth buffer enabled, which is the default on most systems. [#8703](https://github.com/CesiumGS/cesium/pull/8703)

### 1.67.0 - 2020-03-02

##### Breaking Changes :mega:

- `Cesium3DTileset.skipLevelOfDetail` is now `false` by default. [#8631](https://github.com/CesiumGS/cesium/pull/8631)
- glTF models are now rendered using the `LEQUALS` depth test function instead of `LESS`. This means that when geometry overlaps, the _later_ geometry will be visible above the earlier, where previously the opposite was true. We believe this is a more sensible default, and makes it easier to render e.g. outlined buildings with glTF. [#8646](https://github.com/CesiumGS/cesium/pull/8646)

##### Additions :tada:

- Massively improved performance of clamped Entity ground geometry with dynamic colors. [#8630](https://github.com/CesiumGS/cesium/pull/8630)
- Added `Entity.tileset` for loading a 3D Tiles tileset via the Entity API using the new `Cesium3DTilesetGraphics` class. [#8580](https://github.com/CesiumGS/cesium/pull/8580)
- Added `tileset.uri`, `tileset.show`, and `tileset.maximumScreenSpaceError` properties to CZML processing for loading 3D Tiles. [#8580](https://github.com/CesiumGS/cesium/pull/8580)
- Added `Color.lerp` for linearly interpolating between two RGB colors. [#8607](https://github.com/CesiumGS/cesium/pull/8607)
- `CesiumTerrainProvider` now supports terrain tiles using a `WebMercatorTilingScheme` by specifying `"projection": "EPSG:3857"` in `layer.json`. It also now supports numbering tiles from the North instead of the South by specifying `"scheme": "slippyMap"` in `layer.json`. [#8563](https://github.com/CesiumGS/cesium/pull/8563)
- Added basic support for `isNaN`, `isFinite`, `null`, and `undefined` in the 3D Tiles styling GLSL backend for point clouds. [#8621](https://github.com/CesiumGS/cesium/pull/8621)
- Added `sizeInMeters` to `ParticleSystem`. [#7746](https://github.com/CesiumGS/cesium/pull/7746)

##### Fixes :wrench:

- Fixed a bug that caused large, nearby geometry to be clipped when using a logarithmic depth buffer, which is the default on most systems. [#8600](https://github.com/CesiumGS/cesium/pull/8600)
- Fixed a bug where tiles would not load if the camera was tracking a moving tileset. [#8598](https://github.com/CesiumGS/cesium/pull/8598)
- Fixed a bug where applying a new 3D Tiles style during a flight would not update all existing tiles. [#8622](https://github.com/CesiumGS/cesium/pull/8622)
- Fixed a bug where Cartesian vectors could not be packed to typed arrays [#8568](https://github.com/CesiumGS/cesium/pull/8568)
- Updated knockout from 3.5.0 to 3.5.1. [#8424](https://github.com/CesiumGS/cesium/pull/8424)
- Cesium's local development server now works in Node 12 & 13 [#8648](https://github.com/CesiumGS/cesium/pull/8648)

##### Deprecated :hourglass_flowing_sand:

- The `isArray` function has been deprecated and will be removed in Cesium 1.69. Use the native `Array.isArray` function instead. [#8526](https://github.com/CesiumGS/cesium/pull/8526)

### 1.66.0 - 2020-02-03

##### Deprecated :hourglass_flowing_sand:

- The property `Scene.sunColor` has been deprecated and will be removed in Cesium 1.69. Use `scene.light.color` and `scene.light.intensity` instead. [#8493](https://github.com/CesiumGS/cesium/pull/8493)

##### Additions :tada:

- `useBrowserRecommendedResolution` flag in `Viewer` and `CesiumWidget` now defaults to `true`. This ensures Cesium rendering is fast and smooth by default across all devices. Set it to `false` to always render at native device resolution instead at the cost of performance on under-powered devices. [#8548](https://github.com/CesiumGS/cesium/pull/8548)
- Cesium now creates a WebGL context with a `powerPreference` value of `high-performance`. Some browsers use this setting to enable a second, more powerful, GPU. You can set it back to `default`, or opt-in to `low-power` mode, by passing the context option when creating a `Viewer` or `CesiumWidget` instance:

```js
var viewer = new Viewer("cesiumContainer", {
  contextOptions: {
    webgl: {
      powerPreference: "default",
    },
  },
});
```

- Added more customization to Cesium's lighting system. [#8493](https://github.com/CesiumGS/cesium/pull/8493)
  - Added `Light`, `DirectionalLight`, and `SunLight` classes for creating custom light sources.
  - Added `Scene.light` for setting the scene's light source, which defaults to a `SunLight`.
  - Added `Globe.dynamicAtmosphereLighting` for enabling lighting effects on atmosphere and fog, such as day/night transitions. It is true by default but may be set to false if the atmosphere should stay unchanged regardless of the scene's light direction.
  - Added `Globe.dynamicAtmosphereLightingFromSun` for using the sun direction instead of the scene's light direction when `Globe.dynamicAtmosphereLighting` is enabled. See the moonlight example in the [Lighting Sandcastle example](https://cesiumjs.org/Cesium/Apps/Sandcastle/?src=Lighting.html).
  - Primitives and the globe are now shaded with the scene light's color.
- Updated SampleData models to glTF 2.0. [#7802](https://github.com/CesiumGS/cesium/issues/7802)
- Added `Globe.showSkirts` to support the ability to hide terrain skirts when viewing terrain from below the surface. [#8489](https://github.com/CesiumGS/cesium/pull/8489)
- Added `minificationFilter` and `magnificationFilter` options to `Material` to control texture filtering. [#8473](https://github.com/CesiumGS/cesium/pull/8473)
- Updated [earcut](https://github.com/mapbox/earcut) to 2.2.1. [#8528](https://github.com/CesiumGS/cesium/pull/8528)
- Added a font cache to improve label performance. [#8537](https://github.com/CesiumGS/cesium/pull/8537)

##### Fixes :wrench:

- Fixed a bug where the camera could go underground during mouse navigation. [#8504](https://github.com/CesiumGS/cesium/pull/8504)
- Fixed a bug where rapidly updating a `PolylineCollection` could result in an `instanceIndex` is out of range error. [#8546](https://github.com/CesiumGS/cesium/pull/8546)
- Fixed issue where `RequestScheduler` double-counted image requests made via `createImageBitmap`. [#8162](https://github.com/CesiumGS/cesium/issues/8162)
- Reduced Cesium bundle size by avoiding unnecessarily importing `Cesium3DTileset` in `Picking.js`. [#8532](https://github.com/CesiumGS/cesium/pull/8532)
- Fixed a bug where files with backslashes were not loaded in KMZ files. [#8533](https://github.com/CesiumGS/cesium/pull/8533)
- Fixed WebGL warning message about `EXT_float_blend` being implicitly enabled. [#8534](https://github.com/CesiumGS/cesium/pull/8534)
- Fixed a bug where toggling point cloud classification visibility would result in a grey screen on Linux / Nvidia. [#8538](https://github.com/CesiumGS/cesium/pull/8538)
- Fixed a bug where a point in a `PointPrimitiveCollection` was rendered in the middle of the screen instead of being clipped. [#8542](https://github.com/CesiumGS/cesium/pull/8542)
- Fixed a crash when deleting and re-creating polylines from CZML. `ReferenceProperty` now returns undefined when the target entity or property does not exist, instead of throwing. [#8544](https://github.com/CesiumGS/cesium/pull/8544)
- Fixed terrain tile picking in the Cesium Inspector. [#8567](https://github.com/CesiumGS/cesium/pull/8567)
- Fixed a crash that could occur when an entity was deleted while the corresponding `Primitive` was being created asynchronously. [#8569](https://github.com/CesiumGS/cesium/pull/8569)
- Fixed a crash when calling `camera.lookAt` with the origin (0, 0, 0) as the target. This could happen when looking at a tileset with the origin as its center. [#8571](https://github.com/CesiumGS/cesium/pull/8571)
- Fixed a bug where `camera.viewBoundingSphere` was modifying the `offset` parameter. [#8438](https://github.com/CesiumGS/cesium/pull/8438)
- Fixed a crash when creating a plane with both position and normal on the Z-axis. [#8576](https://github.com/CesiumGS/cesium/pull/8576)
- Fixed `BoundingSphere.projectTo2D` when the bounding sphere’s center is at the origin. [#8482](https://github.com/CesiumGS/cesium/pull/8482)

### 1.65.0 - 2020-01-06

##### Breaking Changes :mega:

- `OrthographicFrustum.getPixelDimensions`, `OrthographicOffCenterFrustum.getPixelDimensions`, `PerspectiveFrustum.getPixelDimensions`, and `PerspectiveOffCenterFrustum.getPixelDimensions` now require a `pixelRatio` argument before the `result` argument. The previous function definition has been deprecated since 1.63. [#8320](https://github.com/CesiumGS/cesium/pull/8320)
- The function `Matrix4.getRotation` has been renamed to `Matrix4.getMatrix3`. `Matrix4.getRotation` has been deprecated since 1.62. [#8183](https://github.com/CesiumGS/cesium/pull/8183)
- `createTileMapServiceImageryProvider` and `createOpenStreetMapImageryProvider` have been removed. Instead, pass the same options to `new TileMapServiceImageryProvider` and `new OpenStreetMapImageryProvider` respectively. The old functions have been deprecated since 1.62. [#8174](https://github.com/CesiumGS/cesium/pull/8174)

##### Additions :tada:

- Added `Globe.backFaceCulling` to support viewing terrain from below the surface. [#8470](https://github.com/CesiumGS/cesium/pull/8470)

##### Fixes :wrench:

- Fixed Geocoder auto-complete suggestions when hosted inside Web Components. [#8425](https://github.com/CesiumGS/cesium/pull/8425)
- Fixed terrain tile culling problems when under ellipsoid. [#8397](https://github.com/CesiumGS/cesium/pull/8397)
- Fixed primitive culling when below the ellipsoid but above terrain. [#8398](https://github.com/CesiumGS/cesium/pull/8398)
- Improved the translucency calculation for the Water material type. [#8455](https://github.com/CesiumGS/cesium/pull/8455)
- Fixed bounding volume calculation for `GroundPrimitive`. [#4883](https://github.com/CesiumGS/cesium/issues/4483)
- Fixed `OrientedBoundingBox.fromRectangle` for rectangles with width greater than 180 degrees. [#8475](https://github.com/CesiumGS/cesium/pull/8475)
- Fixed globe picking so that it returns the closest intersecting triangle instead of the first intersecting triangle. [#8390](https://github.com/CesiumGS/cesium/pull/8390)
- Fixed horizon culling issues with large root tiles. [#8487](https://github.com/CesiumGS/cesium/pull/8487)
- Fixed a lighting bug affecting Macs with Intel integrated graphics where glTF 2.0 PBR models with double sided materials would have flipped normals. [#8494](https://github.com/CesiumGS/cesium/pull/8494)

### 1.64.0 - 2019-12-02

##### Fixes :wrench:

- Fixed an issue in image based lighting where an invalid environment map would silently fail. [#8303](https://github.com/CesiumGS/cesium/pull/8303)
- Various small internal improvements

### 1.63.1 - 2019-11-06

##### Fixes :wrench:

- Fixed regression in 1.63 where ground atmosphere and labels rendered incorrectly on displays with `window.devicePixelRatio` greater than 1.0. [#8351](https://github.com/CesiumGS/cesium/pull/8351)
- Fixed regression in 1.63 where some primitives would show through the globe when log depth is disabled. [#8368](https://github.com/CesiumGS/cesium/pull/8368)

### 1.63 - 2019-11-01

##### Major Announcements :loudspeaker:

- Cesium has migrated to ES6 modules. This may or may not be a breaking change for your application depending on how you use Cesium. See our [blog post](https://cesium.com/blog/2019/10/31/cesiumjs-es6/) for the full details.
- We’ve consolidated all of our website content from cesiumjs.org and cesium.com into one home on cesium.com. Here’s where you can now find:
  - [Sandcastle](https://sandcastle.cesium.com) - `https://sandcastle.cesium.com`
  - [API Docs](https://cesium.com/learn/cesiumjs/ref-doc/) - `https://cesium.com/learn/cesiumjs/ref-doc/`
  - [Downloads](https://cesium.com/downloads/) - `https://cesium.com/downloads/`
  - Hosted releases can be found at `https://cesium.com/downloads/cesiumjs/releases/<CesiumJS Version Number>/Build/Cesium/Cesium.js`
  - See our [blog post](https://cesium.com/blog/2019/10/15/cesiumjs-migration/) for more information.

##### Additions :tada:

- Decreased Web Workers bundle size by a factor of 10, from 8384KB (2624KB gzipped) to 863KB (225KB gzipped). This makes Cesium load faster, especially on low-end devices and slower network connections.
- Added full UTF-8 support to labels, greatly improving support for non-latin alphabets and emoji. [#7280](https://github.com/CesiumGS/cesium/pull/7280)
- Added `"type": "module"` to package.json to take advantage of native ES6 module support in newer versions of Node.js. This also enables module-based front-end development for tooling that relies on Node.js module resolution.
- The combined `Build/Cesium/Cesium.js` and `Build/CesiumUnminified/Cesium.js` have been upgraded from IIFE to UMD modules that support IIFE, AMD, and commonjs.
- Added `pixelRatio` parameter to `OrthographicFrustum.getPixelDimensions`, `OrthographicOffCenterFrustum.getPixelDimensions`, `PerspectiveFrustum.getPixelDimensions`, and `PerspectiveOffCenterFrustum.getPixelDimensions`. Pass in `scene.pixelRatio` for dimensions in CSS pixel units or `1.0` for dimensions in native device pixel units. [#8237](https://github.com/CesiumGS/cesium/pull/8237)

##### Fixes :wrench:

- Fixed css pixel usage for polylines, point clouds, models, primitives, and post-processing. [#8113](https://github.com/CesiumGS/cesium/issues/8113)
- Fixed a bug where `scene.sampleHeightMostDetailed` and `scene.clampToHeightMostDetailed` would not resolve in request render mode. [#8281](https://github.com/CesiumGS/cesium/issues/8281)
- Fixed seam artifacts when log depth is disabled, `scene.globe.depthTestAgainstTerrain` is false, and primitives are under the globe. [#8205](https://github.com/CesiumGS/cesium/pull/8205)
- Fix dynamic ellipsoids using `innerRadii`, `minimumClock`, `maximumClock`, `minimumCone` or `maximumCone`. [#8277](https://github.com/CesiumGS/cesium/pull/8277)
- Fixed rendering billboard collections containing more than 65536 billboards. [#8325](https://github.com/CesiumGS/cesium/pull/8325)

##### Deprecated :hourglass_flowing_sand:

- `OrthographicFrustum.getPixelDimensions`, `OrthographicOffCenterFrustum.getPixelDimensions`, `PerspectiveFrustum.getPixelDimensions`, and `PerspectiveOffCenterFrustum.getPixelDimensions` now take a `pixelRatio` argument before the `result` argument. The previous function definition will no longer work in 1.65. [#8237](https://github.com/CesiumGS/cesium/pull/8237)

### 1.62 - 2019-10-01

##### Deprecated :hourglass_flowing_sand:

- `createTileMapServiceImageryProvider` and `createOpenStreetMapImageryProvider` have been deprecated and will be removed in Cesium 1.65. Instead, pass the same options to `new TileMapServiceImageryProvider` and `new OpenStreetMapImageryProvider` respectively.
- The function `Matrix4.getRotation` has been deprecated and renamed to `Matrix4.getMatrix3`. `Matrix4.getRotation` will be removed in version 1.65.

##### Additions :tada:

- Added ability to create partial ellipsoids using both the Entity API and CZML. New ellipsoid geometry properties: `innerRadii`, `minimumClock`, `maximumClock`, `minimumCone`, and `maximumCone`. This affects both `EllipsoidGeometry` and `EllipsoidOutlineGeometry`. See the updated [Sandcastle example](https://cesiumjs.org/Cesium/Apps/Sandcastle/?src=Partial%20Ellipsoids.html&label=Geometries). [#5995](https://github.com/CesiumGS/cesium/pull/5995)
- Added `useBrowserRecommendedResolution` flag to `Viewer` and `CesiumWidget`. When true, Cesium renders at CSS pixel resolution instead of native device resolution. This replaces the workaround in the 1.61 change list. [8215](https://github.com/CesiumGS/cesium/issues/8215)
- Added `TileMapResourceImageryProvider` and `OpenStreetMapImageryProvider` classes to improve API consistency: [#4812](https://github.com/CesiumGS/cesium/issues/4812)
- Added `credit` parameter to `CzmlDataSource`, `GeoJsonDataSource`, `KmlDataSource` and `Model`. [#8173](https://github.com/CesiumGS/cesium/pull/8173)
- Added `Matrix3.getRotation` to get the rotational component of a matrix with scaling removed. [#8182](https://github.com/CesiumGS/cesium/pull/8182)

##### Fixes :wrench:

- Fixed labels not showing for individual entities in data sources when clustering is enabled. [#6087](https://github.com/CesiumGS/cesium/issues/6087)
- Fixed an issue where polygons, corridors, rectangles, and ellipses on terrain would not render on some mobile devices. [#6739](https://github.com/CesiumGS/cesium/issues/6739)
- Fixed a bug where GlobeSurfaceTile would not render the tile until all layers completed loading causing globe to appear to hang. [#7974](https://github.com/CesiumGS/cesium/issues/7974)
- Spread out KMl loading across multiple frames to prevent freezing. [#8195](https://github.com/CesiumGS/cesium/pull/8195)
- Fixed a bug where extruded polygons would sometimes be missing segments. [#8035](https://github.com/CesiumGS/cesium/pull/8035)
- Made pixel sizes consistent for polylines and point clouds when rendering at different pixel ratios. [#8113](https://github.com/CesiumGS/cesium/issues/8113)
- `Camera.flyTo` flies to the correct location in 2D when the destination crosses the international date line [#7909](https://github.com/CesiumGS/cesium/pull/7909)
- Fixed 3D tiles style coloring when multiple tilesets are in the scene [#8051](https://github.com/CesiumGS/cesium/pull/8051)
- 3D Tiles geometric error now correctly scales with transform. [#8182](https://github.com/CesiumGS/cesium/pull/8182)
- Fixed per-feature post processing from sometimes selecting the wrong feature. [#7929](https://github.com/CesiumGS/cesium/pull/7929)
- Fixed a bug where dynamic polylines did not use the given arcType. [#8191](https://github.com/CesiumGS/cesium/issues/8191)
- Fixed atmosphere brightness when High Dynamic Range is disabled. [#8149](https://github.com/CesiumGS/cesium/issues/8149)
- Fixed brightness levels for procedural Image Based Lighting. [#7803](https://github.com/CesiumGS/cesium/issues/7803)
- Fixed alpha equation for `BlendingState.ALPHA_BLEND` and `BlendingState.ADDITIVE_BLEND`. [#8202](https://github.com/CesiumGS/cesium/pull/8202)
- Improved display of tile coordinates for `TileCoordinatesImageryProvider` [#8131](https://github.com/CesiumGS/cesium/pull/8131)
- Reduced size of approximateTerrainHeights.json [#7959](https://github.com/CesiumGS/cesium/pull/7959)
- Fixed undefined `quadDetails` error from zooming into the map really close. [#8011](https://github.com/CesiumGS/cesium/pull/8011)
- Fixed a crash for 3D Tiles that have zero volume. [#7945](https://github.com/CesiumGS/cesium/pull/7945)
- Fixed relative-to-center check, `depthFailAppearance` resource freeing for `Primitive` [#8044](https://github.com/CesiumGS/cesium/pull/8044)

### 1.61 - 2019-09-03

##### Additions :tada:

- Added optional `index` parameter to `PrimitiveCollection.add`. [#8041](https://github.com/CesiumGS/cesium/pull/8041)
- Cesium now renders at native device resolution by default instead of CSS pixel resolution, to go back to the old behavior, set `viewer.resolutionScale = 1.0 / window.devicePixelRatio`. [#8082](https://github.com/CesiumGS/cesium/issues/8082)
- Added `getByName` method to `DataSourceCollection` allowing to retrieve `DataSource`s by their name property from the collection

##### Fixes :wrench:

- Disable FXAA by default. To re-enable, set `scene.postProcessStages.fxaa.enabled = true` [#7875](https://github.com/CesiumGS/cesium/issues/7875)
- Fixed a crash when a glTF model used `KHR_texture_transform` without a sampler defined. [#7916](https://github.com/CesiumGS/cesium/issues/7916)
- Fixed post-processing selection filtering to work for bloom. [#7984](https://github.com/CesiumGS/cesium/issues/7984)
- Disabled HDR by default to improve visual quality in most standard use cases. Set `viewer.scene.highDynamicRange = true` to re-enable. [#7966](https://github.com/CesiumGS/cesium/issues/7966)
- Fixed a bug that causes hidden point primitives to still appear on some operating systems. [#8043](https://github.com/CesiumGS/cesium/issues/8043)
- Fix negative altitude altitude handling in `GoogleEarthEnterpriseTerrainProvider`. [#8109](https://github.com/CesiumGS/cesium/pull/8109)
- Fixed issue where KTX or CRN files would not be properly identified. [#7979](https://github.com/CesiumGS/cesium/issues/7979)
- Fixed multiple globe materials making the globe darker. [#7726](https://github.com/CesiumGS/cesium/issues/7726)

### 1.60 - 2019-08-01

##### Additions :tada:

- Reworked label rendering to use signed distance fields (SDF) for crisper text. [#7730](https://github.com/CesiumGS/cesium/pull/7730)
- Added a [new Sandcastle example](https://cesiumjs.org/Cesium/Build/Apps/Sandcastle/?src=Labels%20SDF.html) to showcase the new SDF labels.
- Added support for polygon holes to CZML. [#7991](https://github.com/CesiumGS/cesium/pull/7991)
- Added `totalScale` property to `Label` which is the total scale of the label taking into account the label's scale and the relative size of the desired font compared to the generated glyph size.

##### Fixes :wrench:

- Fixed crash when using ArcGIS terrain with clipping planes. [#7998](https://github.com/CesiumGS/cesium/pull/7998)
- `PolygonGraphics.hierarchy` now converts constant array values to a `PolygonHierarchy` when set, so code that accesses the value of the property can rely on it always being a `PolygonHierarchy`.
- Fixed a bug with lengthwise texture coordinates in the first segment of ground polylines, as observed in some WebGL implementations such as Chrome on Linux. [#8017](https://github.com/CesiumGS/cesium/issues/8017)

### 1.59 - 2019-07-01

##### Additions :tada:

- Adds `ArcGISTiledElevationTerrainProvider` to support LERC encoded terrain from ArcGIS ImageServer. [#7940](https://github.com/CesiumGS/cesium/pull/7940)
- Added CZML support for `heightReference` to `box`, `cylinder`, and `ellipsoid`, and added CZML support for `classificationType` to `corridor`, `ellipse`, `polygon`, `polyline`, and `rectangle`. [#7899](https://github.com/CesiumGS/cesium/pull/7899)
- Adds `exportKML` function to export `Entity` instances with Point, Billboard, Model, Label, Polyline and Polygon graphics. [#7921](https://github.com/CesiumGS/cesium/pull/7921)
- Added support for new Mapbox Style API. [#7698](https://github.com/CesiumGS/cesium/pull/7698)
- Added support for the [AGI_articulations](https://github.com/KhronosGroup/glTF/tree/master/extensions/2.0/Vendor/AGI_articulations) vendor extension of glTF 2.0 to the Entity API and CZML. [#7907](https://github.com/CesiumGS/cesium/pull/7907)

##### Fixes :wrench:

- Fixed a bug that caused missing segments for ground polylines with coplanar points over large distances and problems with polylines containing duplicate points. [#7885](https://github.com/CesiumGS/cesium//pull/7885)
- Fixed a bug where billboards were not pickable when zoomed out completely in 2D View. [#7908](https://github.com/CesiumGS/cesium/pull/7908)
- Fixed a bug where image requests that returned HTTP code 204 would prevent any future request from succeeding on browsers that supported ImageBitmap. [#7914](https://github.com/CesiumGS/cesium/pull/7914/)
- Fixed polyline colors when `scene.highDynamicRange` is enabled. [#7924](https://github.com/CesiumGS/cesium/pull/7924)
- Fixed a bug in the inspector where the min/max height values of a picked tile were undefined. [#7904](https://github.com/CesiumGS/cesium/pull/7904)
- Fixed `Math.factorial` to return the correct values. (https://github.com/CesiumGS/cesium/pull/7969)
- Fixed a bug that caused 3D models to appear darker on Android devices. [#7944](https://github.com/CesiumGS/cesium/pull/7944)

### 1.58.1 - 2018-06-03

_This is an npm-only release to fix a publishing issue_.

### 1.58 - 2019-06-03

##### Additions :tada:

- Added support for new `BingMapsStyle` values `ROAD_ON_DEMAND` and `AERIAL_WITH_LABELS_ON_DEMAND`. The older versions of these, `ROAD` and `AERIAL_WITH_LABELS`, have been deprecated by Bing. [#7808](https://github.com/CesiumGS/cesium/pull/7808)
- Added syntax to delete data from existing properties via CZML. [#7818](https://github.com/CesiumGS/cesium/pull/7818)
- Added `checkerboard` material to CZML. [#7845](https://github.com/CesiumGS/cesium/pull/7845)
- `BingMapsImageryProvider` now uses `DiscardEmptyTileImagePolicy` by default to detect missing tiles as zero-length responses instead of inspecting pixel values. [#7810](https://github.com/CesiumGS/cesium/pull/7810)
- Added support for the [AGI_articulations](https://github.com/KhronosGroup/glTF/tree/master/extensions/2.0/Vendor/AGI_articulations) vendor extension of glTF 2.0 to the Model primitive graphics API. [#7835](https://github.com/CesiumGS/cesium/pull/7835)
- Reduce the number of Bing transactions and ion Bing sessions used when destroying and recreating the same imagery layer to 1. [#7848](https://github.com/CesiumGS/cesium/pull/7848)

##### Fixes :wrench:

- Fixed an edge case where Cesium would provide ion access token credentials to non-ion servers if the actual asset entrypoint was being hosted by ion. [#7839](https://github.com/CesiumGS/cesium/pull/7839)
- Fixed a bug that caused Cesium to request non-existent tiles for terrain tilesets lacking tile availability, i.e. a `layer.json` file.
- Fixed memory leak when removing entities that had a `HeightReference` of `CLAMP_TO_GROUND` or `RELATIVE_TO_GROUND`. This includes when removing a `DataSource`.
- Fixed 3D Tiles credits not being shown in the data attribution box. [#7877](https://github.com/CesiumGS/cesium/pull/7877)

### 1.57 - 2019-05-01

##### Additions :tada:

- Improved 3D Tiles streaming performance, resulting in ~67% camera tour load time reduction, ~44% camera tour load count reduction. And for general camera movement, ~20% load time reduction with ~27% tile load count reduction. Tile load priority changed to focus on loading tiles in the center of the screen first. Added the following tileset optimizations, which unless stated otherwise are enabled by default. [#7774](https://github.com/CesiumGS/cesium/pull/7774)
  - Added `Cesium3DTileset.cullRequestsWhileMoving` option to ignore requests for tiles that will likely be out-of-view due to the camera's movement when they come back from the server.
  - Added `Cesium3DTileset.cullRequestsWhileMovingMultiplier` option to act as a multiplier when used in culling requests while moving. Larger is more aggressive culling, smaller less aggressive culling.
  - Added `Cesium3DTileset.preloadFlightDestinations` option to preload tiles at the camera's flight destination while the camera is in flight.
  - Added `Cesium3DTileset.preferLeaves` option to prefer loading of leaves. Good for additive refinement point clouds. Set to `false` by default.
  - Added `Cesium3DTileset.progressiveResolutionHeightFraction` option to load tiles at a smaller resolution first. This can help get a quick layer of tiles down while full resolution tiles continue to load.
  - Added `Cesium3DTileset.foveatedScreenSpaceError` option to prioritize loading tiles in the center of the screen.
  - Added `Cesium3DTileset.foveatedConeSize` option to control the cone size that determines which tiles are deferred for loading. Tiles outside the cone are potentially deferred.
  - Added `Cesium3DTileset.foveatedMinimumScreenSpaceErrorRelaxation` option to control the starting screen space error relaxation for tiles outside the foveated cone.
  - Added `Cesium3DTileset.foveatedInterpolationCallback` option to control how screen space error threshold is interpolated for tiles outside the foveated cone.
  - Added `Cesium3DTileset.foveatedTimeDelay` option to control how long in seconds to wait after the camera stops moving before deferred tiles start loading in.
- Added new parameter to `PolylineGlowMaterial` called `taperPower`, that works similar to the existing `glowPower` parameter, to taper the back of the line away. [#7626](https://github.com/CesiumGS/cesium/pull/7626)
- Added `Cesium3DTileset.preloadWhenHidden` tileset option to preload tiles when `tileset.show` is false. Loads tiles as if the tileset is visible but does not render them. [#7774](https://github.com/CesiumGS/cesium/pull/7774)
- Added support for the `KHR_texture_transform` glTF extension. [#7549](https://github.com/CesiumGS/cesium/pull/7549)
- Added functions to remove samples from `SampledProperty` and `SampledPositionProperty`. [#7723](https://github.com/CesiumGS/cesium/pull/7723)
- Added support for color-to-alpha with a threshold on imagery layers. [#7727](https://github.com/CesiumGS/cesium/pull/7727)
- Add CZML processing for `heightReference` and `extrudedHeightReference` for geoemtry types that support it.
- `CesiumMath.toSNorm` documentation changed to reflect the function's implementation. [#7774](https://github.com/CesiumGS/cesium/pull/7774)
- Added `CesiumMath.normalize` to convert a scalar value in an arbitrary range to a scalar in the range [0.0, 1.0]. [#7774](https://github.com/CesiumGS/cesium/pull/7774)

##### Fixes :wrench:

- Fixed an error when loading the same glTF model in two separate viewers. [#7688](https://github.com/CesiumGS/cesium/issues/7688)
- Fixed an error where `clampToHeightMostDetailed` or `sampleHeightMostDetailed` would crash if entities were created when the promise resolved. [#7690](https://github.com/CesiumGS/cesium/pull/7690)
- Fixed an issue with compositing merged entity availability. [#7717](https://github.com/CesiumGS/cesium/issues/7717)
- Fixed an error where many imagery layers within a single tile would cause parts of the tile to render as black on some platforms. [#7649](https://github.com/CesiumGS/cesium/issues/7649)
- Fixed a bug that could cause terrain with a single, global root tile (e.g. that uses `WebMercatorTilingScheme`) to be culled unexpectedly in some views. [#7702](https://github.com/CesiumGS/cesium/issues/7702)
- Fixed a problem where instanced 3D models were incorrectly lit when using physically based materials. [#7775](https://github.com/CesiumGS/cesium/issues/7775)
- Fixed a bug where glTF models with certain blend modes were rendered incorrectly in browsers that support ImageBitmap. [#7795](https://github.com/CesiumGS/cesium/issues/7795)

### 1.56.1 - 2019-04-02

##### Additions :tada:

- `Resource.fetchImage` now takes a `preferImageBitmap` option to use `createImageBitmap` when supported to move image decode off the main thread. This option defaults to `false`.

##### Breaking Changes :mega:

- The following breaking changes are relative to 1.56. The `Resource.fetchImage` behavior is now identical to 1.55 and earlier.
  - Changed `Resource.fetchImage` back to return an `Image` by default, instead of an `ImageBitmap` when supported. Note that an `ImageBitmap` cannot be flipped during texture upload. Instead, set `flipY : true` during fetch to flip it.
  - Changed the default `flipY` option in `Resource.fetchImage` to false. This only has an effect when ImageBitmap is used.

### 1.56 - 2019-04-01

##### Breaking Changes :mega:

- `Resource.fetchImage` now returns an `ImageBitmap` instead of `Image` when supported. This allows for decoding images while fetching using `createImageBitmap` to greatly speed up texture upload and decrease frame drops when loading models with large textures. [#7579](https://github.com/CesiumGS/cesium/pull/7579)
- `Cesium3DTileStyle.style` now has an empty `Object` as its default value, instead of `undefined`. [#7567](https://github.com/CesiumGS/cesium/issues/7567)
- `Scene.clampToHeight` now takes an optional `width` argument before the `result` argument. [#7693](https://github.com/CesiumGS/cesium/pull/7693)
- In the `Resource` class, `addQueryParameters` and `addTemplateValues` have been removed. Please use `setQueryParameters` and `setTemplateValues` instead. [#7695](https://github.com/CesiumGS/cesium/issues/7695)

##### Deprecated :hourglass_flowing_sand:

- `Resource.fetchImage` now takes an options object. Use `resource.fetchImage({ preferBlob: true })` instead of `resource.fetchImage(true)`. The previous function definition will no longer work in 1.57. [#7579](https://github.com/CesiumGS/cesium/pull/7579)

##### Additions :tada:

- Added support for touch and hold gesture. The touch and hold delay can be customized by updating `ScreenSpaceEventHandler.touchHoldDelayMilliseconds`. [#7286](https://github.com/CesiumGS/cesium/pull/7286)
- `Resource.fetchImage` now has a `flipY` option to vertically flip an image during fetch & decode. It is only valid when `ImageBitmapOptions` is supported by the browser. [#7579](https://github.com/CesiumGS/cesium/pull/7579)
- Added `backFaceCulling` and `normalShading` options to `PointCloudShading`. Both options are only applicable for point clouds containing normals. [#7399](https://github.com/CesiumGS/cesium/pull/7399)
- `Cesium3DTileStyle.style` reacts to updates and represents the current state of the style. [#7567](https://github.com/CesiumGS/cesium/issues/7567)

##### Fixes :wrench:

- Fixed the value for `BlendFunction.ONE_MINUS_CONSTANT_COLOR`. [#7624](https://github.com/CesiumGS/cesium/pull/7624)
- Fixed `HeadingPitchRoll.pitch` being `NaN` when using `.fromQuaternion` due to a rounding error for pitches close to +/- 90°. [#7654](https://github.com/CesiumGS/cesium/pull/7654)
- Fixed a type of crash caused by the camera being rotated through terrain. [#6783](https://github.com/CesiumGS/cesium/issues/6783)
- Fixed an error in `Resource` when used with template replacements using numeric keys. [#7668](https://github.com/CesiumGS/cesium/pull/7668)
- Fixed an error in `Cesium3DTilePointFeature` where `anchorLineColor` used the same color instance instead of cloning the color [#7686](https://github.com/CesiumGS/cesium/pull/7686)

### 1.55 - 2019-03-01

##### Breaking Changes :mega:

- `czm_materialInput.slope` is now an angle in radians between 0 and pi/2 (flat to vertical), rather than a projected length 1 to 0 (flat to vertical).

##### Additions :tada:

- Updated terrain and imagery rendering, resulting in terrain/imagery loading ~33% faster and using ~33% less data [#7061](https://github.com/CesiumGS/cesium/pull/7061)
- `czm_materialInput.aspect` was added as an angle in radians between 0 and 2pi (east, north, west to south).
- Added CZML `arcType` support for `polyline` and `polygon`, which supersedes `followSurface`. `followSurface` is still supported for compatibility with existing documents. [#7582](https://github.com/CesiumGS/cesium/pull/7582)

##### Fixes :wrench:

- Fixed an issue where models would cause a crash on load if some primitives were Draco encoded and others were not. [#7383](https://github.com/CesiumGS/cesium/issues/7383)
- Fixed an issue where RTL labels not reversing correctly non alphabetic characters [#7501](https://github.com/CesiumGS/cesium/pull/7501)
- Fixed Node.js support for the `Resource` class and any functionality using it internally.
- Fixed an issue where some ground polygons crossing the Prime Meridian would have incorrect bounding rectangles. [#7533](https://github.com/CesiumGS/cesium/pull/7533)
- Fixed an issue where polygons on terrain using rhumb lines where being rendered incorrectly. [#7538](https://github.com/CesiumGS/cesium/pulls/7538)
- Fixed an issue with `EllipsoidRhumbLines.findIntersectionWithLongitude` when longitude was IDL. [#7551](https://github.com/CesiumGS/cesium/issues/7551)
- Fixed model silhouette colors when rendering with high dynamic range. [#7563](https://github.com/CesiumGS/cesium/pull/7563)
- Fixed an issue with ground polylines on globes that use ellipsoids other than WGS84. [#7552](https://github.com/CesiumGS/cesium/issues/7552)
- Fixed an issue where Draco compressed models with RGB per-vertex color would not load in Cesium. [#7576](https://github.com/CesiumGS/cesium/issues/7576)
- Fixed an issue where the outline geometry for extruded Polygons didn't calculate the correct indices. [#7599](https://github.com/CesiumGS/cesium/issues/7599)

### 1.54 - 2019-02-01

##### Highlights :sparkler:

- Added support for polylines and textured entities on 3D Tiles. [#7437](https://github.com/CesiumGS/cesium/pull/7437) and [#7434](https://github.com/CesiumGS/cesium/pull/7434)
- Added support for loading models and 3D tilesets with WebP images using the [`EXT_texture_webp`](https://github.com/KhronosGroup/glTF/blob/master/extensions/2.0/Vendor/EXT_texture_webp/README.md) glTF extension. [#7486](https://github.com/CesiumGS/cesium/pull/7486)
- Added support for rhumb lines to polygon and polyline geometries. [#7492](https://github.com/CesiumGS/cesium/pull/7492)

##### Breaking Changes :mega:

- Billboards with `HeightReference.CLAMP_TO_GROUND` are now clamped to both terrain and 3D Tiles. [#7434](https://github.com/CesiumGS/cesium/pull/7434)
- The default `classificationType` for `GroundPrimitive`, `CorridorGraphics`, `EllipseGraphics`, `PolygonGraphics` and `RectangleGraphics` is now `ClassificationType.BOTH`. [#7434](https://github.com/CesiumGS/cesium/pull/7434)
- The properties `ModelAnimation.speedup` and `ModelAnimationCollection.speedup` have been removed. Use `ModelAnimation.multiplier` and `ModelAnimationCollection.multiplier` respectively instead. [#7494](https://github.com/CesiumGS/cesium/issues/7394)

##### Deprecated :hourglass_flowing_sand:

- `Scene.clampToHeight` now takes an optional `width` argument before the `result` argument. The previous function definition will no longer work in 1.56. [#7287](https://github.com/CesiumGS/cesium/pull/7287)
- `PolylineGeometry.followSurface` has been superceded by `PolylineGeometry.arcType`. The previous definition will no longer work in 1.57. Replace `followSurface: false` with `arcType: Cesium.ArcType.NONE` and `followSurface: true` with `arcType: Cesium.ArcType.GEODESIC`. [#7492](https://github.com/CesiumGS/cesium/pull/7492)
- `SimplePolylineGeometry.followSurface` has been superceded by `SimplePolylineGeometry.arcType`. The previous definition will no longer work in 1.57. Replace `followSurface: false` with `arcType: Cesium.ArcType.NONE` and `followSurface: true` with `arcType: Cesium.ArcType.GEODESIC`. [#7492](https://github.com/CesiumGS/cesium/pull/7492)

##### Additions :tada:

- Added support for textured ground entities (entities with unspecified `height`) and `GroundPrimitives` on 3D Tiles. [#7434](https://github.com/CesiumGS/cesium/pull/7434)
- Added support for polylines on 3D Tiles. [#7437](https://github.com/CesiumGS/cesium/pull/7437)
- Added `classificationType` property to `PolylineGraphics` and `GroundPolylinePrimitive` which specifies whether a polyline clamped to ground should be clamped to terrain, 3D Tiles, or both. [#7437](https://github.com/CesiumGS/cesium/pull/7437)
- Added the ability to specify the width of the intersection volume for `Scene.sampleHeight`, `Scene.clampToHeight`, `Scene.sampleHeightMostDetailed`, and `Scene.clampToHeightMostDetailed`. [#7287](https://github.com/CesiumGS/cesium/pull/7287)
- Added a [new Sandcastle example](https://cesiumjs.org/Cesium/Build/Apps/Sandcastle/?src=Time%20Dynamic%20Wheels.html) on using `nodeTransformations` to rotate a model's wheels based on its velocity. [#7361](https://github.com/CesiumGS/cesium/pull/7361)
- Added a [new Sandcastle example](https://cesiumjs.org/Cesium/Build/Apps/Sandcastle/?src=Polylines%20on%203D%20Tiles.html) for drawing polylines on 3D Tiles [#7522](https://github.com/CesiumGS/cesium/pull/7522)
- Added `EllipsoidRhumbLine` class as a rhumb line counterpart to `EllipsoidGeodesic`. [#7484](https://github.com/CesiumGS/cesium/pull/7484)
- Added rhumb line support to `PolygonGeometry`, `PolygonOutlineGeometry`, `PolylineGeometry`, `GroundPolylineGeometry`, and `SimplePolylineGeometry`. [#7492](https://github.com/CesiumGS/cesium/pull/7492)
- When using Cesium in Node.js, we now use the combined and minified version for improved performance unless `NODE_ENV` is specifically set to `development`.
- Improved the performance of `QuantizedMeshTerrainData.interpolateHeight`. [#7508](https://github.com/CesiumGS/cesium/pull/7508)
- Added support for glTF models with WebP textures using the `EXT_texture_webp` extension. [#7486](https://github.com/CesiumGS/cesium/pull/7486)

##### Fixes :wrench:

- Fixed 3D Tiles performance regression. [#7482](https://github.com/CesiumGS/cesium/pull/7482)
- Fixed an issue where classification primitives with the `CESIUM_3D_TILE` classification type would render on terrain. [#7422](https://github.com/CesiumGS/cesium/pull/7422)
- Fixed an issue where 3D Tiles would show through the globe. [#7422](https://github.com/CesiumGS/cesium/pull/7422)
- Fixed crash when entity geometry show value is an interval that only covered part of the entity availability range [#7458](https://github.com/CesiumGS/cesium/pull/7458)
- Fix rectangle positions at the north and south poles. [#7451](https://github.com/CesiumGS/cesium/pull/7451)
- Fixed image size issue when using multiple particle systems. [#7412](https://github.com/CesiumGS/cesium/pull/7412)
- Fixed Sandcastle's "Open in New Window" button not displaying imagery due to blob URI limitations. [#7250](https://github.com/CesiumGS/cesium/pull/7250)
- Fixed an issue where setting `scene.globe.cartographicLimitRectangle` to `undefined` would cause a crash. [#7477](https://github.com/CesiumGS/cesium/issues/7477)
- Fixed `PrimitiveCollection.removeAll` to no longer `contain` removed primitives. [#7491](https://github.com/CesiumGS/cesium/pull/7491)
- Fixed `GeoJsonDataSource` to use polygons and polylines that use rhumb lines. [#7492](https://github.com/CesiumGS/cesium/pull/7492)
- Fixed an issue where some ground polygons would be cut off along circles of latitude. [#7507](https://github.com/CesiumGS/cesium/issues/7507)
- Fixed an issue that would cause IE 11 to crash when enabling image-based lighting. [#7485](https://github.com/CesiumGS/cesium/issues/7485)

### 1.53 - 2019-01-02

##### Additions :tada:

- Added image-based lighting for PBR models and 3D Tiles. [#7172](https://github.com/CesiumGS/cesium/pull/7172)
  - `Scene.specularEnvironmentMaps` is a url to a KTX file that contains the specular environment map and convoluted mipmaps for image-based lighting of all PBR models in the scene.
  - `Scene.sphericalHarmonicCoefficients` is an array of 9 `Cartesian3` spherical harmonics coefficients for the diffuse irradiance of all PBR models in the scene.
  - The `specularEnvironmentMaps` and `sphericalHarmonicCoefficients` properties of `Model` and `Cesium3DTileset` can be used to override the values from the scene for specific models and tilesets.
  - The `luminanceAtZenith` property of `Model` and `Cesium3DTileset` adjusts the luminance of the procedural image-based lighting.
- Double click away from an entity to un-track it [#7285](https://github.com/CesiumGS/cesium/pull/7285)

##### Fixes :wrench:

- Fixed 3D Tiles visibility checking when running multiple passes within the same frame. [#7289](https://github.com/CesiumGS/cesium/pull/7289)
- Fixed contrast on imagery layers. [#7382](https://github.com/CesiumGS/cesium/issues/7382)
- Fixed rendering transparent background color when `highDynamicRange` is enabled. [#7427](https://github.com/CesiumGS/cesium/issues/7427)
- Fixed translucent geometry when `highDynamicRange` is toggled. [#7451](https://github.com/CesiumGS/cesium/pull/7451)

### 1.52 - 2018-12-03

##### Breaking Changes :mega:

- `TerrainProviders` that implement `availability` must now also implement the `loadTileDataAvailability` method.

##### Deprecated :hourglass_flowing_sand:

- The property `ModelAnimation.speedup` has been deprecated and renamed to `ModelAnimation.multiplier`. `speedup` will be removed in version 1.54. [#7393](https://github.com/CesiumGS/cesium/pull/7393)

##### Additions :tada:

- Added functions to get the most detailed height of 3D Tiles on-screen or off-screen. [#7115](https://github.com/CesiumGS/cesium/pull/7115)
  - Added `Scene.sampleHeightMostDetailed`, an asynchronous version of `Scene.sampleHeight` that uses the maximum level of detail for 3D Tiles.
  - Added `Scene.clampToHeightMostDetailed`, an asynchronous version of `Scene.clampToHeight` that uses the maximum level of detail for 3D Tiles.
- Added support for high dynamic range rendering. It is enabled by default when supported, but can be disabled with `Scene.highDynamicRange`. [#7017](https://github.com/CesiumGS/cesium/pull/7017)
- Added `Scene.invertClassificationSupported` for checking if invert classification is supported.
- Added `computeLineSegmentLineSegmentIntersection` to `Intersections2D`. [#7228](https://github.com/CesiumGS/Cesium/pull/7228)
- Added ability to load availability progressively from a quantized mesh extension instead of upfront. This will speed up load time and reduce memory usage. [#7196](https://github.com/CesiumGS/cesium/pull/7196)
- Added the ability to apply styles to 3D Tilesets that don't contain features. [#7255](https://github.com/CesiumGS/Cesium/pull/7255)

##### Fixes :wrench:

- Fixed issue causing polyline to look wavy depending on the position of the camera [#7209](https://github.com/CesiumGS/cesium/pull/7209)
- Fixed translucency issues for dynamic geometry entities. [#7364](https://github.com/CesiumGS/cesium/issues/7364)

### 1.51 - 2018-11-01

##### Additions :tada:

- Added WMS-T (time) support in WebMapServiceImageryProvider [#2581](https://github.com/CesiumGS/cesium/issues/2581)
- Added `cutoutRectangle` to `ImageryLayer`, which allows cutting out rectangular areas in imagery layers to reveal underlying imagery. [#7056](https://github.com/CesiumGS/cesium/pull/7056)
- Added `atmosphereHueShift`, `atmosphereSaturationShift`, and `atmosphereBrightnessShift` properties to `Globe` which shift the color of the ground atmosphere to match the hue, saturation, and brightness shifts of the sky atmosphere. [#4195](https://github.com/CesiumGS/cesium/issues/4195)
- Shrink minified and gzipped Cesium.js by 27 KB (~3.7%) by delay loading seldom-used third-party dependencies. [#7140](https://github.com/CesiumGS/cesium/pull/7140)
- Added `lightColor` property to `Cesium3DTileset`, `Model`, and `ModelGraphics` to change the intensity of the light used when shading model. [#7025](https://github.com/CesiumGS/cesium/pull/7025)
- Added `imageBasedLightingFactor` property to `Cesium3DTileset`, `Model`, and `ModelGraphics` to scale the diffuse and specular image-based lighting contributions to the final color. [#7025](https://github.com/CesiumGS/cesium/pull/7025)
- Added per-feature selection to the 3D Tiles BIM Sandcastle example. [#7181](https://github.com/CesiumGS/cesium/pull/7181)
- Added `Transforms.fixedFrameToHeadingPitchRoll`, a helper function for extracting a `HeadingPitchRoll` from a fixed frame transform. [#7164](https://github.com/CesiumGS/cesium/pull/7164)
- Added `Ray.clone`. [#7174](https://github.com/CesiumGS/cesium/pull/7174)

##### Fixes :wrench:

- Fixed issue removing geometry entities with different materials. [#7163](https://github.com/CesiumGS/cesium/pull/7163)
- Fixed texture coordinate calculation for polygon entities with `perPositionHeight`. [#7188](https://github.com/CesiumGS/cesium/pull/7188)
- Fixed crash when updating polyline attributes twice in one frame. [#7155](https://github.com/CesiumGS/cesium/pull/7155)
- Fixed entity visibility issue related to setting an entity show property and altering or adding entity geometry. [#7156](https://github.com/CesiumGS/cesium/pull/7156)
- Fixed an issue where dynamic Entities on terrain would cause a crash in platforms that do not support depth textures such as Internet Explorer. [#7103](https://github.com/CesiumGS/cesium/issues/7103)
- Fixed an issue that would cause a crash when removing a post process stage. [#7210](https://github.com/CesiumGS/cesium/issues/7210)
- Fixed an issue where `pickPosition` would return incorrect results when called after `sampleHeight` or `clampToHeight`. [#7113](https://github.com/CesiumGS/cesium/pull/7113)
- Fixed an issue where `sampleHeight` and `clampToHeight` would crash if picking a primitive that doesn't write depth. [#7120](https://github.com/CesiumGS/cesium/issues/7120)
- Fixed a crash when using `BingMapsGeocoderService`. [#7143](https://github.com/CesiumGS/cesium/issues/7143)
- Fixed accuracy of rotation matrix generated by `VelocityOrientationProperty`. [#6641](https://github.com/CesiumGS/cesium/pull/6641)
- Fixed clipping plane crash when adding a plane to an empty collection. [#7168](https://github.com/CesiumGS/cesium/pull/7168)
- Fixed clipping planes on tilesets not taking into account the tileset model matrix. [#7182](https://github.com/CesiumGS/cesium/pull/7182)
- Fixed incorrect rendering of models using the `KHR_materials_common` lights extension. [#7206](https://github.com/CesiumGS/cesium/pull/7206)

### 1.50 - 2018-10-01

##### Breaking Changes :mega:

- Clipping planes on tilesets now use the root tile's transform, or the root tile's bounding sphere if a transform is not defined. [#7034](https://github.com/CesiumGS/cesium/pull/7034)
  - This is to make clipping planes' coordinates always relative to the object they're attached to. So if you were positioning the clipping planes as in the example below, this is no longer necessary:
  ```javascript
  clippingPlanes.modelMatrix = Cesium.Transforms.eastNorthUpToFixedFrame(
    tileset.boundingSphere.center
  );
  ```
  - This also fixes several issues with clipping planes not using the correct transform for tilesets with children.

##### Additions :tada:

- Initial support for clamping to 3D Tiles. [#6934](https://github.com/CesiumGS/cesium/pull/6934)
  - Added `Scene.sampleHeight` to get the height of geometry in the scene. May be used to clamp objects to the globe, 3D Tiles, or primitives in the scene.
  - Added `Scene.clampToHeight` to clamp a cartesian position to the scene geometry.
  - Requires depth texture support (`WEBGL_depth_texture` or `WEBKIT_WEBGL_depth_texture`). Added `Scene.sampleHeightSupported` and `Scene.clampToHeightSupported` functions for checking if height sampling is supported.
- Added `Cesium3DTileset.initialTilesLoaded` to indicate that all tiles in the initial view are loaded. [#6934](https://github.com/CesiumGS/cesium/pull/6934)
- Added support for glTF extension [KHR_materials_pbrSpecularGlossiness](https://github.com/KhronosGroup/glTF/tree/master/extensions/2.0/Khronos/KHR_materials_pbrSpecularGlossiness) [#7006](https://github.com/CesiumGS/cesium/pull/7006).
- Added support for glTF extension [KHR_materials_unlit](https://github.com/KhronosGroup/glTF/tree/master/extensions/2.0/Khronos/KHR_materials_unlit) [#6977](https://github.com/CesiumGS/cesium/pull/6977).
- Added support for glTF extensions [KHR_techniques_webgl](https://github.com/KhronosGroup/glTF/tree/master/extensions/2.0/Khronos/KHR_techniques_webgl) and [KHR_blend](https://github.com/KhronosGroup/glTF/pull/1302). [#6805](https://github.com/CesiumGS/cesium/pull/6805)
- Update [gltf-pipeline](https://github.com/CesiumGS/gltf-pipeline/) to 2.0. [#6805](https://github.com/CesiumGS/cesium/pull/6805)
- Added `cartographicLimitRectangle` to `Globe`. Use this to limit terrain and imagery to a specific `Rectangle` area. [#6987](https://github.com/CesiumGS/cesium/pull/6987)
- Added `OpenCageGeocoderService`, which provides geocoding via [OpenCage](https://opencagedata.com/). [#7015](https://github.com/CesiumGS/cesium/pull/7015)
- Added ground atmosphere lighting in 3D. This can be toggled with `Globe.showGroundAtmosphere`. [6877](https://github.com/CesiumGS/cesium/pull/6877)
  - Added `Globe.nightFadeOutDistance` and `Globe.nightFadeInDistance` to configure when ground atmosphere night lighting fades in and out. [6877](https://github.com/CesiumGS/cesium/pull/6877)
- Added `onStop` event to `Clock` that fires each time stopTime is reached. [#7066](https://github.com/CesiumGS/cesium/pull/7066)

##### Fixes :wrench:

- Fixed picking for overlapping translucent primitives. [#7039](https://github.com/CesiumGS/cesium/pull/7039)
- Fixed an issue in the 3D Tiles traversal where tilesets would render with mixed level of detail if an external tileset was visible but its root tile was not. [#7099](https://github.com/CesiumGS/cesium/pull/7099)
- Fixed an issue in the 3D Tiles traversal where external tilesets would not always traverse to their root tile. [#7035](https://github.com/CesiumGS/cesium/pull/7035)
- Fixed an issue in the 3D Tiles traversal where empty tiles would be selected instead of their nearest loaded ancestors. [#7011](https://github.com/CesiumGS/cesium/pull/7011)
- Fixed an issue where scaling near zero with an model animation could cause rendering to stop. [#6954](https://github.com/CesiumGS/cesium/pull/6954)
- Fixed bug where credits weren't displaying correctly if more than one viewer was initialized [#6965](expect(https://github.com/CesiumGS/cesium/issues/6965)
- Fixed entity show issues. [#7048](https://github.com/CesiumGS/cesium/issues/7048)
- Fixed a bug where polylines on terrain covering very large portions of the globe would cull incorrectly in 3d-only scenes. [#7043](https://github.com/CesiumGS/cesium/issues/7043)
- Fixed bug causing crash on entity geometry material change. [#7047](https://github.com/CesiumGS/cesium/pull/7047)
- Fixed MIME type behavior for `Resource` requests in recent versions of Edge [#7085](https://github.com/CesiumGS/cesium/issues/7085).

### 1.49 - 2018-09-04

##### Breaking Changes :mega:

- Removed `ClippingPlaneCollection.clone`. [#6872](https://github.com/CesiumGS/cesium/pull/6872)
- Changed `Globe.pick` to return a position in ECEF coordinates regardless of the current scene mode. This will only effect you if you were working around a bug to make `Globe.pick` work in 2D and Columbus View. Use `Globe.pickWorldCoordinates` to get the position in world coordinates that correlate to the current scene mode. [#6859](https://github.com/CesiumGS/cesium/pull/6859)
- Removed the unused `frameState` parameter in `evaluate` and `evaluateColor` functions in `Expression`, `StyleExpression`, `ConditionsExpression` and all other places that call the functions. [#6890](https://github.com/CesiumGS/cesium/pull/6890)
- Removed `PostProcessStageLibrary.createLensFlarStage`. Use `PostProcessStageLibrary.createLensFlareStage` instead. [#6972](https://github.com/CesiumGS/cesium/pull/6972)
- Removed `Scene.fxaa`. Use `Scene.postProcessStages.fxaa.enabled` instead. [#6980](https://github.com/CesiumGS/cesium/pull/6980)

##### Additions :tada:

- Added `heightReference` to `BoxGraphics`, `CylinderGraphics` and `EllipsoidGraphics`, which can be used to clamp these entity types to terrain. [#6932](https://github.com/CesiumGS/cesium/pull/6932)
- Added `GeocoderViewModel.destinationFound` for specifying a function that is called upon a successful geocode. The default behavior is to fly to the destination found by the geocoder. [#6915](https://github.com/CesiumGS/cesium/pull/6915)
- Added `ClippingPlaneCollection.planeAdded` and `ClippingPlaneCollection.planeRemoved` events. `planeAdded` is raised when a new plane is added to the collection and `planeRemoved` is raised when a plane is removed. [#6875](https://github.com/CesiumGS/cesium/pull/6875)
- Added `Matrix4.setScale` for setting the scale on an affine transformation matrix [#6888](https://github.com/CesiumGS/cesium/pull/6888)
- Added optional `width` and `height` to `Scene.drillPick` for specifying a search area. [#6922](https://github.com/CesiumGS/cesium/pull/6922)
- Added `Cesium3DTileset.root` for getting the root tile of a tileset. [#6944](https://github.com/CesiumGS/cesium/pull/6944)
- Added `Cesium3DTileset.extras` and `Cesium3DTile.extras` for getting application specific metadata from 3D Tiles. [#6974](https://github.com/CesiumGS/cesium/pull/6974)

##### Fixes :wrench:

- Several performance improvements and fixes to the 3D Tiles traversal code. [#6390](https://github.com/CesiumGS/cesium/pull/6390)
  - Improved load performance when `skipLevelOfDetail` is false.
  - Fixed a bug that caused some skipped tiles to load when `skipLevelOfDetail` is true.
  - Fixed pick statistics in the 3D Tiles Inspector.
  - Fixed drawing of debug labels for external tilesets.
  - Fixed drawing of debug outlines for empty tiles.
- The Geocoder widget now takes terrain altitude into account when calculating its final destination. [#6876](https://github.com/CesiumGS/cesium/pull/6876)
- The Viewer widget now takes terrain altitude into account when zooming or flying to imagery layers. [#6895](https://github.com/CesiumGS/cesium/pull/6895)
- Fixed Firefox camera control issues with mouse and touch events. [#6372](https://github.com/CesiumGS/cesium/issues/6372)
- Fixed `getPickRay` in 2D. [#2480](https://github.com/CesiumGS/cesium/issues/2480)
- Fixed `Globe.pick` for 2D and Columbus View. [#6859](https://github.com/CesiumGS/cesium/pull/6859)
- Fixed imagery layer feature picking in 2D and Columbus view. [#6859](https://github.com/CesiumGS/cesium/pull/6859)
- Fixed intermittent ground clamping issues for all entity types that use a height reference. [#6930](https://github.com/CesiumGS/cesium/pull/6930)
- Fixed bug that caused a new `ClippingPlaneCollection` to be created every frame when used with a model entity. [#6872](https://github.com/CesiumGS/cesium/pull/6872)
- Improved `Plane` entities so they are better aligned with the globe surface. [#6887](https://github.com/CesiumGS/cesium/pull/6887)
- Fixed crash when rendering translucent objects when all shadow maps in the scene set `fromLightSource` to false. [#6883](https://github.com/CesiumGS/cesium/pull/6883)
- Fixed night shading in 2D and Columbus view. [#4122](https://github.com/CesiumGS/cesium/issues/4122)
- Fixed model loading failure when a glTF 2.0 primitive does not have a material. [6906](https://github.com/CesiumGS/cesium/pull/6906)
- Fixed a crash when setting show to `false` on a polyline clamped to the ground. [#6912](https://github.com/CesiumGS/cesium/issues/6912)
- Fixed a bug where `Cesium3DTileset` wasn't using the correct `tilesetVersion`. [#6933](https://github.com/CesiumGS/cesium/pull/6933)
- Fixed crash that happened when calling `scene.pick` after setting a new terrain provider. [#6918](https://github.com/CesiumGS/cesium/pull/6918)
- Fixed an issue that caused the browser to hang when using `drillPick` on a polyline clamped to the ground. [6907](https://github.com/CesiumGS/cesium/issues/6907)
- Fixed an issue where color wasn't updated properly for polylines clamped to ground. [#6927](https://github.com/CesiumGS/cesium/pull/6927)
- Fixed an excessive memory use bug that occurred when a data URI was used to specify a glTF model. [#6928](https://github.com/CesiumGS/cesium/issues/6928)
- Fixed an issue where switching from 2D to 3D could cause a crash. [#6929](https://github.com/CesiumGS/cesium/issues/6929)
- Fixed an issue where point primitives behind the camera would appear in view. [#6904](https://github.com/CesiumGS/cesium/issues/6904)
- The `createGroundPolylineGeometry` web worker no longer depends on `GroundPolylinePrimitive`, making the worker smaller and potentially avoiding a hanging build in some webpack configurations. [#6946](https://github.com/CesiumGS/cesium/pull/6946)
- Fixed an issue that cause terrain entities (entities with unspecified `height`) and `GroundPrimitives` to fail when crossing the international date line. [#6951](https://github.com/CesiumGS/cesium/issues/6951)
- Fixed normal calculation for `CylinderGeometry` when the top radius is not equal to the bottom radius [#6863](https://github.com/CesiumGS/cesium/pull/6863)

### 1.48 - 2018-08-01

##### Additions :tada:

- Added support for loading Draco compressed Point Cloud tiles for 2-3x better compression. [#6559](https://github.com/CesiumGS/cesium/pull/6559)
- Added `TimeDynamicPointCloud` for playback of time-dynamic point cloud data, where each frame is a 3D Tiles Point Cloud tile. [#6721](https://github.com/CesiumGS/cesium/pull/6721)
- Added `CoplanarPolygonGeometry` and `CoplanarPolygonGeometryOutline` for drawing polygons composed of coplanar positions that are not necessarily on the ellipsoid surface. [#6769](https://github.com/CesiumGS/cesium/pull/6769)
- Improved support for polygon entities using `perPositionHeight`, including supporting vertical polygons. This also improves KML compatibility. [#6791](https://github.com/CesiumGS/cesium/pull/6791)
- Added `Cartesian3.midpoint` to compute the midpoint between two `Cartesian3` positions [#6836](https://github.com/CesiumGS/cesium/pull/6836)
- Added `equalsEpsilon` methods to `OrthographicFrustum`, `PerspectiveFrustum`, `OrthographicOffCenterFrustum` and `PerspectiveOffCenterFrustum`.

##### Deprecated :hourglass_flowing_sand:

- Support for 3D Tiles `content.url` is deprecated to reflect updates to the [3D Tiles spec](https://github.com/CesiumGS/3d-tiles/pull/301). Use `content.uri instead`. Support for `content.url` will remain for backwards compatibility. [#6744](https://github.com/CesiumGS/cesium/pull/6744)
- Support for the 3D Tiles pre-version 1.0 Batch Table Hierarchy is deprecated to reflect updates to the [3D Tiles spec](https://github.com/CesiumGS/3d-tiles/pull/301). Use the [`3DTILES_batch_table_hierarchy`](https://github.com/CesiumGS/3d-tiles/tree/main/extensions/3DTILES_batch_table_hierarchy) extension instead. Support for the deprecated batch table hierarchy will remain for backwards compatibility. [#6780](https://github.com/CesiumGS/cesium/pull/6780)
- `PostProcessStageLibrary.createLensFlarStage` is deprecated due to misspelling and will be removed in Cesium 1.49. Use `PostProcessStageLibrary.createLensFlareStage` instead.

##### Fixes :wrench:

- Fixed a bug where 3D Tilesets using the `region` bounding volume don't get transformed when the tileset's `modelMatrix` changes. [#6755](https://github.com/CesiumGS/cesium/pull/6755)
- Fixed a bug that caused eye dome lighting for point clouds to fail in Safari on macOS and Edge on Windows by removing the dependency on floating point color textures. [#6792](https://github.com/CesiumGS/cesium/issues/6792)
- Fixed a bug that caused polylines on terrain to render incorrectly in 2D and Columbus View with a `WebMercatorProjection`. [#6809](https://github.com/CesiumGS/cesium/issues/6809)
- Fixed bug causing billboards and labels to appear the wrong size when switching scene modes [#6745](https://github.com/CesiumGS/cesium/issues/6745)
- Fixed `PolygonGeometry` when using `VertexFormat.POSITION_ONLY`, `perPositionHeight` and `extrudedHeight` [#6790](expect(https://github.com/CesiumGS/cesium/pull/6790)
- Fixed an issue where tiles were missing in VR mode. [#6612](https://github.com/CesiumGS/cesium/issues/6612)
- Fixed issues related to updating entity show and geometry color [#6835](https://github.com/CesiumGS/cesium/pull/6835)
- Fixed `PolygonGeometry` and `EllipseGeometry` tangent and bitangent attributes when a texture rotation is used [#6788](https://github.com/CesiumGS/cesium/pull/6788)
- Fixed bug where entities with a height reference weren't being updated correctly when the terrain provider was changed. [#6820](https://github.com/CesiumGS/cesium/pull/6820)
- Fixed an issue where glTF 2.0 models sometimes wouldn't be centered in the view after putting the camera on them. [#6784](https://github.com/CesiumGS/cesium/issues/6784)
- Fixed the geocoder when `Viewer` is passed the option `geocoder: true` [#6833](https://github.com/CesiumGS/cesium/pull/6833)
- Improved performance for billboards and labels clamped to terrain [#6781](https://github.com/CesiumGS/cesium/pull/6781) [#6844](https://github.com/CesiumGS/cesium/pull/6844)
- Fixed a bug that caused billboard positions to be set incorrectly when using a `CallbackProperty`. [#6815](https://github.com/CesiumGS/cesium/pull/6815)
- Improved support for generating a TypeScript typings file using `tsd-jsdoc` [#6767](https://github.com/CesiumGS/cesium/pull/6767)
- Updated viewBoundingSphere to use correct zoomOptions [#6848](https://github.com/CesiumGS/cesium/issues/6848)
- Fixed a bug that caused the scene to continuously render after resizing the viewer when `requestRenderMode` was enabled. [#6812](https://github.com/CesiumGS/cesium/issues/6812)

### 1.47 - 2018-07-02

##### Highlights :sparkler:

- Added support for polylines on terrain [#6689](https://github.com/CesiumGS/cesium/pull/6689) [#6615](https://github.com/CesiumGS/cesium/pull/6615)
- Added `heightReference` and `extrudedHeightReference` properties to `CorridorGraphics`, `EllipseGraphics`, `PolygonGraphics` and `RectangleGraphics`. [#6717](https://github.com/CesiumGS/cesium/pull/6717)
- `PostProcessStage` has a `selected` property which is an array of primitives used for selectively applying a post-process stage. [#6476](https://github.com/CesiumGS/cesium/pull/6476)

##### Breaking Changes :mega:

- glTF 2.0 models corrected to face +Z forwards per specification. Internally Cesium uses +X as forward, so a new +Z to +X rotation was added for 2.0 models only. To fix models that are oriented incorrectly after this change:
  - If the model faces +X forwards update the glTF to face +Z forwards. This can be done by loading the glTF in a model editor and applying a 90 degree clockwise rotation about the up-axis. Alternatively, add a new root node to the glTF node hierarchy whose `matrix` is `[0,0,1,0,0,1,0,0,-1,0,0,0,0,0,0,1]`.
  - Apply a -90 degree rotation to the model's heading. This can be done by setting the model's `orientation` using the Entity API or from within CZML. See [#6738](https://github.com/CesiumGS/cesium/pull/6738) for more details.
- Dropped support for directory URLs when loading tilesets to match the updated [3D Tiles spec](https://github.com/CesiumGS/3d-tiles/issues/272). [#6502](https://github.com/CesiumGS/cesium/issues/6502)
- KML and GeoJSON now use `PolylineGraphics` instead of `CorridorGraphics` for polylines on terrain. [#6706](https://github.com/CesiumGS/cesium/pull/6706)

##### Additions :tada:

- Added support for polylines on terrain [#6689](https://github.com/CesiumGS/cesium/pull/6689) [#6615](https://github.com/CesiumGS/cesium/pull/6615)
  - Use the `clampToGround` option for `PolylineGraphics` (polyline entities).
  - Requires depth texture support (`WEBGL_depth_texture` or `WEBKIT_WEBGL_depth_texture`), otherwise `clampToGround` will be ignored. Use `Entity.supportsPolylinesOnTerrain` to check for support.
  - Added `GroundPolylinePrimitive` and `GroundPolylineGeometry`.
- `PostProcessStage` has a `selected` property which is an array of primitives used for selectively applying a post-process stage. [#6476](https://github.com/CesiumGS/cesium/pull/6476)
  - The `PostProcessStageLibrary.createBlackAndWhiteStage` and `PostProcessStageLibrary.createSilhouetteStage` have per-feature support.
- Added CZML support for `zIndex` with `corridor`, `ellipse`, `polygon`, `polyline` and `rectangle`. [#6708](https://github.com/CesiumGS/cesium/pull/6708)
- Added CZML `clampToGround` option for `polyline`. [#6706](https://github.com/CesiumGS/cesium/pull/6706)
- Added support for `RTC_CENTER` property in batched 3D model tilesets to conform to the updated [3D Tiles spec](https://github.com/CesiumGS/3d-tiles/issues/263). [#6488](https://github.com/CesiumGS/cesium/issues/6488)
- Added `heightReference` and `extrudedHeightReference` properties to `CorridorGraphics`, `EllipseGraphics`, `PolygonGraphics` and `RectangleGraphics`. [#6717](https://github.com/CesiumGS/cesium/pull/6717)
  - This can be used in conjunction with the `height` and/or `extrudedHeight` properties to clamp the geometry to terrain or set the height relative to terrain.
  - Note, this will not make the geometry conform to terrain. Extruded geoemtry that is clamped to the ground will have a flat top will sinks into the terrain at the base.

##### Fixes :wrench:

- Fixed a bug that caused Cesium to be unable to load local resources in Electron. [#6726](https://github.com/CesiumGS/cesium/pull/6726)
- Fixed a bug causing crashes with custom vertex attributes on `Geometry` crossing the IDL. Attributes will be barycentrically interpolated. [#6644](https://github.com/CesiumGS/cesium/pull/6644)
- Fixed a bug causing Point Cloud tiles with unsigned int batch-ids to not load. [#6666](https://github.com/CesiumGS/cesium/pull/6666)
- Fixed a bug with Draco encoded i3dm tiles, and loading two Draco models with the same url. [#6668](https://github.com/CesiumGS/cesium/issues/6668)
- Fixed a bug caused by creating a polygon with positions at the same longitude/latitude position but different heights [#6731](https://github.com/CesiumGS/cesium/pull/6731)
- Fixed terrain clipping when the camera was close to flat terrain and was using logarithmic depth. [#6701](https://github.com/CesiumGS/cesium/pull/6701)
- Fixed KML bug that constantly requested the same image if it failed to load. [#6710](https://github.com/CesiumGS/cesium/pull/6710)
- Improved billboard and label rendering so they no longer sink into terrain when clamped to ground. [#6621](https://github.com/CesiumGS/cesium/pull/6621)
- Fixed an issue where KMLs containing a `colorMode` of `random` could return the exact same color on successive calls to `Color.fromRandom()`.
- `Iso8601.MAXIMUM_VALUE` now formats to a string which can be parsed by `fromIso8601`.
- Fixed material support when using an image that is already loaded [#6729](https://github.com/CesiumGS/cesium/pull/6729)

### 1.46.1 - 2018-06-01

- This is an npm only release to fix the improperly published 1.46.0. There were no code changes.

### 1.46 - 2018-06-01

##### Highlights :sparkler:

- Added support for materials on terrain entities (entities with unspecified `height`) and `GroundPrimitives`. [#6393](https://github.com/CesiumGS/cesium/pull/6393)
- Added a post-processing framework. [#5615](https://github.com/CesiumGS/cesium/pull/5615)
- Added `zIndex` for ground geometry, including corridor, ellipse, polygon and rectangle entities. [#6362](https://github.com/CesiumGS/cesium/pull/6362)

##### Breaking Changes :mega:

- `ParticleSystem` no longer uses `forces`. [#6510](https://github.com/CesiumGS/cesium/pull/6510)
- `Particle` no longer uses `size`, `rate`, `lifeTime`, `life`, `minimumLife`, `maximumLife`, `minimumWidth`, `minimumHeight`, `maximumWidth`, and `maximumHeight`. [#6510](https://github.com/CesiumGS/cesium/pull/6510)
- Removed `Scene.copyGlobeDepth`. Globe depth will now be copied by default when supported. [#6393](https://github.com/CesiumGS/cesium/pull/6393)
- The default `classificationType` for `GroundPrimitive`, `CorridorGraphics`, `EllipseGraphics`, `PolygonGraphics` and `RectangleGraphics` is now `ClassificationType.TERRAIN`. If you wish the geometry to color both terrain and 3D tiles, pass in the option `classificationType: Cesium.ClassificationType.BOTH`.
- Removed support for the `options` argument for `Credit` [#6373](https://github.com/CesiumGS/cesium/issues/6373). Pass in an html string instead.
- glTF 2.0 models corrected to face +Z forwards per specification. Internally Cesium uses +X as forward, so a new +Z to +X rotation was added for 2.0 models only. [#6632](https://github.com/CesiumGS/cesium/pull/6632)

##### Deprecated :hourglass_flowing_sand:

- The `Scene.fxaa` property has been deprecated and will be removed in Cesium 1.47. Use `Scene.postProcessStages.fxaa.enabled`.

##### Additions :tada:

- Added support for materials on terrain entities (entities with unspecified `height`) and `GroundPrimitives`. [#6393](https://github.com/CesiumGS/cesium/pull/6393)
  - Only available for `ClassificationType.TERRAIN` at this time. Adding a material to a terrain `Entity` will cause it to behave as if it is `ClassificationType.TERRAIN`.
  - Requires depth texture support (`WEBGL_depth_texture` or `WEBKIT_WEBGL_depth_texture`), so materials on terrain entities and `GroundPrimitives` are not supported in Internet Explorer.
  - Best suited for notational patterns and not intended for precisely mapping textures to terrain - for that use case, use `SingleTileImageryProvider`.
- Added `GroundPrimitive.supportsMaterials` and `Entity.supportsMaterialsforEntitiesOnTerrain`, both of which can be used to check if materials on terrain entities and `GroundPrimitives` is supported. [#6393](https://github.com/CesiumGS/cesium/pull/6393)
- Added a post-processing framework. [#5615](https://github.com/CesiumGS/cesium/pull/5615)
  - Added `Scene.postProcessStages` which is a collection of post-process stages to be run in order.
    - Has a built-in `ambientOcclusion` property which will apply screen space ambient occlusion to the scene and run before all stages.
    - Has a built-in `bloom` property which applies a bloom filter to the scene before all other stages but after the ambient occlusion stage.
    - Has a built-in `fxaa` property which applies Fast Approximate Anti-aliasing (FXAA) to the scene after all other stages.
  - Added `PostProcessStageLibrary` which contains several built-in stages that can be added to the collection.
  - Added `PostProcessStageComposite` for multi-stage post-processes like depth of field.
  - Added a new Sandcastle label `Post Processing` to showcase the different built-in post-process stages.
- Added `zIndex` for ground geometry, including corridor, ellipse, polygon and rectangle entities. [#6362](https://github.com/CesiumGS/cesium/pull/6362)
- Added `Rectangle.equalsEpsilon` for comparing the equality of two rectangles [#6533](https://github.com/CesiumGS/cesium/pull/6533)

##### Fixes :wrench:

- Fixed a bug causing custom TilingScheme classes to not be able to use a GeographicProjection. [#6524](https://github.com/CesiumGS/cesium/pull/6524)
- Fixed incorrect 3D Tiles statistics when a tile fails during processing. [#6558](https://github.com/CesiumGS/cesium/pull/6558)
- Fixed race condition causing intermittent crash when changing geometry show value [#3061](https://github.com/CesiumGS/cesium/issues/3061)
- `ProviderViewModel`s with no category are displayed in an untitled group in `BaseLayerPicker` instead of being labeled as `'Other'` [#6574](https://github.com/CesiumGS/cesium/pull/6574)
- Fixed a bug causing intermittent crashes with clipping planes due to uninitialized textures. [#6576](https://github.com/CesiumGS/cesium/pull/6576)
- Added a workaround for clipping planes causing a picking shader compilation failure for gltf models and 3D Tilesets in Internet Explorer [#6575](https://github.com/CesiumGS/cesium/issues/6575)
- Allowed Bing Maps servers with a subpath (instead of being at the root) to work correctly. [#6597](https://github.com/CesiumGS/cesium/pull/6597)
- Added support for loading of Draco compressed glTF assets in IE11 [#6404](https://github.com/CesiumGS/cesium/issues/6404)
- Fixed polygon outline when using `perPositionHeight` and `extrudedHeight`. [#6595](https://github.com/CesiumGS/cesium/issues/6595)
- Fixed broken links in documentation of `createTileMapServiceImageryProvider`. [#5818](https://github.com/CesiumGS/cesium/issues/5818)
- Transitioning from 2 touches to 1 touch no longer triggers a new pan gesture. [#6479](https://github.com/CesiumGS/cesium/pull/6479)

### 1.45 - 2018-05-01

##### Major Announcements :loudspeaker:

- We've launched Cesium ion! Read all about it in our [blog post](https://cesium.com/blog/2018/05/01/get-your-cesium-ion-community-account/).
- Cesium now uses ion services by default for base imagery, terrain, and geocoding. A demo key is provided, but to use them in your own apps you must [sign up](https://cesium.com/ion/signup) for a free ion Commmunity account.

##### Breaking Changes :mega:

- `ClippingPlaneCollection` now uses `ClippingPlane` objects instead of `Plane` objects. [#6498](https://github.com/CesiumGS/cesium/pull/6498)
- Cesium no longer ships with a demo Bing Maps API key.
- `BingMapsImageryProvider` is no longer the default base imagery layer. (Bing imagery itself is still the default, however it is provided through Cesium ion)
- `BingMapsGeocoderService` is no longer the default geocoding service.
- If you wish to continue to use your own Bing API key for imagery and geocoding, you can go back to the old default behavior by constructing the Viewer as follows:
  ```javascript
  Cesium.BingMapsApi.defaultKey = "yourBingKey";
  var viewer = new Cesium.Viewer("cesiumContainer", {
    imageryProvider: new Cesium.BingMapsImageryProvider({
      url: "https://dev.virtualearth.net",
    }),
    geocoder: [
      new Cesium.CartographicGeocoderService(),
      new Cesium.BingMapsGeocoderService(),
    ],
  });
  ```

##### Deprecated :hourglass_flowing_sand:

- `Particle.size`, `ParticleSystem.rate`, `ParticleSystem.lifeTime`, `ParticleSystem.life`, `ParticleSystem.minimumLife`, and `ParticleSystem.maximumLife` have been renamed to `Particle.imageSize`, `ParticleSystem.emissionRate`, `ParticleSystem.lifetime`, `ParticleSystem.particleLife`, `ParticleSystem.minimumParticleLife`, and `ParticleSystem.maximumParticleLife`. Use of the `size`, `rate`, `lifeTime`, `life`, `minimumLife`, and `maximumLife` parameters is deprecated and will be removed in Cesium 1.46.
- `ParticleSystem.forces` array has been switched out for singular function `ParticleSystems.updateCallback`. Use of the `forces` parameter is deprecated and will be removed in Cesium 1.46.
- Any width and height variables in `ParticleSystem` will no longer be individual components. `ParticleSystem.minimumWidth` and `ParticleSystem.minimumHeight` will now be `ParticleSystem.minimumImageSize`, `ParticleSystem.maximumWidth` and `ParticleSystem.maximumHeight` will now be `ParticleSystem.maximumImageSize`, and `ParticleSystem.width` and `ParticleSystem.height` will now be `ParticleSystem.imageSize`. Use of the `minimumWidth`, `minimumHeight`, `maximumWidth`, `maximumHeight`, `width`, and `height` parameters is deprecated and will be removed in Cesium 1.46.

##### Additions :tada:

- Added option `logarithmicDepthBuffer` to `Scene`. With this option there is typically a single frustum using logarithmic depth rendered. This increases performance by issuing less draw calls to the GPU and helps to avoid artifacts on the connection of two frustums. [#5851](https://github.com/CesiumGS/cesium/pull/5851)
- When a log depth buffer is supported, the frustum near and far planes default to `0.1` and `1e10` respectively.
- Added `IonGeocoderService` and made it the default geocoding service for the `Geocoder` widget.
- Added `createWorldImagery` which provides Bing Maps imagery via a Cesium ion account.
- Added `PeliasGeocoderService`, which provides geocoding via a [Pelias](https://pelias.io) server.
- Added the ability for `BaseLayerPicker` to group layers by category. `ProviderViewModel.category` was also added to support this feature.
- Added `Math.log2` to compute the base 2 logarithm of a number.
- Added `GeocodeType` enum and use it as an optional parameter to all `GeocoderService` instances to differentiate between autocomplete and search requests.
- Added `initWebAssemblyModule` function to `TaskProcessor` to load a Web Assembly module in a web worker. [#6420](https://github.com/CesiumGS/cesium/pull/6420)
- Added `supportsWebAssembly` function to `FeatureDetection` to check if a browser supports loading Web Assembly modules. [#6420](https://github.com/CesiumGS/cesium/pull/6420)
- Improved `MapboxImageryProvider` performance by 300% via `tiles.mapbox.com` subdomain switching. [#6426](https://github.com/CesiumGS/cesium/issues/6426)
- Added ability to invoke `sampleTerrain` from node.js to enable offline terrain sampling
- Added more ParticleSystem Sandcastle examples for rocket and comet tails and weather. [#6375](https://github.com/CesiumGS/cesium/pull/6375)
- Added color and scale attributes to the `ParticleSystem` class constructor. When defined the variables override startColor and endColor and startScale and endScale. [#6429](https://github.com/CesiumGS/cesium/pull/6429)

##### Fixes :wrench:

- Fixed bugs in `TimeIntervalCollection.removeInterval`. [#6418](https://github.com/CesiumGS/cesium/pull/6418).
- Fixed glTF support to handle meshes with and without tangent vectors, and with/without morph targets, sharing one material. [#6421](https://github.com/CesiumGS/cesium/pull/6421)
- Fixed glTF support to handle skinned meshes when no skin is supplied. [#6061](https://github.com/CesiumGS/cesium/issues/6061)
- Updated glTF 2.0 PBR shader to have brighter lighting. [#6430](https://github.com/CesiumGS/cesium/pull/6430)
- Allow loadWithXhr to work with string URLs in a web worker.
- Updated to Draco 1.3.0 and implemented faster loading of Draco compressed glTF assets in browsers that support Web Assembly. [#6420](https://github.com/CesiumGS/cesium/pull/6420)
- `GroundPrimitive`s and `ClassificationPrimitive`s will become ready when `show` is `false`. [#6428](https://github.com/CesiumGS/cesium/pull/6428)
- Fix Firefox WebGL console warnings. [#5912](https://github.com/CesiumGS/cesium/issues/5912)
- Fix parsing Cesium.js in older browsers that do not support all TypedArray types. [#6396](https://github.com/CesiumGS/cesium/pull/6396)
- Fixed a bug causing crashes when setting colors on un-pickable models. [\$6442](https://github.com/CesiumGS/cesium/issues/6442)
- Fix flicker when adding, removing, or modifying entities. [#3945](https://github.com/CesiumGS/cesium/issues/3945)
- Fixed crash bug in PolylineCollection when a polyline was updated and removed at the same time. [#6455](https://github.com/CesiumGS/cesium/pull/6455)
- Fixed crash when animating a glTF model with a single keyframe. [#6422](https://github.com/CesiumGS/cesium/pull/6422)
- Fixed Imagery Layers Texture Filters Sandcastle example. [#6472](https://github.com/CesiumGS/cesium/pull/6472).
- Fixed a bug causing Cesium 3D Tilesets to not clip properly when tiles were unloaded and reloaded. [#6484](https://github.com/CesiumGS/cesium/issues/6484)
- Fixed `TimeInterval` so now it throws if `fromIso8601` is given an ISO 8601 string with improper formatting. [#6164](https://github.com/CesiumGS/cesium/issues/6164)
- Improved rendering of glTF models that don't contain normals with a temporary unlit shader workaround. [#6501](https://github.com/CesiumGS/cesium/pull/6501)
- Fixed rendering of glTF models with emissive-only materials. [#6501](https://github.com/CesiumGS/cesium/pull/6501)
- Fixed a bug in shader modification for glTF 1.0 quantized attributes and Draco quantized attributes. [#6523](https://github.com/CesiumGS/cesium/pull/6523)

### 1.44 - 2018-04-02

##### Highlights :sparkler:

- Added a new Sandcastle label, `New in X.X` which will include all new Sandcastle demos added for the current release. [#6384](https://github.com/CesiumGS/cesium/issues/6384)
- Added support for glTF models with [Draco geometry compression](https://github.com/KhronosGroup/glTF/blob/master/extensions/2.0/Khronos/KHR_draco_mesh_compression/README.md). [#5120](https://github.com/CesiumGS/cesium/issues/5120)
- Added support for ordering in `DataSourceCollection`. [#6316](https://github.com/CesiumGS/cesium/pull/6316)

##### Breaking Changes :mega:

- `GeometryVisualizer` now requires `primitive` and `groundPrimitive` parameters. [#6316](https://github.com/CesiumGS/cesium/pull/6316)
- For all classes/functions that take a `Resource` instance, all additional parameters that are part of the `Resource` class have been removed. This generally includes `proxy`, `headers` and `query` parameters. [#6368](https://github.com/CesiumGS/cesium/pull/6368)
- All low level load functions including `loadArrayBuffer`, `loadBlob`, `loadImage`, `loadJson`, `loadJsonp`, `loadText`, `loadXML` and `loadWithXhr` have been removed. Please use the equivalent `fetch` functions on the `Resource` class. [#6368](https://github.com/CesiumGS/cesium/pull/6368)

##### Deprecated :hourglass_flowing_sand:

- `ClippingPlaneCollection` is now supported in Internet Explorer, so `ClippingPlaneCollection.isSupported` has been deprecated and will be removed in Cesium 1.45.
- `ClippingPlaneCollection` should now be used with `ClippingPlane` objects instead of `Plane`. Use of `Plane` objects has been deprecated and will be removed in Cesium 1.45.
- `Credit` now takes an `html` and `showOnScreen` parameters instead of an `options` object. Use of the `options` parameter is deprecated and will be removed in Cesium 1.46.
- `Credit.text`, `Credit.imageUrl` and `Credit.link` properties have all been deprecated and will be removed in Cesium 1.46. Use `Credit.html` to retrieve the credit content.
- `Credit.hasImage` and `Credit.hasLink` functions have been deprecated and will be removed in Cesium 1.46.

##### Additions :tada:

- Added a new Sandcastle label, `New in X.X` which will include all new Sandcastle demos added for the current release. [#6384](https://github.com/CesiumGS/cesium/issues/6384)
- Added support for glTF models with [Draco geometry compression](https://github.com/KhronosGroup/glTF/blob/master/extensions/2.0/Khronos/KHR_draco_mesh_compression/README.md). [#5120](https://github.com/CesiumGS/cesium/issues/5120)
  - Added `dequantizeInShader` option parameter to `Model` and `Model.fromGltf` to specify if Draco compressed glTF assets should be dequantized on the GPU.
- Added support for ordering in `DataSourceCollection`. [#6316](https://github.com/CesiumGS/cesium/pull/6316)
  - All ground geometry from one `DataSource` will render in front of all ground geometry from another `DataSource` in the same collection with a lower index.
  - Use `DataSourceCollection.raise`, `DataSourceCollection.lower`, `DataSourceCollection.raiseToTop` and `DataSourceCollection.lowerToBottom` functions to change the ordering of a `DataSource` in the collection.
- `ClippingPlaneCollection` updates [#6201](https://github.com/CesiumGS/cesium/pull/6201):
  - Removed the 6-clipping-plane limit.
  - Added support for Internet Explorer.
  - Added a `ClippingPlane` object to be used with `ClippingPlaneCollection`.
  - Added 3D Tiles use-case to the Terrain Clipping Planes Sandcastle.
- `Credit` has been modified to take an HTML string as the credit content. [#6331](https://github.com/CesiumGS/cesium/pull/6331)
- Sharing Sandcastle examples now works by storing the full example directly in the URL instead of creating GitHub gists, because anonymous gist creation was removed by GitHub. Loading existing gists will still work. [#6342](https://github.com/CesiumGS/cesium/pull/6342)
- Updated `WebMapServiceImageryProvider` so it can take an srs or crs string to pass to the resource query parameters based on the WMS version. [#6223](https://github.com/CesiumGS/cesium/issues/6223)
- Added additional query parameter options to the CesiumViewer demo application [#6328](https://github.com/CesiumGS/cesium/pull/6328):
  - `sourceType` specifies the type of data source if the URL doesn't have a known file extension.
  - `flyTo=false` optionally disables the automatic `flyTo` after loading the data source.
- Added a multi-part CZML example to Sandcastle. [#6320](https://github.com/CesiumGS/cesium/pull/6320)
- Improved processing order of 3D tiles. [#6364](https://github.com/CesiumGS/cesium/pull/6364)

##### Fixes :wrench:

- Fixed Cesium ion browser caching. [#6353](https://github.com/CesiumGS/cesium/pull/6353).
- Fixed formula for Weighted Blended Order-Independent Transparency. [#6340](https://github.com/CesiumGS/cesium/pull/6340)
- Fixed support of glTF-supplied tangent vectors. [#6302](https://github.com/CesiumGS/cesium/pull/6302)
- Fixed model loading failure when containing unused materials. [6315](https://github.com/CesiumGS/cesium/pull/6315)
- Fixed default value of `alphaCutoff` in glTF models. [#6346](https://github.com/CesiumGS/cesium/pull/6346)
- Fixed double-sided flag for glTF materials with `BLEND` enabled. [#6371](https://github.com/CesiumGS/cesium/pull/6371)
- Fixed animation for glTF models with missing animation targets. [#6351](https://github.com/CesiumGS/cesium/pull/6351)
- Fixed improper zoom during model load failure. [#6305](https://github.com/CesiumGS/cesium/pull/6305)
- Fixed rendering vector tiles when using `invertClassification`. [#6349](https://github.com/CesiumGS/cesium/pull/6349)
- Fixed occlusion when `globe.show` is `false`. [#6374](https://github.com/CesiumGS/cesium/pull/6374)
- Fixed crash for entities with static geometry and time-dynamic attributes. [#6377](https://github.com/CesiumGS/cesium/pull/6377)
- Fixed geometry tile rendering in IE. [#6406](https://github.com/CesiumGS/cesium/pull/6406)

### 1.43 - 2018-03-01

##### Major Announcements :loudspeaker:

- Say hello to [Cesium ion](https://cesium.com/blog/2018/03/01/hello-cesium-ion/)
- Cesium, the JavaScript library, is now officially renamed to CesiumJS (no code changes required)
- The STK World Terrain tileset is deprecated and will be available until September 1, 2018. Check out the new high-resolution [Cesium World Terrain](https://cesium.com/blog/2018/03/01/introducing-cesium-world-terrain/)

##### Breaking Changes :mega:

- Removed `GeometryUpdater.perInstanceColorAppearanceType` and `GeometryUpdater.materialAppearanceType`. [#6239](https://github.com/CesiumGS/cesium/pull/6239)
- `GeometryVisualizer` no longer uses a `type` parameter. [#6239](https://github.com/CesiumGS/cesium/pull/6239)
- `GeometryVisualizer` no longer displays polylines. Use `PolylineVisualizer` instead. [#6239](https://github.com/CesiumGS/cesium/pull/6239)
- The experimental `CesiumIon` object has been completely refactored and renamed to `Ion`.

##### Deprecated :hourglass_flowing_sand:

- The STK World Terrain, ArcticDEM, and PAMAP Terrain tilesets hosted on `assets.agi.com` are deprecated and will be available until September 1, 2018. To continue using them, access them via [Cesium ion](https://cesium.com/blog/2018/03/01/hello-cesium-ion/)
- In the `Resource` class, `addQueryParameters` and `addTemplateValues` have been deprecated and will be removed in Cesium 1.45. Please use `setQueryParameters` and `setTemplateValues` instead.

##### Additions :tada:

- Added new `Ion`, `IonResource`, and `IonImageryProvider` objects for loading data hosted on [Cesium ion](https://cesium.com/blog/2018/03/01/hello-cesium-ion/).
- Added `createWorldTerrain` helper function for easily constructing the new Cesium World Terrain.
- Added support for a promise to a resource for `CesiumTerrainProvider`, `createTileMapServiceImageryProvider` and `Cesium3DTileset` [#6204](https://github.com/CesiumGS/cesium/pull/6204)
- Added `Cesium.Math.cbrt`. [#6222](https://github.com/CesiumGS/cesium/pull/6222)
- Added `PolylineVisualizer` for displaying polyline entities [#6239](https://github.com/CesiumGS/cesium/pull/6239)
- `Resource` class [#6205](https://github.com/CesiumGS/cesium/issues/6205)
  - Added `put`, `patch`, `delete`, `options` and `head` methods, so it can be used for all XHR requests.
  - Added `preserveQueryParameters` parameter to `getDerivedResource`, to allow us to append query parameters instead of always replacing them.
  - Added `setQueryParameters` and `appendQueryParameters` to allow for better handling of query strings.
- Enable terrain in the `CesiumViewer` demo application [#6198](https://github.com/CesiumGS/cesium/pull/6198)
- Added `Globe.tilesLoaded` getter property to determine if all terrain and imagery is loaded. [#6194](https://github.com/CesiumGS/cesium/pull/6194)
- Added `classificationType` property to entities which specifies whether an entity on the ground, like a polygon or rectangle, should be clamped to terrain, 3D Tiles, or both. [#6195](https://github.com/CesiumGS/cesium/issues/6195)

##### Fixes :wrench:

- Fixed bug where KmlDataSource did not use Ellipsoid to convert coordinates. Use `options.ellipsoid` to pass the ellipsoid to KmlDataSource constructors / loaders. [#6176](https://github.com/CesiumGS/cesium/pull/6176)
- Fixed bug where 3D Tiles Point Clouds would fail in Internet Explorer. [#6220](https://github.com/CesiumGS/cesium/pull/6220)
- Fixed issue where `CESIUM_BASE_URL` wouldn't work without a trailing `/`. [#6225](https://github.com/CesiumGS/cesium/issues/6225)
- Fixed coloring for polyline entities with a dynamic color for the depth fail material [#6245](https://github.com/CesiumGS/cesium/pull/6245)
- Fixed bug with zooming to dynamic geometry. [#6269](https://github.com/CesiumGS/cesium/issues/6269)
- Fixed bug where `AxisAlignedBoundingBox` did not copy over center value when cloning an undefined result. [#6183](https://github.com/CesiumGS/cesium/pull/6183)
- Fixed a bug where imagery stops loading when changing terrain in request render mode. [#6193](https://github.com/CesiumGS/cesium/issues/6193)
- Fixed `Resource.fetch` when called with no arguments [#6206](https://github.com/CesiumGS/cesium/issues/6206)
- Fixed `Resource.clone` to clone the `Request` object, so resource can be used in parallel. [#6208](https://github.com/CesiumGS/cesium/issues/6208)
- Fixed `Material` so it can now take a `Resource` object as an image. [#6199](https://github.com/CesiumGS/cesium/issues/6199)
- Fixed an issue causing the Bing Maps key to be sent unnecessarily with every tile request. [#6250](https://github.com/CesiumGS/cesium/pull/6250)
- Fixed documentation issue for the `Cesium.Math` class. [#6233](https://github.com/CesiumGS/cesium/issues/6233)
- Fixed rendering 3D Tiles as classification volumes. [#6295](https://github.com/CesiumGS/cesium/pull/6295)

### 1.42.1 - 2018-02-01

\_This is an npm-only release to fix an issue with using Cesium in Node.js.\_\_

- Fixed a bug where Cesium would fail to load under Node.js. [#6177](https://github.com/CesiumGS/cesium/pull/6177)

### 1.42 - 2018-02-01

##### Highlights :sparkler:

- Added experimental support for [3D Tiles Vector and Geometry data](https://github.com/CesiumGS/3d-tiles/tree/vctr/TileFormats/VectorData). ([#4665](https://github.com/CesiumGS/cesium/pull/4665))
- Added optional mode to reduce CPU usage. See [Improving Performance with Explicit Rendering](https://cesium.com/blog/2018/01/24/cesium-scene-rendering-performance/). ([#6115](https://github.com/CesiumGS/cesium/pull/6115))
- Added experimental `CesiumIon` utility class for working with the Cesium ion beta API. [#6136](https://github.com/CesiumGS/cesium/pull/6136)
- Major refactor of URL handling. All classes that take a url parameter, can now take a Resource or a String. This includes all imagery providers, all terrain providers, `Cesium3DTileset`, `KMLDataSource`, `CZMLDataSource`, `GeoJsonDataSource`, `Model`, and `Billboard`.

##### Breaking Changes :mega:

- The clock does not animate by default. Set the `shouldAnimate` option to `true` when creating the Viewer to enable animation.

##### Deprecated :hourglass_flowing_sand:

- For all classes/functions that can now take a `Resource` instance, all additional parameters that are part of the `Resource` class have been deprecated and will be removed in Cesium 1.44. This generally includes `proxy`, `headers` and `query` parameters.
- All low level load functions including `loadArrayBuffer`, `loadBlob`, `loadImage`, `loadJson`, `loadJsonp`, `loadText`, `loadXML` and `loadWithXhr` have been deprecated and will be removed in Cesium 1.44. Please use the equivalent `fetch` functions on the `Resource` class.

##### Additions :tada:

- Added experimental support for [3D Tiles Vector and Geometry data](https://github.com/CesiumGS/3d-tiles/tree/vctr/TileFormats/VectorData) ([#4665](https://github.com/CesiumGS/cesium/pull/4665)). The new and modified Cesium APIs are:
  - `Cesium3DTileStyle` has expanded to include styling point features. See the [styling specification](https://github.com/CesiumGS/3d-tiles/tree/vector-tiles/Styling#vector-data) for details.
  - `Cesium3DTileFeature` can modify `color` and `show` properties for polygon, polyline, and geometry features.
  - `Cesium3DTilePointFeature` can modify the styling options for a point feature.
- Added optional mode to reduce CPU usage. [#6115](https://github.com/CesiumGS/cesium/pull/6115)
  - `Scene.requestRenderMode` enables a mode which will only request new render frames on changes to the scene, or when the simulation time change exceeds `scene.maximumRenderTimeChange`.
  - `Scene.requestRender` will explicitly request a new render frame when in request render mode.
  - Added `Scene.preUpdate` and `Scene.postUpdate` events that are raised before and after the scene updates respectively. The scene is always updated before executing a potential render. Continue to listen to `Scene.preRender` and `Scene.postRender` events for when the scene renders a frame.
  - Added `CreditDisplay.update`, which updates the credit display before a new frame is rendered.
  - Added `Globe.imageryLayersUpdatedEvent`, which is raised when an imagery layer is added, shown, hidden, moved, or removed on the globe.
- Added `Cesium3DTileset.classificationType` to specify if a tileset classifies terrain, another 3D Tiles tileset, or both. This only applies to vector, geometry and batched 3D model tilesets. The limitations on the glTF contained in the b3dm tile are:
  - `POSITION` and `_BATCHID` semantics are required.
  - All indices with the same batch id must occupy contiguous sections of the index buffer.
  - All shaders and techniques are ignored. The generated shader simply multiplies the position by the model-view-projection matrix.
  - The only supported extensions are `CESIUM_RTC` and `WEB3D_quantized_attributes`.
  - Only one node is supported.
  - Only one mesh per node is supported.
  - Only one primitive per mesh is supported.
- Added geometric-error-based point cloud attenuation and eye dome lighting for point clouds using replacement refinement. [#6069](https://github.com/CesiumGS/cesium/pull/6069)
- Updated `Viewer.zoomTo` and `Viewer.flyTo` to take a `Cesium3DTileset` as a target. [#6104](https://github.com/CesiumGS/cesium/pull/6104)
- Added `shouldAnimate` option to the `Viewer` constructor to indicate if the clock should begin animating on startup. [#6154](https://github.com/CesiumGS/cesium/pull/6154)
- Added `Cesium3DTileset.ellipsoid` determining the size and shape of the globe. This can be set at construction and defaults to a WGS84 ellipsoid.
- Added `Plane.projectPointOntoPlane` for projecting a `Cartesian3` position onto a `Plane`. [#6092](https://github.com/CesiumGS/cesium/pull/6092)
- Added `Cartesian3.projectVector` for projecting one vector to another. [#6093](https://github.com/CesiumGS/cesium/pull/6093)
- Added `Cesium3DTileset.tileFailed` event that will be raised when a tile fails to load. The object passed to the event listener will have a url and message property. If there are no event listeners, error messages will be logged to the console. [#6088](https://github.com/CesiumGS/cesium/pull/6088)
- Added `AttributeCompression.zigZagDeltaDecode` which will decode delta and ZigZag encoded buffers in place.
- Added `pack` and `unpack` functions to `OrientedBoundingBox` for packing to and unpacking from a flat buffer.
- Added support for vertex shader uniforms when `tileset.colorBlendMode` is `MIX` or `REPLACE`. [#5874](https://github.com/CesiumGS/cesium/pull/5874)
- Added `ClippingPlaneCollection.isSupported` function for checking if rendering with clipping planes is supported.[#6084](https://github.com/CesiumGS/cesium/pull/6084)
- Added `Cartographic.toCartesian` to convert from `Cartographic` to `Cartesian3`. [#6163](https://github.com/CesiumGS/cesium/pull/6163)
- Added `BoundingSphere.volume` for computing the volume of a `BoundingSphere`. [#6069](https://github.com/CesiumGS/cesium/pull/6069)
- Added new file for the Cesium [Code of Conduct](https://github.com/CesiumGS/cesium/blob/main/CODE_OF_CONDUCT.md). [#6129](https://github.com/CesiumGS/cesium/pull/6129)

##### Fixes :wrench:

- Fixed a bug that could cause tiles to be missing from the globe surface, especially when starting with the camera zoomed close to the surface. [#4969](https://github.com/CesiumGS/cesium/pull/4969)
- Fixed applying a translucent style to a point cloud tileset. [#6113](https://github.com/CesiumGS/cesium/pull/6113)
- Fixed Sandcastle error in IE 11. [#6169](https://github.com/CesiumGS/cesium/pull/6169)
- Fixed a glTF animation bug that caused certain animations to jitter. [#5740](https://github.com/CesiumGS/cesium/pull/5740)
- Fixed a bug when creating billboard and model entities without a globe. [#6109](https://github.com/CesiumGS/cesium/pull/6109)
- Improved CZML Custom Properties Sandcastle example. [#6086](https://github.com/CesiumGS/cesium/pull/6086)
- Improved Particle System Sandcastle example for better visual. [#6132](https://github.com/CesiumGS/cesium/pull/6132)
- Fixed behavior of `Camera.move*` and `Camera.look*` functions in 2D mode. [#5884](https://github.com/CesiumGS/cesium/issues/5884)
- Fixed `Camera.moveStart` and `Camera.moveEnd` events not being raised when camera is close to the ground. [#4753](https://github.com/CesiumGS/cesium/issues/4753)
- Fixed `OrientedBoundingBox` documentation. [#6147](https://github.com/CesiumGS/cesium/pull/6147)
- Updated documentation links to reflect new locations on `https://cesiumjs.org` and `https://cesium.com`.

### 1.41 - 2018-01-02

- Breaking changes
  - Removed the `text`, `imageUrl`, and `link` parameters from `Credit`, which were deprecated in Cesium 1.40. Use `options.text`, `options.imageUrl`, and `options.link` instead.
- Added support for clipping planes. [#5913](https://github.com/CesiumGS/cesium/pull/5913), [#5996](https://github.com/CesiumGS/cesium/pull/5996)
  - Added `clippingPlanes` property to `ModelGraphics`, `Model`, `Cesium3DTileset`, and `Globe`, which specifies a `ClippingPlaneCollection` to selectively disable rendering.
  - Added `PlaneGeometry`, `PlaneOutlineGeometry`, `PlaneGeometryUpdater`, `PlaneOutlineGeometryUpdater`, `PlaneGraphics`, and `Entity.plane` to visualize planes.
  - Added `Plane.transformPlane` to apply a transformation to a plane.
- Fixed point cloud exception in IE. [#6051](https://github.com/CesiumGS/cesium/pull/6051)
- Fixed globe materials when `Globe.enableLighting` was `false`. [#6042](https://github.com/CesiumGS/cesium/issues/6042)
- Fixed shader compilation failure on pick when globe materials were enabled. [#6039](https://github.com/CesiumGS/cesium/issues/6039)
- Fixed exception when `invertClassification` was enabled, the invert color had an alpha less than `1.0`, and the window was resized. [#6046](https://github.com/CesiumGS/cesium/issues/6046)

### 1.40 - 2017-12-01

- Deprecated
  - The `text`, `imageUrl` and `link` parameters from `Credit` have been deprecated and will be removed in Cesium 1.41. Use `options.text`, `options.imageUrl` and `options.link` instead.
- Added `Globe.material` to apply materials to the globe/terrain for shading such as height- or slope-based color ramps. See the new [Sandcastle example](https://cesiumjs.org/Cesium/Apps/Sandcastle/?src=Globe%20Materials.html&label=Showcases). [#5919](https://github.com/CesiumGS/cesium/pull/5919/files)
- Added CZML support for `polyline.depthFailMaterial`, `label.scaleByDistance`, `distanceDisplayCondition`, and `disableDepthTestDistance`. [#5986](https://github.com/CesiumGS/cesium/pull/5986)
- Fixed a bug where drill picking a polygon clamped to ground would cause the browser to hang. [#5971](https://github.com/CesiumGS/cesium/issues/5971)
- Fixed bug in KML LookAt bug where degrees and radians were mixing in a subtraction. [#5992](https://github.com/CesiumGS/cesium/issues/5992)
- Fixed handling of KMZ files with missing `xsi` namespace declarations. [#6003](https://github.com/CesiumGS/cesium/pull/6003)
- Added function that removes duplicate namespace declarations while loading a KML or a KMZ. [#5972](https://github.com/CesiumGS/cesium/pull/5972)
- Fixed a language detection issue. [#6016](https://github.com/CesiumGS/cesium/pull/6016)
- Fixed a bug where glTF models with animations of different lengths would cause an error. [#5694](https://github.com/CesiumGS/cesium/issues/5694)
- Added a `clampAnimations` parameter to `Model` and `Entity.model`. Setting this to `false` allows different length animations to loop asynchronously over the duration of the longest animation.
- Fixed `Invalid asm.js: Invalid member of stdlib` console error by recompiling crunch.js with latest emscripten toolchain. [#5847](https://github.com/CesiumGS/cesium/issues/5847)
- Added `file:` scheme compatibility to `joinUrls`. [#5989](https://github.com/CesiumGS/cesium/pull/5989)
- Added a Reverse Geocoder [Sandcastle example](https://cesiumjs.org/Cesium/Apps/Sandcastle/?src=Reverse%20Geocoder.html&label=Showcases). [#5976](https://github.com/CesiumGS/cesium/pull/5976)
- Added ability to support touch event in Imagery Layers Split Sandcastle example. [#5948](https://github.com/CesiumGS/cesium/pull/5948)
- Added a new `@experimental` tag to the documentation. A small subset of the Cesium API tagged as such are subject to breaking changes without deprecation. See the [Coding Guide](https://github.com/CesiumGS/cesium/tree/main/Documentation/Contributors/CodingGuide#deprecation-and-breaking-changes) for further explanation. [#6010](https://github.com/CesiumGS/cesium/pull/6010)
- Moved terrain and imagery credits to a lightbox that pops up when you click a link in the onscreen credits [#3013](https://github.com/CesiumGS/cesium/issues/3013)

### 1.39 - 2017-11-01

- Cesium now officially supports webpack. See our [Integrating Cesium and webpack blog post](https://cesium.com/blog/2017/10/18/cesium-and-webpack/) for more details.
- Added support for right-to-left language detection in labels, currently Hebrew and Arabic are supported. To enable it, set `Cesium.Label.enableRightToLeftDetection = true` at the start of your application. [#5771](https://github.com/CesiumGS/cesium/pull/5771)
- Fixed handling of KML files with missing `xsi` namespace declarations. [#5860](https://github.com/CesiumGS/cesium/pull/5860)
- Fixed a bug that caused KML ground overlays to appear distorted when rotation was applied. [#5914](https://github.com/CesiumGS/cesium/issues/5914)
- Fixed a bug where KML placemarks with no specified icon would be displayed with default icon. [#5819](https://github.com/CesiumGS/cesium/issues/5819)
- Changed KML loading to ignore NetworkLink failures and continue to load the rest of the document. [#5871](https://github.com/CesiumGS/cesium/pull/5871)
- Added the ability to load Cesium's assets from the local file system if security permissions allow it. [#5830](https://github.com/CesiumGS/cesium/issues/5830)
- Added two new properties to `ImageryLayer` that allow for adjusting the texture sampler used for up and down-sampling of imagery tiles, namely `minificationFilter` and `magnificationFilter` with possible values `LINEAR` (the default) and `NEAREST` defined in `TextureMinificationFilter` and `TextureMagnificationFilter`. [#5846](https://github.com/CesiumGS/cesium/issues/5846)
- Fixed flickering artifacts with 3D Tiles tilesets with thin walls. [#5940](https://github.com/CesiumGS/cesium/pull/5940)
- Fixed bright fog when terrain lighting is enabled and added `Fog.minimumBrightness` to affect how bright the fog will be when in complete darkness. [#5934](https://github.com/CesiumGS/cesium/pull/5934)
- Fixed using arrow keys in geocoder widget to select search suggestions. [#5943](https://github.com/CesiumGS/cesium/issues/5943)
- Added support for the layer.json `parentUrl` property in `CesiumTerrainProvider` to allow for compositing of tilesets. [#5864](https://github.com/CesiumGS/cesium/pull/5864)
- Added `invertClassification` and `invertClassificationColor` to `Scene`. When `invertClassification` is `true`, any 3D Tiles geometry that is not classified by a `ClassificationPrimitive` or `GroundPrimitive` will have its color multiplied by `invertClassificationColor`. [#5836](https://github.com/CesiumGS/cesium/pull/5836)
- Added `customTags` property to the UrlTemplateImageryProvider to allow custom keywords in the template URL. [#5696](https://github.com/CesiumGS/cesium/pull/5696)
- Added `eyeSeparation` and `focalLength` properties to `Scene` to configure VR settings. [#5917](https://github.com/CesiumGS/cesium/pull/5917)
- Improved CZML Reference Properties example [#5754](https://github.com/CesiumGS/cesium/pull/5754)

### 1.38 - 2017-10-02

- Breaking changes
  - `Scene/CullingVolume` has been removed. Use `Core/CullingVolume`.
  - `Scene/OrthographicFrustum` has been removed. Use `Core/OrthographicFrustum`.
  - `Scene/OrthographicOffCenterFrustum` has been removed. Use `Core/OrthographicOffCenterFrustum`.
  - `Scene/PerspectiveFrustum` has been removed. Use `Core/PerspectiveFrustum`.
  - `Scene/PerspectiveOffCenterFrustum` has been removed. Use `Core/PerspectiveOffCenterFrustum`.
- Added support in CZML for expressing `orientation` as the velocity vector of an entity, using `velocityReference` syntax. [#5807](https://github.com/CesiumGS/cesium/pull/5807)
- Fixed CZML processing of `velocityReference` within an interval. [#5738](https://github.com/CesiumGS/cesium/issues/5738)
- Added ability to add an animation to `ModelAnimationCollection` by its index. [#5815](https://github.com/CesiumGS/cesium/pull/5815)
- Fixed a bug in `ModelAnimationCollection` that caused adding an animation by its name to throw an error. [#5815](https://github.com/CesiumGS/cesium/pull/5815)
- Fixed issue in Internet Explorer and Edge with loading unicode strings in typed arrays that impacted 3D Tiles Batch Table values.
- Zoom now maintains camera heading, pitch, and roll. [#4639](https://github.com/CesiumGS/cesium/pull/5603)
- Fixed a bug in `PolylineCollection` preventing the display of more than 16K points in a single collection. [#5538](https://github.com/CesiumGS/cesium/pull/5782)
- Fixed a 3D Tiles point cloud bug causing a stray point to appear at the center of the screen on certain hardware. [#5599](https://github.com/CesiumGS/cesium/issues/5599)
- Fixed removing multiple event listeners within event callbacks. [#5827](https://github.com/CesiumGS/cesium/issues/5827)
- Running `buildApps` now creates a built version of Sandcastle which uses the built version of Cesium for better performance.
- Fixed a tileset traversal bug when the `skipLevelOfDetail` optimization is off. [#5869](https://github.com/CesiumGS/cesium/issues/5869)

### 1.37 - 2017-09-01

- Breaking changes
  - Passing `options.clock` when creating a new `Viewer` instance is removed, pass `options.clockViewModel` instead.
  - Removed `GoogleEarthImageryProvider`, use `GoogleEarthEnterpriseMapsProvider` instead.
  - Removed the `throttleRequest` parameter from `TerrainProvider.requestTileGeometry` and inherited terrain providers. It is replaced with an optional `Request` object. Set the request's `throttle` property to `true` to throttle requests.
  - Removed the ability to provide a Promise for the `options.url` parameter of `loadWithXhr` and for the `url` parameter of `loadArrayBuffer`, `loadBlob`, `loadImageViaBlob`, `loadText`, `loadJson`, `loadXML`, `loadImage`, `loadCRN`, `loadKTX`, and `loadCubeMap`. Instead `url` must be a string.
- Added `classificationType` to `ClassificationPrimitive` and `GroundPrimitive` to choose whether terrain, 3D Tiles, or both are classified. [#5770](https://github.com/CesiumGS/cesium/pull/5770)
- Fixed depth picking on 3D Tiles. [#5676](https://github.com/CesiumGS/cesium/issues/5676)
- Fixed glTF model translucency bug. [#5731](https://github.com/CesiumGS/cesium/issues/5731)
- Fixed `replaceState` bug that was causing the `CesiumViewer` demo application to crash in Safari and iOS. [#5691](https://github.com/CesiumGS/cesium/issues/5691)
- Fixed a 3D Tiles traversal bug for tilesets using additive refinement. [#5766](https://github.com/CesiumGS/cesium/issues/5766)
- Fixed a 3D Tiles traversal bug where out-of-view children were being loaded unnecessarily. [#5477](https://github.com/CesiumGS/cesium/issues/5477)
- Fixed `Entity` id type to be `String` in `EntityCollection` and `CompositeEntityCollection` [#5791](https://github.com/CesiumGS/cesium/pull/5791)
- Fixed issue where `Model` and `BillboardCollection` would throw an error if the globe is undefined. [#5638](https://github.com/CesiumGS/cesium/issues/5638)
- Fixed issue where the `Model` glTF cache loses reference to the model's buffer data. [#5720](https://github.com/CesiumGS/cesium/issues/5720)
- Fixed some issues with `disableDepthTestDistance`. [#5501](https://github.com/CesiumGS/cesium/issues/5501) [#5331](https://github.com/CesiumGS/cesium/issues/5331) [#5621](https://github.com/CesiumGS/cesium/issues/5621)
- Added several new Bing Maps styles: `CANVAS_DARK`, `CANVAS_LIGHT`, and `CANVAS_GRAY`. [#5737](https://github.com/CesiumGS/cesium/pull/5737)
- Added small improvements to the atmosphere. [#5741](https://github.com/CesiumGS/cesium/pull/5741)
- Fixed a bug that caused imagery splitting to work incorrectly when CSS pixels were not equivalent to WebGL drawing buffer pixels, such as on high DPI displays in Microsoft Edge and Internet Explorer. [#5743](https://github.com/CesiumGS/cesium/pull/5743)
- Added `Cesium3DTileset.loadJson` to support overriding the default tileset loading behavior. [#5685](https://github.com/CesiumGS/cesium/pull/5685)
- Fixed loading of binary glTFs containing CRN or KTX textures. [#5753](https://github.com/CesiumGS/cesium/pull/5753)
- Fixed specular computation for certain models using the `KHR_materials_common` extension. [#5773](https://github.com/CesiumGS/cesium/pull/5773)
- Fixed a picking bug in the `3D Tiles Interactivity` Sandcastle demo. [#5703](https://github.com/CesiumGS/cesium/issues/5703)
- Updated knockout from 3.4.0 to 3.4.2 [#5703](https://github.com/CesiumGS/cesium/pull/5829)

### 1.36 - 2017-08-01

- Breaking changes
  - The function `Quaternion.fromHeadingPitchRoll(heading, pitch, roll, result)` was removed. Use `Quaternion.fromHeadingPitchRoll(hpr, result)` instead where `hpr` is a `HeadingPitchRoll`.
  - The function `Transforms.headingPitchRollToFixedFrame(origin, headingPitchRoll, ellipsoid, result)` was removed. Use `Transforms.headingPitchRollToFixedFrame(origin, headingPitchRoll, ellipsoid, fixedFrameTransform, result)` instead where `fixedFrameTransform` is a a 4x4 transformation matrix (see `Transforms.localFrameToFixedFrameGenerator`).
  - The function `Transforms.headingPitchRollQuaternion(origin, headingPitchRoll, ellipsoid, result)` was removed. Use `Transforms.headingPitchRollQuaternion(origin, headingPitchRoll, ellipsoid, fixedFrameTransform, result)` instead where `fixedFrameTransform` is a a 4x4 transformation matrix (see `Transforms.localFrameToFixedFrameGenerator`).
  - The `color`, `show`, and `pointSize` properties of `Cesium3DTileStyle` are no longer initialized with default values.
- Deprecated
  - `Scene/CullingVolume` is deprecated and will be removed in 1.38. Use `Core/CullingVolume`.
  - `Scene/OrthographicFrustum` is deprecated and will be removed in 1.38. Use `Core/OrthographicFrustum`.
  - `Scene/OrthographicOffCenterFrustum` is deprecated and will be removed in 1.38. Use `Core/OrthographicOffCenterFrustum`.
  - `Scene/PerspectiveFrustum` is deprecated and will be removed in 1.38. Use `Core/PerspectiveFrustum`.
  - `Scene/PerspectiveOffCenterFrustum` is deprecated and will be removed in 1.38. Use `Core/PerspectiveOffCenterFrustum`.
- Added glTF 2.0 support, including physically-based material rendering, morph targets, and appropriate updating of glTF 1.0 models to 2.0. [#5641](https://github.com/CesiumGS/cesium/pull/5641)
- Added `ClassificationPrimitive` which defines a volume and draws the intersection of the volume and terrain or 3D Tiles. [#5625](https://github.com/CesiumGS/cesium/pull/5625)
- Added `tileLoad` event to `Cesium3DTileset`. [#5628](https://github.com/CesiumGS/cesium/pull/5628)
- Fixed issue where scene would blink when labels were added. [#5537](https://github.com/CesiumGS/cesium/issues/5537)
- Fixed label positioning when height reference changes [#5609](https://github.com/CesiumGS/cesium/issues/5609)
- Fixed label positioning when using `HeightReference.CLAMP_TO_GROUND` and no position [#5648](https://github.com/CesiumGS/cesium/pull/5648)
- Fix for dynamic polylines with polyline dash material [#5681](https://github.com/CesiumGS/cesium/pull/5681)
- Added ability to provide a `width` and `height` to `scene.pick`. [#5602](https://github.com/CesiumGS/cesium/pull/5602)
- Fixed `Viewer.flyTo` not respecting zoom limits, and resetting minimumZoomDistance if the camera zoomed past the minimumZoomDistance. [5573](https://github.com/CesiumGS/cesium/issues/5573)
- Added ability to show tile urls in the 3D Tiles Inspector. [#5592](https://github.com/CesiumGS/cesium/pull/5592)
- Fixed a bug when reading CRN compressed textures with multiple mip levels. [#5618](https://github.com/CesiumGS/cesium/pull/5618)
- Fixed issue where composite 3D Tiles that contained instanced 3D Tiles with an external model reference would fail to download the model.
- Added behavior to `Cesium3DTilesInspector` that selects the first tileset hovered over if no tilest is specified. [#5139](https://github.com/CesiumGS/cesium/issues/5139)
- Added `Entity.computeModelMatrix` which returns the model matrix representing the entity's transformation. [#5584](https://github.com/CesiumGS/cesium/pull/5584)
- Added ability to set a style's `color`, `show`, or `pointSize` with a string or object literal. `show` may also take a boolean and `pointSize` may take a number. [#5412](https://github.com/CesiumGS/cesium/pull/5412)
- Added setter for `KmlDataSource.name` to specify a name for the datasource [#5660](https://github.com/CesiumGS/cesium/pull/5660).
- Added setter for `GeoJsonDataSource.name` to specify a name for the datasource [#5653](https://github.com/CesiumGS/cesium/issues/5653)
- Fixed crash when using the `Cesium3DTilesInspectorViewModel` and removing a tileset [#5607](https://github.com/CesiumGS/cesium/issues/5607)
- Fixed polygon outline in Polygon Sandcastle demo [#5642](https://github.com/CesiumGS/cesium/issues/5642)
- Updated `Billboard`, `Label` and `PointPrimitive` constructors to clone `NearFarScale` parameters [#5654](https://github.com/CesiumGS/cesium/pull/5654)
- Added `FrustumGeometry` and `FrustumOutlineGeometry`. [#5649](https://github.com/CesiumGS/cesium/pull/5649)
- Added an `options` parameter to the constructors of `PerspectiveFrustum`, `PerspectiveOffCenterFrustum`, `OrthographicFrustum`, and `OrthographicOffCenterFrustum` to set properties. [#5649](https://github.com/CesiumGS/cesium/pull/5649)

### 1.35.2 - 2017-07-11

- This is an npm-only release to fix an issue with using Cesium in Node.js.
- Fixed a bug where Cesium would fail to load under Node.js and some webpack configurations. [#5593](https://github.com/CesiumGS/cesium/issues/5593)
- Fixed a bug where a Model's compressed textures were not being displayed. [#5596](https://github.com/CesiumGS/cesium/pull/5596)
- Fixed documentation for `OrthographicFrustum`. [#5586](https://github.com/CesiumGS/cesium/issues/5586)

### 1.35.1 - 2017-07-05

- This is an npm-only release to fix a deployment issue with 1.35. No code changes.

### 1.35 - 2017-07-05

- Breaking changes
  - `JulianDate.fromIso8601` will default to midnight UTC if no time is provided to match the Javascript [`Date` specification](https://developer.mozilla.org/en-US/docs/Web/JavaScript/Reference/Global_Objects/Date). You must specify a local time of midnight to achieve the old behavior.
- Deprecated
  - `GoogleEarthImageryProvider` has been deprecated and will be removed in Cesium 1.37, use `GoogleEarthEnterpriseMapsProvider` instead.
  - The `throttleRequest` parameter for `TerrainProvider.requestTileGeometry`, `CesiumTerrainProvider.requestTileGeometry`, `VRTheWorldTerrainProvider.requestTileGeometry`, and `EllipsoidTerrainProvider.requestTileGeometry` is deprecated and will be replaced with an optional `Request` object. The `throttleRequests` parameter will be removed in 1.37. Instead set the request's `throttle` property to `true` to throttle requests.
  - The ability to provide a Promise for the `options.url` parameter of `loadWithXhr` and for the `url` parameter of `loadArrayBuffer`, `loadBlob`, `loadImageViaBlob`, `loadText`, `loadJson`, `loadXML`, `loadImage`, `loadCRN`, `loadKTX`, and `loadCubeMap` is deprecated. This will be removed in 1.37, instead `url` must be a string.
- Added support for [3D Tiles](https://github.com/CesiumGS/3d-tiles/blob/main/README.md) for streaming massive heterogeneous 3D geospatial datasets ([#5308](https://github.com/CesiumGS/cesium/pull/5308)). See the new [Sandcastle examples](http://cesiumjs.org/Cesium/Apps/Sandcastle/index.html?src=3D%20Tiles%20Photogrammetry&label=3D%20Tiles). The new Cesium APIs are:
  - `Cesium3DTileset`
  - `Cesium3DTileStyle`, `StyleExpression`, `Expression`, and `ConditionsExpression`
  - `Cesium3DTile`
  - `Cesium3DTileContent`
  - `Cesium3DTileFeature`
  - `Cesium3DTilesInspector`, `Cesium3DTilesInspectorViewModel`, and `viewerCesium3DTilesInspectorMixin`
  - `Cesium3DTileColorBlendMode`
- Added a particle system for effects like smoke, fire, sparks, etc. See `ParticleSystem`, `Particle`, `ParticleBurst`, `BoxEmitter`, `CircleEmitter`, `ConeEmitter`, `ParticleEmitter`, and `SphereEmitter`, and the new Sandcastle examples: [Particle System](http://cesiumjs.org/Cesium/Apps/Sandcastle/index.html?src=Particle%20System.html&label=Showcases) and [Particle System Fireworks](http://cesiumjs.org/Cesium/Apps/Sandcastle/index.html?src=Particle%20System%20Fireworks.html&label=Showcases). [#5212](https://github.com/CesiumGS/cesium/pull/5212)
- Added `options.clock`, `options.times` and `options.dimensions` to `WebMapTileServiceImageryProvider` in order to handle time dynamic and static values for dimensions.
- Added an `options.request` parameter to `loadWithXhr` and a `request` parameter to `loadArrayBuffer`, `loadBlob`, `loadImageViaBlob`, `loadText`, `loadJson`, `loadJsonp`, `loadXML`, `loadImageFromTypedArray`, `loadImage`, `loadCRN`, and `loadKTX`.
- `CzmlDataSource` and `KmlDataSource` load functions now take an optional `query` object, which will append query parameters to all network requests. [#5419](https://github.com/CesiumGS/cesium/pull/5419), [#5434](https://github.com/CesiumGS/cesium/pull/5434)
- Added Sandcastle demo for setting time with the Clock API [#5457](https://github.com/CesiumGS/cesium/pull/5457);
- Added Sandcastle demo for ArcticDEM data. [#5224](https://github.com/CesiumGS/cesium/issues/5224)
- Added `fromIso8601`, `fromIso8601DateArray`, and `fromIso8601DurationArray` to `TimeIntervalCollection` for handling various ways groups of intervals can be specified in ISO8601 format.
- Added `fromJulianDateArray` to `TimeIntervalCollection` for generating intervals from a list of dates.
- Fixed geocoder bug so geocoder can accurately handle NSEW inputs [#5407](https://github.com/CesiumGS/cesium/pull/5407)
- Fixed a bug where picking would break when the Sun came into view [#5478](https://github.com/CesiumGS/cesium/issues/5478)
- Fixed a bug where picking clusters would return undefined instead of a list of the clustered entities. [#5286](https://github.com/CesiumGS/cesium/issues/5286)
- Fixed bug where if polylines were set to follow the surface of an undefined globe, Cesium would throw an exception. [#5413](https://github.com/CesiumGS/cesium/pull/5413)
- Reduced the amount of Sun bloom post-process effect near the horizon. [#5381](https://github.com/CesiumGS/cesium/issues/5381)
- Fixed a bug where camera zooming worked incorrectly when the display height was greater than the display width [#5421](https://github.com/CesiumGS/cesium/pull/5421)
- Updated glTF/glb MIME types. [#5420](https://github.com/CesiumGS/cesium/issues/5420)
- Added `Cesium.Math.randomBetween`.
- Modified `defaultValue` to check for both `undefined` and `null`. [#5551](https://github.com/CesiumGS/cesium/pull/5551)
- The `throttleRequestByServer` function has been removed. Instead pass a `Request` object with `throttleByServer` set to `true` to any of following load functions: `loadWithXhr`, `loadArrayBuffer`, `loadBlob`, `loadImageViaBlob`, `loadText`, `loadJson`, `loadJsonp`, `loadXML`, `loadImageFromTypedArray`, `loadImage`, `loadCRN`, and `loadKTX`.

### 1.34 - 2017-06-01

- Deprecated
  - Passing `options.clock` when creating a new `Viewer` instance has been deprecated and will be removed in Cesium 1.37, pass `options.clockViewModel` instead.
- Fix issue where polylines in a `PolylineCollection` would ignore the far distance when updating the distance display condition. [#5283](https://github.com/CesiumGS/cesium/pull/5283)
- Fixed a crash when calling `Camera.pickEllipsoid` with a canvas of size 0.
- Fix `BoundingSphere.fromOrientedBoundingBox`. [#5334](https://github.com/CesiumGS/cesium/issues/5334)
- Fixed bug where polylines would not update when `PolylineCollection` model matrix was updated. [#5327](https://github.com/CesiumGS/cesium/pull/5327)
- Fixed a bug where adding a ground clamped label without a position would show up at a previous label's clamped position. [#5338](https://github.com/CesiumGS/cesium/issues/5338)
- Fixed translucency bug for certain material types. [#5335](https://github.com/CesiumGS/cesium/pull/5335)
- Fix picking polylines that use a depth fail appearance. [#5337](https://github.com/CesiumGS/cesium/pull/5337)
- Fixed a crash when morphing from Columbus view to 3D. [#5311](https://github.com/CesiumGS/cesium/issues/5311)
- Fixed a bug which prevented KML descriptions with relative paths from loading. [#5352](https://github.com/CesiumGS/cesium/pull/5352)
- Fixed an issue where camera view could be invalid at the last frame of animation. [#4949](https://github.com/CesiumGS/cesium/issues/4949)
- Fixed an issue where using the depth fail material for polylines would cause a crash in Edge. [#5359](https://github.com/CesiumGS/cesium/pull/5359)
- Fixed a crash where `EllipsoidGeometry` and `EllipsoidOutlineGeometry` were given floating point values when expecting integers. [#5260](https://github.com/CesiumGS/cesium/issues/5260)
- Fixed an issue where billboards were not properly aligned. [#2487](https://github.com/CesiumGS/cesium/issues/2487)
- Fixed an issue where translucent objects could flicker when picking on mouse move. [#5307](https://github.com/CesiumGS/cesium/issues/5307)
- Fixed a bug where billboards with `sizeInMeters` set to true would move upwards when zooming out. [#5373](https://github.com/CesiumGS/cesium/issues/5373)
- Fixed a bug where `SampledProperty.setInterpolationOptions` does not ignore undefined `options`. [#3575](https://github.com/CesiumGS/cesium/issues/3575)
- Added `basePath` option to `Cesium.Model.fromGltf`. [#5320](https://github.com/CesiumGS/cesium/issues/5320)

### 1.33 - 2017-05-01

- Breaking changes
  - Removed left, right, bottom and top properties from `OrthographicFrustum`. Use `OrthographicOffCenterFrustum` instead. [#5109](https://github.com/CesiumGS/cesium/issues/5109)
- Added `GoogleEarthEnterpriseTerrainProvider` and `GoogleEarthEnterpriseImageryProvider` to read data from Google Earth Enterprise servers. [#5189](https://github.com/CesiumGS/cesium/pull/5189).
- Support for dashed polylines [#5159](https://github.com/CesiumGS/cesium/pull/5159).
  - Added `PolylineDash` Material type.
  - Added `PolylineDashMaterialProperty` to the Entity API.
  - Added CZML `polylineDash` property .
- Added `disableDepthTestDistance` to billboards, points and labels. This sets the distance to the camera where the depth test will be disabled. Setting it to zero (the default) will always enable the depth test. Setting it to `Number.POSITVE_INFINITY` will never enabled the depth test. Also added `scene.minimumDisableDepthTestDistance` to change the default value from zero. [#5166](https://github.com/CesiumGS/cesium/pull/5166)
- Added a `depthFailMaterial` property to line entities, which is the material used to render the line when it fails the depth test. [#5160](https://github.com/CesiumGS/cesium/pull/5160)
- Fixed billboards not initially clustering. [#5208](https://github.com/CesiumGS/cesium/pull/5208)
- Fixed issue with displaying `MapboxImageryProvider` default token error message. [#5191](https://github.com/CesiumGS/cesium/pull/5191)
- Fixed bug in conversion formula in `Matrix3.fromHeadingPitchRoll`. [#5195](https://github.com/CesiumGS/cesium/issues/5195)
- Upgrade FXAA to version 3.11. [#5200](https://github.com/CesiumGS/cesium/pull/5200)
- `Scene.pickPosition` now caches results per frame to increase performance. [#5117](https://github.com/CesiumGS/cesium/issues/5117)

### 1.32 - 2017-04-03

- Deprecated
  - The `left`, `right`, `bottom`, and `top` properties of `OrthographicFrustum` are deprecated and will be removed in 1.33. Use `OrthographicOffCenterFrustum` instead.
- Breaking changes
  - Removed `ArcGisImageServerTerrainProvider`.
  - The top-level `properties` in an `Entity` created by `GeoJsonDataSource` are now instances of `ConstantProperty` instead of raw values.
- Added support for an orthographic projection in 3D and Columbus view.
  - Set `projectionPicker` to `true` in the options when creating a `Viewer` to add a widget that will switch projections. [#5021](https://github.com/CesiumGS/cesium/pull/5021)
  - Call `switchToOrthographicFrustum` or `switchToPerspectiveFrustum` on `Camera` to change projections.
- Added support for custom time-varying properties in CZML. [#5105](https://github.com/CesiumGS/cesium/pull/5105).
- Added new flight parameters to `Camera.flyTo` and `Camera.flyToBoundingSphere`: `flyOverLongitude`, `flyOverLongitudeWeight`, and `pitchAdjustHeight`. [#5070](https://github.com/CesiumGS/cesium/pull/5070)
- Added the event `Viewer.trackedEntityChanged`, which is raised when the value of `viewer.trackedEntity` changes. [#5060](https://github.com/CesiumGS/cesium/pull/5060)
- Added `Camera.DEFAULT_OFFSET` for default view of objects with bounding spheres. [#4936](https://github.com/CesiumGS/cesium/pull/4936)
- Fixed an issue with `TileBoundingBox` that caused the terrain to disappear in certain places [4032](https://github.com/CesiumGS/cesium/issues/4032)
- Fixed overlapping billboard blending. [#5066](https://github.com/CesiumGS/cesium/pull/5066)
- Fixed an issue with `PinBuilder` where inset images could have low-alpha fringes against an opaque background. [#5099](https://github.com/CesiumGS/cesium/pull/5099)
- Fix billboard, point and label clustering in 2D and Columbus view. [#5136](https://github.com/CesiumGS/cesium/pull/5136)
- Fixed `GroundPrimitive` rendering in 2D and Columbus View. [#5078](https://github.com/CesiumGS/cesium/pull/5078)
- Fixed an issue with camera tracking of dynamic ellipsoids. [#5133](https://github.com/CesiumGS/cesium/pull/5133)
- Fixed issues with imagerySplitPosition and the international date line in 2D mode. [#5151](https://github.com/CesiumGS/cesium/pull/5151)
- Fixed a bug in `ModelAnimationCache` causing different animations to reference the same animation. [#5064](https://github.com/CesiumGS/cesium/pull/5064)
- `ConstantProperty` now provides `valueOf` and `toString` methods that return the constant value.
- Improved depth artifacts between opaque and translucent primitives. [#5116](https://github.com/CesiumGS/cesium/pull/5116)
- Fixed crunch compressed textures in IE11. [#5057](https://github.com/CesiumGS/cesium/pull/5057)
- Fixed a bug in `Quaternion.fromHeadingPitchRoll` that made it erroneously throw an exception when passed individual angles in an unminified / debug build.
- Fixed a bug that caused an exception in `CesiumInspectorViewModel` when using the NW / NE / SW / SE / Parent buttons to navigate to a terrain tile that is not yet loaded.
- `QuadtreePrimitive` now uses `frameState.afterRender` to fire `tileLoadProgressEvent` [#3450](https://github.com/CesiumGS/cesium/issues/3450)

### 1.31 - 2017-03-01

- Deprecated
  - The function `Quaternion.fromHeadingPitchRoll(heading, pitch, roll, result)` will be removed in 1.33. Use `Quaternion.fromHeadingPitchRoll(hpr, result)` instead where `hpr` is a `HeadingPitchRoll`. [#4896](https://github.com/CesiumGS/cesium/pull/4896)
  - The function `Transforms.headingPitchRollToFixedFrame(origin, headingPitchRoll, ellipsoid, result)` will be removed in 1.33. Use `Transforms.headingPitchRollToFixedFrame(origin, headingPitchRoll, ellipsoid, fixedFrameTransform, result)` instead where `fixedFrameTransform` is a a 4x4 transformation matrix (see `Transforms.localFrameToFixedFrameGenerator`). [#4896](https://github.com/CesiumGS/cesium/pull/4896)
  - The function `Transforms.headingPitchRollQuaternion(origin, headingPitchRoll, ellipsoid, result)` will be removed in 1.33. Use `Transforms.headingPitchRollQuaternion(origin, headingPitchRoll, ellipsoid, fixedFrameTransform, result)` instead where `fixedFrameTransform` is a a 4x4 transformation matrix (see `Transforms.localFrameToFixedFrameGenerator`). [#4896](https://github.com/CesiumGS/cesium/pull/4896)
  - `ArcGisImageServerTerrainProvider` will be removed in 1.32 due to missing TIFF support in web browsers. [#4981](https://github.com/CesiumGS/cesium/pull/4981)
- Breaking changes
  - Corrected spelling of `Color.FUCHSIA` from `Color.FUSCHIA`. [#4977](https://github.com/CesiumGS/cesium/pull/4977)
  - The enums `MIDDLE_DOUBLE_CLICK` and `RIGHT_DOUBLE_CLICK` from `ScreenSpaceEventType` have been removed. [#5052](https://github.com/CesiumGS/cesium/pull/5052)
  - Removed the function `GeometryPipeline.computeBinormalAndTangent`. Use `GeometryPipeline.computeTangentAndBitangent` instead. [#5053](https://github.com/CesiumGS/cesium/pull/5053)
  - Removed the `url` and `key` properties from `GeocoderViewModel`. [#5056](https://github.com/CesiumGS/cesium/pull/5056)
  - `BingMapsGeocoderServices` now requires `options.scene`. [#5056](https://github.com/CesiumGS/cesium/pull/5056)
- Added compressed texture support. [#4758](https://github.com/CesiumGS/cesium/pull/4758)
  - glTF models and imagery layers can now reference [KTX](https://www.khronos.org/opengles/sdk/tools/KTX/) textures and textures compressed with [crunch](https://github.com/BinomialLLC/crunch).
  - Added `loadKTX`, to load KTX textures, and `loadCRN` to load crunch compressed textures.
  - Added new `PixelFormat` and `WebGLConstants` enums from WebGL extensions `WEBGL_compressed_s3tc`, `WEBGL_compressed_texture_pvrtc`, and `WEBGL_compressed_texture_etc1`.
  - Added `CompressedTextureBuffer`.
- Added support for `Scene.pickPosition` in Columbus view and 2D. [#4990](https://github.com/CesiumGS/cesium/pull/4990)
- Added support for depth picking translucent primitives when `Scene.pickTranslucentDepth` is `true`. [#4979](https://github.com/CesiumGS/cesium/pull/4979)
- Fixed an issue where the camera would zoom past an object and flip to the other side of the globe. [#4967](https://github.com/CesiumGS/cesium/pull/4967) and [#4982](https://github.com/CesiumGS/cesium/pull/4982)
- Enable rendering `GroundPrimitives` on hardware without the `EXT_frag_depth` extension; however, this could cause artifacts for certain viewing angles. [#4930](https://github.com/CesiumGS/cesium/pull/4930)
- Added `Transforms.localFrameToFixedFrameGenerator` to generate a function that computes a 4x4 transformation matrix from a local reference frame to fixed reference frame. [#4896](https://github.com/CesiumGS/cesium/pull/4896)
- Added `Label.scaleByDistance` to control minimum/maximum label size based on distance from the camera. [#5019](https://github.com/CesiumGS/cesium/pull/5019)
- Added support to `DebugCameraPrimitive` to draw multifrustum planes. The attribute `debugShowFrustumPlanes` of `Scene` and `frustumPlanes` of `CesiumInspector` toggle this. [#4932](https://github.com/CesiumGS/cesium/pull/4932)
- Added fix to always outline KML line extrusions so that they show up properly in 2D and other straight down views. [#4961](https://github.com/CesiumGS/cesium/pull/4961)
- Improved `RectangleGeometry` by skipping unnecessary logic in the code. [#4948](https://github.com/CesiumGS/cesium/pull/4948)
- Fixed exception for polylines in 2D when rotating the map. [#4619](https://github.com/CesiumGS/cesium/issues/4619)
- Fixed an issue with constant `VertexArray` attributes not being set correctly. [#4995](https://github.com/CesiumGS/cesium/pull/4995)
- Added the event `Viewer.selectedEntityChanged`, which is raised when the value of `viewer.selectedEntity` changes. [#5043](https://github.com/CesiumGS/cesium/pull/5043)

### 1.30 - 2017-02-01

- Deprecated
  - The properties `url` and `key` will be removed from `GeocoderViewModel` in 1.31. These properties will be available on geocoder services that support them, like `BingMapsGeocoderService`.
  - The function `GeometryPipeline.computeBinormalAndTangent` will be removed in 1.31. Use `GeometryPipeline.createTangentAndBitangent` instead. [#4856](https://github.com/CesiumGS/cesium/pull/4856)
  - The enums `MIDDLE_DOUBLE_CLICK` and `RIGHT_DOUBLE_CLICK` from `ScreenSpaceEventType` have been deprecated and will be removed in 1.31. [#4910](https://github.com/CesiumGS/cesium/pull/4910)
- Breaking changes
  - Removed separate `heading`, `pitch`, `roll` parameters from `Transform.headingPitchRollToFixedFrame` and `Transform.headingPitchRollQuaternion`. Pass a `HeadingPitchRoll` object instead. [#4843](https://github.com/CesiumGS/cesium/pull/4843)
  - The property `binormal` has been renamed to `bitangent` for `Geometry` and `VertexFormat`. [#4856](https://github.com/CesiumGS/cesium/pull/4856)
  - A handful of `CesiumInspectorViewModel` properties were removed or changed from variables to functions. [#4857](https://github.com/CesiumGS/cesium/pull/4857)
  - The `ShadowMap` constructor has been made private. [#4010](https://github.com/CesiumGS/cesium/issues/4010)
- Added `sampleTerrainMostDetailed` to sample the height of an array of positions using the best available terrain data at each point. This requires a `TerrainProvider` with the `availability` property.
- Transparent parts of billboards, labels, and points no longer overwrite parts of the scene behind them. [#4886](https://github.com/CesiumGS/cesium/pull/4886)
  - Added `blendOption` property to `BillboardCollection`, `LabelCollection`, and `PointPrimitiveCollection`. The default is `BlendOption.OPAQUE_AND_TRANSLUCENT`; however, if all billboards, labels, or points are either completely opaque or completely translucent, `blendOption` can be changed to `BlendOption.OPAQUE` or `BlendOption.TRANSLUCENT`, respectively, to increase performance by up to 2x.
- Added support for custom geocoder services and autocomplete, see the [Sandcastle example](http://cesiumjs.org/Cesium/Apps/Sandcastle/index.html?src=Custom%20Geocoder.html). Added `GeocoderService`, an interface for geocoders, and `BingMapsGeocoderService` and `CartographicGeocoderService` implementations. [#4723](https://github.com/CesiumGS/cesium/pull/4723)
- Added ability to draw an `ImageryLayer` with a splitter to allow layers to only display to the left or right of a splitter. See `ImageryLayer.splitDirection`, `Scene.imagerySplitPosition`, and the [Sandcastle example](http://cesiumjs.org/Cesium/Apps/Sandcastle/index.html?src=Imagery%20Layers%20Split.html&label=Showcases).
- Fixed bug where `GroundPrimitives` where rendering incorrectly or disappearing at different zoom levels. [#4161](https://github.com/CesiumGS/cesium/issues/4161), [#4326](https://github.com/CesiumGS/cesium/issues/4326)
- `TerrainProvider` now optionally exposes an `availability` property that can be used to query the terrain level that is available at a location or in a rectangle. Currently only `CesiumTerrainProvider` exposes this property.
- Added support for WMS version 1.3 by using CRS vice SRS query string parameter to request projection. SRS is still used for older versions.
- Fixed a bug that caused all models to use the same highlight color. [#4798](https://github.com/CesiumGS/cesium/pull/4798)
- Fixed sky atmosphere from causing incorrect picking and hanging drill picking. [#4783](https://github.com/CesiumGS/cesium/issues/4783) and [#4784](https://github.com/CesiumGS/cesium/issues/4784)
- Fixed KML loading when color is an empty string. [#4826](https://github.com/CesiumGS/cesium/pull/4826)
- Fixed a bug that could cause a "readyImagery is not actually ready" exception when quickly zooming past the maximum available imagery level of an imagery layer near the poles.
- Fixed a bug that affected dynamic graphics with time-dynamic modelMatrix. [#4907](https://github.com/CesiumGS/cesium/pull/4907)
- Fixed `Geocoder` autocomplete drop down visibility in Firefox. [#4916](https://github.com/CesiumGS/cesium/issues/4916)
- Added `Rectangle.fromRadians`.
- Updated the morph so the default view in Columbus View is now angled. [#3878](https://github.com/CesiumGS/cesium/issues/3878)
- Added 2D and Columbus View support for models using the RTC extension or whose vertices are in WGS84 coordinates. [#4922](https://github.com/CesiumGS/cesium/pull/4922)
- The attribute `perInstanceAttribute` of `DebugAppearance` has been made optional and defaults to `false`.
- Fixed a bug that would cause a crash when `debugShowFrustums` is enabled with OIT. [#4864](https://github.com/CesiumGS/cesium/pull/4864)
- Added the ability to run the unit tests with a [WebGL Stub](https://github.com/CesiumGS/cesium/tree/main/Documentation/Contributors/TestingGuide#run-with-webgl-stub), which makes all WebGL calls a noop and ignores test expectations that rely on reading back from WebGL. Use the web link from the main index.html or run with `npm run test-webgl-stub`.

### 1.29 - 2017-01-02

- Improved 3D Models
  - Added the ability to blend a `Model` with a color/translucency. Added `color`, `colorBlendMode`, and `colorBlendAmount` properties to `Model`, `ModelGraphics`, and CZML. Also added `ColorBlendMode` enum. [#4547](https://github.com/CesiumGS/cesium/pull/4547)
  - Added the ability to render a `Model` with a silhouette. Added `silhouetteColor` and `silhouetteSize` properties to `Model`, `ModelGraphics`, and CZML. [#4314](https://github.com/CesiumGS/cesium/pull/4314)
- Improved Labels
  - Added new `Label` properties `showBackground`, `backgroundColor`, and `backgroundPadding` to the primitive, Entity, and CZML layers.
  - Added support for newlines (`\n`) in Cesium `Label`s and CZML. [#2402]
  - Added new enum `VerticalOrigin.BASELINE`. Previously, `VerticalOrigin.BOTTOM` would sometimes align to the baseline depending on the contents of a label.
    (https://github.com/CesiumGS/cesium/issues/2402)
- Fixed translucency in Firefox 50. [#4762](https://github.com/CesiumGS/cesium/pull/4762)
- Fixed texture rotation for `RectangleGeometry`. [#2737](https://github.com/CesiumGS/cesium/issues/2737)
- Fixed issue where billboards on terrain had an incorrect offset. [#4598](https://github.com/CesiumGS/cesium/issues/4598)
- Fixed issue where `globe.getHeight` incorrectly returned `undefined`. [#3411](https://github.com/CesiumGS/cesium/issues/3411)
- Fixed a crash when using Entity path visualization with reference properties. [#4915](https://github.com/CesiumGS/cesium/issues/4915)
- Fixed a bug that caused `GroundPrimitive` to render incorrectly on systems without the `WEBGL_depth_texture` extension. [#4747](https://github.com/CesiumGS/cesium/pull/4747)
- Fixed default Mapbox token and added a watermark to notify users that they need to sign up for their own token.
- Fixed glTF models with skinning that used `bindShapeMatrix`. [#4722](https://github.com/CesiumGS/cesium/issues/4722)
- Fixed a bug that could cause a "readyImagery is not actually ready" exception with some configurations of imagery layers.
- Fixed `Rectangle.union` to correctly account for rectangles that cross the IDL. [#4732](https://github.com/CesiumGS/cesium/pull/4732)
- Fixed tooltips for gallery thumbnails in Sandcastle [#4702].(https://github.com/CesiumGS/cesium/pull/4702)
- DataSourceClock.getValue now preserves the provided `result` properties when its properties are `undefined`. [#4029](https://github.com/CesiumGS/cesium/issues/4029)
- Added `divideComponents` function to `Cartesian2`, `Cartesian3`, and `Cartesian4`. [#4750](https://github.com/CesiumGS/cesium/pull/4750)
- Added `WebGLConstants` enum. Previously, this was part of the private Renderer API. [#4731](https://github.com/CesiumGS/cesium/pull/4731)

### 1.28 - 2016-12-01

- Improved terrain/imagery load ordering, especially when the terrain is already fully loaded and a new imagery layer is loaded. This results in a 25% reduction in load times in many cases. [#4616](https://github.com/CesiumGS/cesium/pull/4616)
- Improved `Billboard`, `Label`, and `PointPrimitive` visual quality. [#4675](https://github.com/CesiumGS/cesium/pull/4675)
  - Corrected odd-width and odd-height billboard sizes from being incorrectly rounded up.
  - Changed depth testing from `LESS` to `LEQUAL`, allowing label glyphs of equal depths to overlap.
  - Label glyph positions have been adjusted and corrected.
  - `TextureAtlas.borderWidthInPixels` has always been applied to the upper and right edges of each internal texture, but is now also applied to the bottom and left edges of the entire TextureAtlas, guaranteeing borders on all sides regardless of position within the atlas.
- Fall back to packing floats into an unsigned byte texture when floating point textures are unsupported. [#4563](https://github.com/CesiumGS/cesium/issues/4563)
- Added support for saving html and css in GitHub Gists. [#4125](https://github.com/CesiumGS/cesium/issues/4125)
- Fixed `Cartographic.fromCartesian` when the cartesian is not on the ellipsoid surface. [#4611](https://github.com/CesiumGS/cesium/issues/4611)

### 1.27 - 2016-11-01

- Deprecated
  - Individual heading, pitch, and roll options to `Transforms.headingPitchRollToFixedFrame` and `Transforms.headingPitchRollQuaternion` have been deprecated and will be removed in 1.30. Pass the new `HeadingPitchRoll` object instead. [#4498](https://github.com/CesiumGS/cesium/pull/4498)
- Breaking changes
  - The `scene` parameter for creating `BillboardVisualizer`, `LabelVisualizer`, and `PointVisualizer` has been removed. Instead, pass an instance of `EntityCluster`. [#4514](https://github.com/CesiumGS/cesium/pull/4514)
- Fixed an issue where a billboard entity would not render after toggling the show property. [#4408](https://github.com/CesiumGS/cesium/issues/4408)
- Fixed a crash when zooming from touch input on viewer initialization. [#4177](https://github.com/CesiumGS/cesium/issues/4177)
- Fixed a crash when clustering is enabled, an entity has a label graphics defined, but the label isn't visible. [#4414](https://github.com/CesiumGS/cesium/issues/4414)
- Added the ability for KML files to load network links to other KML files within the same KMZ archive. [#4477](https://github.com/CesiumGS/cesium/issues/4477)
- `KmlDataSource` and `GeoJsonDataSource` were not honoring the `clampToGround` option for billboards and labels and was instead always clamping, reducing performance in cases when it was unneeded. [#4459](https://github.com/CesiumGS/cesium/pull/4459)
- Fixed `KmlDataSource` features to respect `timespan` and `timestamp` properties of its parents (e.g. Folders or NetworkLinks). [#4041](https://github.com/CesiumGS/cesium/issues/4041)
- Fixed a `KmlDataSource` bug where features had duplicate IDs and only one was drawn. [#3941](https://github.com/CesiumGS/cesium/issues/3941)
- `GeoJsonDataSource` now treats null crs values as a no-op instead of failing to load. [#4456](https://github.com/CesiumGS/cesium/pull/4456)
- `GeoJsonDataSource` now gracefully handles missing style icons instead of failing to load. [#4452](https://github.com/CesiumGS/cesium/pull/4452)
- Added `HeadingPitchRoll` [#4047](https://github.com/CesiumGS/cesium/pull/4047)
  - `HeadingPitchRoll.fromQuaternion` function for retrieving heading-pitch-roll angles from a quaternion.
  - `HeadingPitchRoll.fromDegrees` function that returns a new HeadingPitchRoll instance from angles given in degrees.
  - `HeadingPitchRoll.clone` function to duplicate HeadingPitchRoll instance.
  - `HeadingPitchRoll.equals` and `HeadingPitchRoll.equalsEpsilon` functions for comparing two instances.
  - Added `Matrix3.fromHeadingPitchRoll` Computes a 3x3 rotation matrix from the provided headingPitchRoll.
- Fixed primitive bounding sphere bug that would cause a crash when loading data sources. [#4431](https://github.com/CesiumGS/cesium/issues/4431)
- Fixed `BoundingSphere` computation for `Primitive` instances with a modelMatrix. [#4428](https://github.com/CesiumGS/cesium/issues/4428)
- Fixed a bug with rotated, textured rectangles. [#4430](https://github.com/CesiumGS/cesium/pull/4430)
- Added the ability to specify retina options, such as `@2x.png`, via the `MapboxImageryProvider` `format` option. [#4453](https://github.com/CesiumGS/cesium/pull/4453).
- Fixed a crash that could occur when specifying an imagery provider's `rectangle` option. [https://github.com/CesiumGS/cesium/issues/4377](https://github.com/CesiumGS/cesium/issues/4377)
- Fixed a crash that would occur when using dynamic `distanceDisplayCondition` properties. [#4403](https://github.com/CesiumGS/cesium/pull/4403)
- Fixed several bugs that lead to billboards and labels being improperly clamped to terrain. [#4396](https://github.com/CesiumGS/cesium/issues/4396), [#4062](https://github.com/CesiumGS/cesium/issues/4062)
- Fixed a bug affected models with multiple meshes without indices. [#4237](https://github.com/CesiumGS/cesium/issues/4237)
- Fixed a glTF transparency bug where `blendFuncSeparate` parameters were loaded in the wrong order. [#4435](https://github.com/CesiumGS/cesium/pull/4435)
- Fixed a bug where creating a custom geometry with attributes and indices that have values that are not a typed array would cause a crash. [#4419](https://github.com/CesiumGS/cesium/pull/4419)
- Fixed a bug when morphing from 2D to 3D. [#4388](https://github.com/CesiumGS/cesium/pull/4388)
- Fixed `RectangleGeometry` rotation when the rectangle is close to the international date line [#3874](https://github.com/CesiumGS/cesium/issues/3874)
- Added `clusterBillboards`, `clusterLabels`, and `cluserPoints` properties to `EntityCluster` to selectively cluster screen space entities.
- Prevent execution of default device/browser behavior when handling "pinch" touch event/gesture. [#4518](https://github.com/CesiumGS/cesium/pull/4518).
- Fixed a shadow aliasing issue where polygon offset was not being applied. [#4559](https://github.com/CesiumGS/cesium/pull/4559)
- Removed an unnecessary reprojection of Web Mercator imagery tiles to the Geographic projection on load. This should improve both visual quality and load performance slightly. [#4339](https://github.com/CesiumGS/cesium/pull/4339)
- Added `Transforms.northUpEastToFixedFrame` to compute a 4x4 local transformation matrix from a reference frame with a north-west-up axes.
- Improved `Geocoder` usability by selecting text on click [#4464](https://github.com/CesiumGS/cesium/pull/4464)
- Added `Rectangle.simpleIntersection` which is an optimized version of `Rectangle.intersection` for more constrained input. [#4339](https://github.com/CesiumGS/cesium/pull/4339)
- Fixed warning when using Webpack. [#4467](https://github.com/CesiumGS/cesium/pull/4467)

### 1.26 - 2016-10-03

- Deprecated
  - The `scene` parameter for creating `BillboardVisualizer`, `LabelVisualizer`, and `PointVisualizer` has been deprecated and will be removed in 1.28. Instead, pass an instance of `EntityCluster`.
- Breaking changes
  - Vertex texture fetch is now required to be supported to render polylines. Maximum vertex texture image units must be greater than zero.
  - Removed `castShadows` and `receiveShadows` properties from `Model`, `Primitive`, and `Globe`. Instead, use `shadows` with the `ShadowMode` enum, e.g. `model.shadows = ShadowMode.ENABLED`.
  - `Viewer.terrainShadows` now uses the `ShadowMode` enum instead of a Boolean, e.g. `viewer.terrainShadows = ShadowMode.RECEIVE_ONLY`.
- Added support for clustering `Billboard`, `Label` and `Point` entities. [#4240](https://github.com/CesiumGS/cesium/pull/4240)
- Added `DistanceDisplayCondition`s to all primitives to determine the range interval from the camera for when it will be visible.
- Removed the default gamma correction for Bing Maps aerial imagery, because it is no longer an improvement to current versions of the tiles. To restore the previous look, set the `defaultGamma` property of your `BingMapsImageryProvider` instance to 1.3.
- Fixed a bug that could lead to incorrect terrain heights when using `HeightmapTerrainData` with an encoding in which actual heights were equal to the minimum representable height.
- Fixed a bug in `AttributeCompression.compressTextureCoordinates` and `decompressTextureCoordinates` that could cause a small inaccuracy in the encoded texture coordinates.
- Fixed a bug where viewing a model with transparent geometry would cause a crash. [#4378](https://github.com/CesiumGS/cesium/issues/4378)
- Added `TrustedServer` collection that controls which servers should have `withCredential` set to `true` on XHR Requests.
- Fixed billboard rotation when sized in meters. [#3979](https://github.com/CesiumGS/cesium/issues/3979)
- Added `backgroundColor` and `borderWidth` properties to `writeTextToCanvas`.
- Fixed timeline touch events. [#4305](https://github.com/CesiumGS/cesium/pull/4305)
- Fixed a bug that was incorrectly clamping Latitudes in KML <GroundOverlay>(s) to the range -PI..PI. Now correctly clamps to -PI/2..PI/2.
- Added `CesiumMath.clampToLatitudeRange`. A convenience function to clamp a passed radian angle to valid Latitudes.
- Added `DebugCameraPrimitive` to visualize the view frustum of a camera.

### 1.25 - 2016-09-01

- Breaking changes
  - The number and order of arguments passed to `KmlDataSource` `unsupportedNodeEvent` listeners have changed to allow better handling of unsupported KML Features.
  - Changed billboards and labels that are clamped to terrain to have the `verticalOrigin` set to `CENTER` by default instead of `BOTTOM`.
- Deprecated
  - Deprecated `castShadows` and `receiveShadows` properties from `Model`, `Primitive`, and `Globe`. They will be removed in 1.26. Use `shadows` instead with the `ShadowMode` enum, e.g. `model.shadows = ShadowMode.ENABLED`.
  - `Viewer.terrainShadows` now uses the `ShadowMode` enum instead of a Boolean, e.g. `viewer.terrainShadows = ShadowMode.RECEIVE_ONLY`. Boolean support will be removed in 1.26.
- Updated the online [model converter](http://cesiumjs.org/convertmodel.html) to convert OBJ models to glTF with [obj2gltf](https://github.com/CesiumGS/OBJ2GLTF), as well as optimize existing glTF models with the [gltf-pipeline](https://github.com/CesiumGS/gltf-pipeline). Added an option to bake ambient occlusion onto the glTF model. Also added an option to compress geometry using the glTF [WEB3D_quantized_attributes](https://github.com/KhronosGroup/glTF/blob/master/extensions/Vendor/WEB3D_quantized_attributes/README.md) extension.
- Improve label quality for oblique and italic fonts. [#3782](https://github.com/CesiumGS/cesium/issues/3782)
- Added `shadows` property to the entity API for `Box`, `Corridor`, `Cylinder`, `Ellipse`, `Ellipsoid`, `Polygon`, `Polyline`, `PoylineVolume`, `Rectangle`, and `Wall`. [#4005](https://github.com/CesiumGS/cesium/pull/4005)
- Added `Camera.cancelFlight` to cancel the existing camera flight if it exists.
- Fix overlapping camera flights by always cancelling the previous flight when a new one is created.
- Camera flights now disable collision with the terrain until all of the terrain in the area has finished loading. This prevents the camera from being moved to be above lower resolution terrain when flying to a position close to higher resolution terrain. [#4075](https://github.com/CesiumGS/cesium/issues/4075)
- Fixed a crash that would occur if quickly toggling imagery visibility. [#4083](https://github.com/CesiumGS/cesium/issues/4083)
- Fixed an issue causing an error if KML has a clamped to ground LineString with color. [#4131](https://github.com/CesiumGS/cesium/issues/4131)
- Added logic to `KmlDataSource` defaulting KML Feature node to hidden unless all ancestors are visible. This better matches the KML specification.
- Fixed position of KML point features with an altitude mode of `relativeToGround` and `clampToGround`.
- Added `GeocoderViewModel.keepExpanded` which when set to true will always keep the Geocoder in its expanded state.
- Added support for `INT` and `UNSIGNED_INT` in `ComponentDatatype`.
- Added `ComponentDatatype.fromName` for getting a `ComponentDatatype` from its name.
- Fixed a crash caused by draping dynamic geometry over terrain. [#4255](https://github.com/CesiumGS/cesium/pull/4255)

### 1.24 - 2016-08-01

- Added support in CZML for expressing `BillboardGraphics.alignedAxis` as the velocity vector of an entity, using `velocityReference` syntax.
- Added `urlSchemeZeroPadding` property to `UrlTemplateImageryProvider` to allow the numeric parts of a URL, such as `{x}`, to be padded with zeros to make them a fixed width.
- Added leap second just prior to January 2017. [#4092](https://github.com/CesiumGS/cesium/issues/4092)
- Fixed an exception that would occur when switching to 2D view when shadows are enabled. [#4051](https://github.com/CesiumGS/cesium/issues/4051)
- Fixed an issue causing entities to disappear when updating multiple entities simultaneously. [#4096](https://github.com/CesiumGS/cesium/issues/4096)
- Normalizing the velocity vector produced by `VelocityVectorProperty` is now optional.
- Pack functions now return the result array [#4156](https://github.com/CesiumGS/cesium/pull/4156)
- Added optional `rangeMax` parameter to `Math.toSNorm` and `Math.fromSNorm`. [#4121](https://github.com/CesiumGS/cesium/pull/4121)
- Removed `MapQuest OpenStreetMap` from the list of demo base layers since direct tile access has been discontinued. See the [MapQuest Developer Blog](http://devblog.mapquest.com/2016/06/15/modernization-of-mapquest-results-in-changes-to-open-tile-access/) for details.
- Fixed PolylinePipeline.generateArc to accept an array of heights when there's only one position [#4155](https://github.com/CesiumGS/cesium/pull/4155)

### 1.23 - 2016-07-01

- Breaking changes
  - `GroundPrimitive.initializeTerrainHeights()` must be called and have the returned promise resolve before a `GroundPrimitive` can be added synchronously.
- Added terrain clamping to entities, KML, and GeoJSON
  - Added `heightReference` property to point, billboard and model entities.
  - Changed corridor, ellipse, polygon and rectangle entities to conform to terrain by using a `GroundPrimitive` if its material is a `ColorMaterialProperty` instance and it doesn't have a `height` or `extrudedHeight`. Entities with any other type of material are not clamped to terrain.
  - `KMLDataSource`
    - Point and Model features will always respect `altitudeMode`.
    - Added `clampToGround` property. When `true`, clamps `Polygon`, `LineString` and `LinearRing` features to the ground if their `altitudeMode` is `clampToGround`. For this case, lines use a corridor instead of a polyline.
  - `GeoJsonDataSource`
    - Points with a height will be drawn at that height; otherwise, they will be clamped to the ground.
    - Added `clampToGround` property. When `true`, clamps `Polygon` and `LineString` features to the ground. For this case, lines use a corridor instead of a polyline.
  - Added [Ground Clamping Sandcastle example](https://cesiumjs.org/Cesium/Apps/Sandcastle/index.html?src=Ground%20Clamping.html&label=Showcases).
- Improved performance and accuracy of polygon triangulation by using the [earcut](https://github.com/mapbox/earcut) library. Loading a GeoJSON with polygons for each country was 2x faster.
- Fix some large polygon triangulations. [#2788](https://github.com/CesiumGS/cesium/issues/2788)
- Added support for the glTF extension [WEB3D_quantized_attributes](https://github.com/KhronosGroup/glTF/blob/master/extensions/Vendor/WEB3D_quantized_attributes/README.md). [#3241](https://github.com/CesiumGS/cesium/issues/3241)
- Added CZML support for `Box`, `Corridor` and `Cylinder`. Added new CZML properties:
  - `Billboard`: `width`, `height`, `heightReference`, `scaleByDistance`, `translucencyByDistance`, `pixelOffsetScaleByDistance`, `imageSubRegion`
  - `Label`: `heightReference`, `translucencyByDistance`, `pixelOffsetScaleByDistance`
  - `Model`: `heightReference`, `maximumScale`
  - `Point`: `heightReference`, `scaleByDistance`, `translucencyByDistance`
  - `Ellipsoid`: `subdivisions`, `stackPartitions`, `slicePartitions`
- Added `rotatable2D` property to to `Scene`, `CesiumWidget` and `Viewer` to enable map rotation in 2D mode. [#3897](https://github.com/CesiumGS/cesium/issues/3897)
- `Camera.setView` and `Camera.flyTo` now use the `orientation.heading` parameter in 2D if the map is rotatable.
- Added `Camera.changed` event that will fire whenever the camera has changed more than `Camera.percentageChanged`. `percentageChanged` is in the range [0, 1].
- Zooming in toward a target point now keeps the target point at the same screen position. [#4016](https://github.com/CesiumGS/cesium/pull/4016)
- Improved `GroundPrimitive` performance.
- Some incorrect KML (specifically KML that reuses IDs) is now parsed correctly.
- Added `unsupportedNodeEvent` to `KmlDataSource` that is fired whenever an unsupported node is encountered.
- `Clock` now keeps its configuration settings self-consistent. Previously, this was done by `AnimationViewModel` and could become inconsistent in certain cases. [#4007](https://github.com/CesiumGS/cesium/pull/4007)
- Updated [Google Cardboard Sandcastle example](http://cesiumjs.org/Cesium/Apps/Sandcastle/index.html?src=Cardboard.html&label=Showcase).
- Added [hot air balloon](https://github.com/CesiumGS/cesium/tree/main/Apps/SampleData/models/CesiumBalloon) sample model.
- Fixed handling of sampled Rectangle coordinates in CZML. [#4033](https://github.com/CesiumGS/cesium/pull/4033)
- Fix "Cannot read property 'x' of undefined" error when calling SceneTransforms.wgs84ToWindowCoordinates in certain cases. [#4022](https://github.com/CesiumGS/cesium/pull/4022)
- Re-enabled mouse inputs after a specified number of milliseconds past the most recent touch event.
- Exposed a parametric ray-triangle intersection test to the API as `IntersectionTests.rayTriangleParametric`.
- Added `packArray` and `unpackArray` functions to `Cartesian2`, `Cartesian3`, and `Cartesian4`.

### 1.22.2 - 2016-06-14

- This is an npm only release to fix the improperly published 1.22.1. There were no code changes.

### 1.22.1 - 2016-06-13

- Fixed default Bing Key and added a watermark to notify users that they need to sign up for their own key.

### 1.22 - 2016-06-01

- Breaking changes
  - `KmlDataSource` now requires `options.camera` and `options.canvas`.
- Added shadows
  - See the Sandcastle demo: [Shadows](http://cesiumjs.org/Cesium/Apps/Sandcastle/index.html?src=Shadows.html&label=Showcases).
  - Added `Viewer.shadows` and `Viewer.terrainShadows`. Both are off by default.
  - Added `Viewer.shadowMap` and `Scene.shadowMap` for accessing the scene's shadow map.
  - Added `castShadows` and `receiveShadows` properties to `Model` and `Entity.model`, and options to the `Model` constructor and `Model.fromGltf`.
  - Added `castShadows` and `receiveShadows` properties to `Primitive`, and options to the `Primitive` constructor.
  - Added `castShadows` and `receiveShadows` properties to `Globe`.
- Added `heightReference` to models so they can be drawn on terrain.
- Added support for rendering models in 2D and Columbus view.
- Added option to enable sun position based atmosphere color when `Globe.enableLighting` is `true`. [3439](https://github.com/CesiumGS/cesium/issues/3439)
- Improved KML NetworkLink compatibility by supporting the `Url` tag. [#3895](https://github.com/CesiumGS/cesium/pull/3895).
- Added `VelocityVectorProperty` so billboard's aligned axis can follow the velocity vector. [#3908](https://github.com/CesiumGS/cesium/issues/3908)
- Improve memory management for entity billboard/label/point/path visualization.
- Added `terrainProviderChanged` event to `Scene` and `Globe`
- Added support for hue, saturation, and brightness color shifts in the atmosphere in `SkyAtmosphere`. See the new Sandcastle example: [Atmosphere Color](http://cesiumjs.org/Cesium/Apps/Sandcastle/index.html?src=Atmosphere%20Color.html&label=Showcases). [#3439](https://github.com/CesiumGS/cesium/issues/3439)
- Fixed exaggerated terrain tiles disappearing. [#3676](https://github.com/CesiumGS/cesium/issues/3676)
- Fixed a bug that could cause incorrect normals to be computed for exaggerated terrain, especially for low-detail tiles. [#3904](https://github.com/CesiumGS/cesium/pull/3904)
- Fixed a bug that was causing errors to be thrown when picking and terrain was enabled. [#3779](https://github.com/CesiumGS/cesium/issues/3779)
- Fixed a bug that was causing the atmosphere to disappear when only atmosphere is visible. [#3347](https://github.com/CesiumGS/cesium/issues/3347)
- Fixed infinite horizontal 2D scrolling in IE/Edge. [#3893](https://github.com/CesiumGS/cesium/issues/3893)
- Fixed a bug that would cause a crash is the camera was on the IDL in 2D. [#3951](https://github.com/CesiumGS/cesium/issues/3951)
- Fixed issue where a repeating model animation doesn't play when the clock is set to a time before the model was created. [#3932](https://github.com/CesiumGS/cesium/issues/3932)
- Fixed `Billboard.computeScreenSpacePosition` returning the wrong y coordinate. [#3920](https://github.com/CesiumGS/cesium/issues/3920)
- Fixed issue where labels were disappearing. [#3730](https://github.com/CesiumGS/cesium/issues/3730)
- Fixed issue where billboards on terrain didn't always update when the terrain provider was changed. [#3921](https://github.com/CesiumGS/cesium/issues/3921)
- Fixed issue where `Matrix4.fromCamera` was taking eye/target instead of position/direction. [#3927](https://github.com/CesiumGS/cesium/issues/3927)
- Added `Scene.nearToFarDistance2D` that determines the size of each frustum of the multifrustum in 2D.
- Added `Matrix4.computeView`.
- Added `CullingVolume.fromBoundingSphere`.
- Added `debugShowShadowVolume` to `GroundPrimitive`.
- Fix issue with disappearing tiles on Linux. [#3889](https://github.com/CesiumGS/cesium/issues/3889)

### 1.21 - 2016-05-02

- Breaking changes
  - Removed `ImageryMaterialProperty.alpha`. Use `ImageryMaterialProperty.color.alpha` instead.
  - Removed `OpenStreetMapImageryProvider`. Use `createOpenStreetMapImageryProvider` instead.
- Added ability to import and export Sandcastle example using GitHub Gists. [#3795](https://github.com/CesiumGS/cesium/pull/3795)
- Added `PolygonGraphics.closeTop`, `PolygonGraphics.closeBottom`, and `PolygonGeometry` options for creating an extruded polygon without a top or bottom. [#3879](https://github.com/CesiumGS/cesium/pull/3879)
- Added support for polyline arrow material to `CzmlDataSource` [#3860](https://github.com/CesiumGS/cesium/pull/3860)
- Fixed issue causing the sun not to render. [#3801](https://github.com/CesiumGS/cesium/pull/3801)
- Fixed issue where `Camera.flyTo` would not work with a rectangle in 2D. [#3688](https://github.com/CesiumGS/cesium/issues/3688)
- Fixed issue causing the fog to go dark and the atmosphere to flicker when the camera clips the globe. [#3178](https://github.com/CesiumGS/cesium/issues/3178)
- Fixed a bug that caused an exception and rendering to stop when using `ArcGisMapServerImageryProvider` to connect to a MapServer specifying the Web Mercator projection and a fullExtent bigger than the valid extent of the projection. [#3854](https://github.com/CesiumGS/cesium/pull/3854)
- Fixed issue causing an exception when switching scene modes with an active KML network link. [#3865](https://github.com/CesiumGS/cesium/issues/3865)

### 1.20 - 2016-04-01

- Breaking changes
  - Removed `TileMapServiceImageryProvider`. Use `createTileMapServiceImageryProvider` instead.
  - Removed `GroundPrimitive.geometryInstance`. Use `GroundPrimitive.geometryInstances` instead.
  - Removed `definedNotNull`. Use `defined` instead.
  - Removed ability to rotate the map in 2D due to the new infinite 2D scrolling feature.
- Deprecated
  - Deprecated `ImageryMaterialProperty.alpha`. It will be removed in 1.21. Use `ImageryMaterialProperty.color.alpha` instead.
- Added infinite horizontal scrolling in 2D.
- Added a code example to Sandcastle for the [new 1-meter Pennsylvania terrain service](http://cesiumjs.org/2016/03/15/New-Cesium-Terrain-Service-Covering-Pennsylvania/).
- Fixed loading for KML `NetworkLink` to not append a `?` if there isn't a query string.
- Fixed handling of non-standard KML `styleUrl` references within a `StyleMap`.
- Fixed issue in KML where StyleMaps from external documents fail to load.
- Added translucent and colored image support to KML ground overlays
- Fix bug when upsampling exaggerated terrain where the terrain heights were exaggerated at twice the value. [#3607](https://github.com/CesiumGS/cesium/issues/3607)
- All external urls are now https by default to make Cesium work better with non-server-based applications. [#3650](https://github.com/CesiumGS/cesium/issues/3650)
- `GeoJsonDataSource` now handles CRS `urn:ogc:def:crs:EPSG::4326`
- Fixed `TimeIntervalCollection.removeInterval` bug that resulted in too many intervals being removed.
- `GroundPrimitive` throws a `DeveloperError` when passed an unsupported geometry type instead of crashing.
- Fix issue with billboard collections that have at least one billboard with an aligned axis and at least one billboard without an aligned axis. [#3318](https://github.com/CesiumGS/cesium/issues/3318)
- Fix a race condition that would cause the terrain to continue loading and unloading or cause a crash when changing terrain providers. [#3690](https://github.com/CesiumGS/cesium/issues/3690)
- Fix issue where the `GroundPrimitive` volume was being clipped by the far plane. [#3706](https://github.com/CesiumGS/cesium/issues/3706)
- Fixed issue where `Camera.computeViewRectangle` was incorrect when crossing the international date line. [#3717](https://github.com/CesiumGS/cesium/issues/3717)
- Added `Rectangle` result parameter to `Camera.computeViewRectangle`.
- Fixed a reentrancy bug in `EntityCollection.collectionChanged`. [#3739](https://github.com/CesiumGS/cesium/pull/3739)
- Fixed a crash that would occur if you added and removed an `Entity` with a path without ever actually rendering it. [#3738](https://github.com/CesiumGS/cesium/pull/3738)
- Fixed issue causing parts of geometry and billboards/labels to be clipped. [#3748](https://github.com/CesiumGS/cesium/issues/3748)
- Fixed bug where transparent image materials were drawn black.
- Fixed `Color.fromCssColorString` from reusing the input `result` alpha value in some cases.

### 1.19 - 2016-03-01

- Breaking changes
  - `PolygonGeometry` now changes the input `Cartesian3` values of `options.positions` so that they are on the ellipsoid surface. This only affects polygons created synchronously with `options.perPositionHeight = false` when the positions have a non-zero height and the same positions are used for multiple entities. In this case, make a copy of the `Cartesian3` values used for the polygon positions.
- Deprecated
  - Deprecated `KmlDataSource` taking a proxy object. It will throw an exception in 1.21. It now should take a `options` object with required `camera` and `canvas` parameters.
  - Deprecated `definedNotNull`. It will be removed in 1.20. Use `defined` instead, which now checks for `null` as well as `undefined`.
- Improved KML support.
  - Added support for `NetworkLink` refresh modes `onInterval`, `onExpire` and `onStop`. Includes support for `viewboundScale`, `viewFormat`, `httpQuery`.
  - Added partial support for `NetworkLinkControl` including `minRefreshPeriod`, `cookie` and `expires`.
  - Added support for local `StyleMap`. The `highlight` style is still ignored.
  - Added support for `root://` URLs.
  - Added more warnings for unsupported features.
  - Improved style processing in IE.
- `Viewer.zoomTo` and `Viewer.flyTo` now accept an `ImageryLayer` instance as a valid parameter and will zoom to the extent of the imagery.
- Added `Camera.flyHome` function for resetting the camera to the home view.
- `Camera.flyTo` now honors max and min zoom settings in `ScreenSpaceCameraController`.
- Added `show` property to `CzmlDataSource`, `GeoJsonDataSource`, `KmlDataSource`, `CustomDataSource`, and `EntityCollection` for easily toggling display of entire data sources.
- Added `owner` property to `CompositeEntityCollection`.
- Added `DataSouceDisplay.ready` for determining whether or not static data associated with the Entity API has been rendered.
- Fix an issue when changing a billboard's position property multiple times per frame. [#3511](https://github.com/CesiumGS/cesium/pull/3511)
- Fixed texture coordinates for polygon with position heights.
- Fixed issue that kept `GroundPrimitive` with an `EllipseGeometry` from having a `rotation`.
- Fixed crash caused when drawing `CorridorGeometry` and `CorridorOutlineGeometry` synchronously.
- Added the ability to create empty geometries. Instead of throwing `DeveloperError`, `undefined` is returned.
- Fixed flying to `latitude, longitude, height` in the Geocoder.
- Fixed bug in `IntersectionTests.lineSegmentSphere` where the ray origin was not set.
- Added `length` to `Matrix2`, `Matrix3` and `Matrix4` so these can be used as array-like objects.
- Added `Color.add`, `Color.subtract`, `Color.multiply`, `Color.divide`, `Color.mod`, `Color.multiplyByScalar`, and `Color.divideByScalar` functions to perform arithmetic operations on colors.
- Added optional `result` parameter to `Color.fromRgba`, `Color.fromHsl` and `Color.fromCssColorString`.
- Fixed bug causing `navigator is not defined` reference error when Cesium is used with Node.js.
- Upgraded Knockout from version 3.2.0 to 3.4.0.
- Fixed hole that appeared in the top of in dynamic ellipsoids

### 1.18 - 2016-02-01

- Breaking changes
  - Removed support for `CESIUM_binary_glTF`. Use `KHR_binary_glTF` instead, which is the default for the online [COLLADA-to-glTF converter](http://cesiumjs.org/convertmodel.html).
- Deprecated
  - Deprecated `GroundPrimitive.geometryInstance`. It will be removed in 1.20. Use `GroundPrimitive.geometryInstances` instead.
  - Deprecated `TileMapServiceImageryProvider`. It will be removed in 1.20. Use `createTileMapServiceImageryProvider` instead.
- Reduced the amount of CPU memory used by terrain by ~25% in Chrome.
- Added a Sandcastle example to "star burst" overlapping billboards and labels.
- Added `VRButton` which is a simple, single-button widget that toggles VR mode. It is off by default. To enable the button, set the `vrButton` option to `Viewer` to `true`. Only Cardboard for mobile is supported. More VR devices will be supported when the WebVR API is more stable.
- Added `Scene.useWebVR` to switch the scene to use stereoscopic rendering.
- Cesium now honors `window.devicePixelRatio` on browsers that support the CSS `imageRendering` attribute. This greatly improves performance on mobile devices and high DPI displays by rendering at the browser-recommended resolution. This also reduces bandwidth usage and increases battery life in these cases. To enable the previous behavior, use the following code:
  ```javascript
  if (Cesium.FeatureDetection.supportsImageRenderingPixelated()) {
    viewer.resolutionScale = window.devicePixelRatio;
  }
  ```
- `GroundPrimitive` now supports batching geometry for better performance.
- Improved compatibility with glTF KHR_binary_glTF and KHR_materials_common extensions
- Added `ImageryLayer.getViewableRectangle` to make it easy to get the effective bounds of an imagery layer.
- Improved compatibility with glTF KHR_binary_glTF and KHR_materials_common extensions
- Fixed a picking issue that sometimes prevented objects being selected. [#3386](https://github.com/CesiumGS/cesium/issues/3386)
- Fixed cracking between tiles in 2D. [#3486](https://github.com/CesiumGS/cesium/pull/3486)
- Fixed creating bounding volumes for `GroundPrimitive`s whose containing rectangle has a width greater than pi.
- Fixed incorrect texture coordinates for polygons with large height.
- Fixed camera.flyTo not working when in 2D mode and only orientation changes
- Added `UrlTemplateImageryProvider.reinitialize` for changing imagery provider options without creating a new instance.
- `UrlTemplateImageryProvider` now accepts a promise to an `options` object in addition to taking the object directly.
- Fixed a bug that prevented WMS feature picking from working with THREDDS XML and msGMLOutput in Internet Explorer 11.
- Added `Scene.useDepthPicking` to enable or disable picking using the depth buffer. [#3390](https://github.com/CesiumGS/cesium/pull/3390)
- Added `BoundingSphere.fromEncodedCartesianVertices` to create bounding volumes from parallel arrays of the upper and lower bits of `EncodedCartesian3`s.
- Added helper functions: `getExtensionFromUri`, `getAbsoluteUri`, and `Math.logBase`.
- Added `Rectangle.union` and `Rectangle.expand`.
- TMS support now works with newer versions of gdal2tiles.py generated layers. `createTileMapServiceImageryProvider`. Tilesets generated with older gdal2tiles.py versions may need to have the `flipXY : true` option set to load correctly.

### 1.17 - 2016-01-04

- Breaking changes
  - Removed `Camera.viewRectangle`. Use `Camera.setView({destination: rectangle})` instead.
  - Removed `RectanglePrimitive`. Use `RectangleGeometry` or `Entity.rectangle` instead.
  - Removed `Polygon`. Use `PolygonGeometry` or `Entity.polygon` instead.
  - Removed `OrthographicFrustum.getPixelSize`. Use `OrthographicFrustum.getPixelDimensions` instead.
  - Removed `PerspectiveFrustum.getPixelSize`. Use `PerspectiveFrustum.getPixelDimensions` instead.
  - Removed `PerspectiveOffCenterFrustum.getPixelSize`. Use `PerspectiveOffCenterFrustum.getPixelDimensions` instead.
  - Removed `Scene\HeadingPitchRange`. Use `Core\HeadingPitchRange` instead.
  - Removed `jsonp`. Use `loadJsonp` instead.
  - Removed `HeightmapTessellator` from the public API. It is an implementation details.
  - Removed `TerrainMesh` from the public API. It is an implementation details.
- Reduced the amount of GPU and CPU memory used by terrain by using [compression](http://cesiumjs.org/2015/12/18/Terrain-Quantization/). The CPU memory was reduced by up to 40%.
- Added the ability to manipulate `Model` node transformations via CZML and the Entity API. See the new Sandcastle example: [CZML Model - Node Transformations](http://cesiumjs.org/Cesium/Apps/Sandcastle/index.html?src=CZML%20Model%20-%20Node%20Transformations.html&label=CZML). [#3316](https://github.com/CesiumGS/cesium/pull/3316)
- Added `Globe.tileLoadProgressEvent`, which is raised when the length of the tile load queue changes, enabling incremental loading indicators.
- Added support for msGMLOutput and Thredds server feature information formats to `GetFeatureInfoFormat` and `WebMapServiceImageryProvider`.
- Added dynamic `enableFeaturePicking` toggle to all ImageryProviders that support feature picking.
- Fixed disappearing terrain while fog is active. [#3335](https://github.com/CesiumGS/cesium/issues/3335)
- Fixed short segments in `CorridorGeometry` and `PolylineVolumeGeometry`. [#3293](https://github.com/CesiumGS/cesium/issues/3293)
- Fixed `CorridorGeometry` with nearly colinear points. [#3320](https://github.com/CesiumGS/cesium/issues/3320)
- Added missing points to `EllipseGeometry` and `EllipseOutlineGeometry`. [#3078](https://github.com/CesiumGS/cesium/issues/3078)
- `Rectangle.fromCartographicArray` now uses the smallest rectangle regardess of whether or not it crosses the international date line. [#3227](https://github.com/CesiumGS/cesium/issues/3227)
- Added `TranslationRotationScale` property, which represents an affine transformation defined by a translation, rotation, and scale.
- Added `Matrix4.fromTranslationRotationScale`.
- Added `NodeTransformationProperty`, which is a `Property` value that is defined by independent `translation`, `rotation`, and `scale` `Property` instances.
- Added `PropertyBag`, which is a `Property` whose value is a key-value mapping of property names to the computed value of other properties.
- Added `ModelGraphics.runAnimations` which is a boolean `Property` indicating if all model animations should be started after the model is loaded.
- Added `ModelGraphics.nodeTransformations` which is a `PropertyBag` of `TranslationRotationScale` properties to be applied to a loaded model.
- Added CZML support for new `runAnimations` and `nodeTransformations` properties on the `model` packet.

### 1.16 - 2015-12-01

- Deprecated
  - Deprecated `HeightmapTessellator`. It will be removed in 1.17.
  - Deprecated `TerrainMesh`. It will be removed in 1.17.
  - Deprecated `OpenStreetMapImageryProvider`. It will be removed in 1.18. Use `createOpenStreetMapImageryProvider` instead.
- Improved terrain performance by up to 35%. Added support for fog near the horizon, which improves performance by rendering less terrain tiles and reduces terrain tile requests. This is enabled by default. See `Scene.fog` for options. [#3154](https://github.com/CesiumGS/cesium/pull/3154)
- Added terrain exaggeration. Enabled on viewer creation with the exaggeration scalar as the `terrainExaggeration` option.
- Added support for incrementally loading textures after a Model is ready. This allows the Model to be visible as soon as possible while its textures are loaded in the background.
- `ImageMaterialProperty.image` now accepts an `HTMLVideoElement`. You can also assign a video element directly to an Entity `material` property.
- `Material` image uniforms now accept and `HTMLVideoElement` anywhere it could previously take a `Canvas` element.
- Added `VideoSynchronizer` helper object for keeping an `HTMLVideoElement` in sync with a scene's clock.
- Fixed an issue with loading skeletons for skinned glTF models. [#3224](https://github.com/CesiumGS/cesium/pull/3224)
- Fixed an issue with tile selection when below the surface of the ellipsoid. [#3170](https://github.com/CesiumGS/cesium/issues/3170)
- Added `Cartographic.fromCartesian` function.
- Added `createOpenStreetMapImageryProvider` function to replace the `OpenStreetMapImageryProvider` class. This function returns a constructed `UrlTemplateImageryProvider`.
- `GeoJsonDataSource.load` now takes an optional `describeProperty` function for generating feature description properties. [#3140](https://github.com/CesiumGS/cesium/pull/3140)
- Added `ImageryProvider.readyPromise` and `TerrainProvider.readyPromise` and implemented it in all terrain and imagery providers. This is a promise which resolves when `ready` becomes true and rejected if there is an error during initialization. [#3175](https://github.com/CesiumGS/cesium/pull/3175)
- Fixed an issue where the sun texture is not generated correctly on some mobile devices. [#3141](https://github.com/CesiumGS/cesium/issues/3141)
- Fixed a bug that caused setting `Entity.parent` to `undefined` to throw an exception. [#3169](https://github.com/CesiumGS/cesium/issues/3169)
- Fixed a bug which caused `Entity` polyline graphics to be incorrect when a scene's ellipsoid was not WGS84. [#3174](https://github.com/CesiumGS/cesium/pull/3174)
- Entities have a reference to their entity collection and to their owner (usually a data source, but can be a `CompositeEntityCollection`).
- Added `ImageMaterialProperty.alpha` and a `alpha` uniform to `Image` and `Material` types to control overall image opacity. It defaults to 1.0, fully opaque.
- Added `Camera.getPixelSize` function to get the size of a pixel in meters based on the current view.
- Added `Camera.distanceToBoundingSphere` function.
- Added `BoundingSphere.fromOrientedBoundingBox` function.
- Added utility function `getBaseUri`, which given a URI with or without query parameters, returns the base path of the URI.
- Added `Queue.peek` to return the item at the front of a Queue.
- Fixed `JulianDate.fromIso8601` so that it correctly parses the `YYYY-MM-DDThh:mmTZD` format.
- Added `Model.maximumScale` and `ModelGraphics.maximumScale` properties, giving an upper limit for minimumPixelSize.
- Fixed glTF implementation to read the version as a string as per the specification and to correctly handle backwards compatibility for axis-angle rotations in glTF 0.8 models.
- Fixed a bug in the deprecated `jsonp` that prevented it from returning a promise. Its replacement, `loadJsonp`, was unaffected.
- Fixed a bug where loadWithXhr would reject the returned promise with successful HTTP responses (2xx) that weren't 200.

### 1.15 - 2015-11-02

- Breaking changes
  - Deleted old `<subfolder>/package.json` and `*.profile.js` files, not used since Cesium moved away from a Dojo-based build years ago. This will allow future compatibility with newer systems like Browserify and Webpack.
- Deprecated
  - Deprecated `Camera.viewRectangle`. It will be removed in 1.17. Use `Camera.setView({destination: rectangle})` instead.
  - The following options to `Camera.setView` have been deprecated and will be removed in 1.17:
    - `position`. Use `destination` instead.
    - `positionCartographic`. Convert to a `Cartesian3` and use `destination` instead.
    - `heading`, `pitch` and `roll`. Use `orientation.heading/pitch/roll` instead.
  - Deprecated `CESIUM_binary_glTF` extension support for glTF models. [KHR_binary_glTF](https://github.com/KhronosGroup/glTF/tree/master/extensions/Khronos/KHR_binary_glTF) should be used instead. `CESIUM_binary_glTF` will be removed in 1.18. Reconvert models using the online [model converter](http://cesiumjs.org/convertmodel.html).
  - Deprecated `RectanglePrimitive`. It will be removed in 1.17. Use `RectangleGeometry` or `Entity.rectangle` instead.
  - Deprecated `EllipsoidPrimitive`. It will be removed in 1.17. Use `EllipsoidGeometry` or `Entity.ellipsoid` instead.
  - Made `EllipsoidPrimitive` private, use `EllipsoidGeometry` or `Entity.ellipsoid` instead.
  - Deprecated `BoxGeometry.minimumCorner` and `BoxGeometry.maximumCorner`. These will be removed in 1.17. Use `BoxGeometry.minimum` and `BoxGeometry.maximum` instead.
  - Deprecated `BoxOutlineGeometry.minimumCorner` and `BoxOutlineGeometry.maximumCorner`. These will be removed in 1.17. Use `BoxOutlineGeometry.minimum` and `BoxOutlineGeometry.maximum` instead.
  - Deprecated `OrthographicFrustum.getPixelSize`. It will be removed in 1.17. Use `OrthographicFrustum.getPixelDimensions` instead.
  - Deprecated `PerspectiveFrustum.getPixelSize`. It will be removed in 1.17. Use `PerspectiveFrustum.getPixelDimensions` instead.
  - Deprecated `PerspectiveOffCenterFrustum.getPixelSize`. It will be removed in 1.17. Use `PerspectiveOffCenterFrustum.getPixelDimensions` instead.
  - Deprecated `Scene\HeadingPitchRange`. It will be removed in 1.17. Use `Core\HeadingPitchRange` instead.
  - Deprecated `jsonp`. It will be removed in 1.17. Use `loadJsonp` instead.
- Added support for the [glTF 1.0](https://github.com/KhronosGroup/glTF/blob/master/specification/README.md) draft specification.
- Added support for the glTF extensions [KHR_binary_glTF](https://github.com/KhronosGroup/glTF/tree/master/extensions/Khronos/KHR_binary_glTF) and [KHR_materials_common](https://github.com/KhronosGroup/glTF/tree/KHR_materials_common/extensions/Khronos/KHR_materials_common).
- Decreased GPU memory usage in `BillboardCollection` and `LabelCollection` by using WebGL instancing.
- Added CZML examples to Sandcastle. See the new CZML tab.
- Changed `Camera.setView` to take the same parameter options as `Camera.flyTo`. `options.destination` takes a rectangle, `options.orientation` works with heading/pitch/roll or direction/up, and `options.endTransform` was added. [#3100](https://github.com/CesiumGS/cesium/pull/3100)
- Fixed token issue in `ArcGisMapServerImageryProvider`.
- `ImageryLayerFeatureInfo` now has an `imageryLayer` property, indicating the layer that contains the feature.
- Made `TileMapServiceImageryProvider` and `CesiumTerrainProvider` work properly when the provided base url contains query parameters and fragments.
- The WebGL setting of `failIfMajorPerformanceCaveat` now defaults to `false`, which is the WebGL default. This improves compatibility with out-of-date drivers and remote desktop sessions. Cesium will run slower in these cases instead of simply failing to load. [#3108](https://github.com/CesiumGS/cesium/pull/3108)
- Fixed the issue where the camera inertia takes too long to finish causing the camera move events to fire after it appears to. [#2839](https://github.com/CesiumGS/cesium/issues/2839)
- Make KML invalid coordinate processing match Google Earth behavior. [#3124](https://github.com/CesiumGS/cesium/pull/3124)
- Added `BoxOutlineGeometry.fromAxisAlignedBoundingBox` and `BoxGeometry.fromAxisAlignedBoundingBox` functions.
- Switched to [gulp](http://gulpjs.com/) for all build tasks. `Java` and `ant` are no longer required to develop Cesium. [#3106](https://github.com/CesiumGS/cesium/pull/3106)
- Updated `requirejs` from 2.1.9 to 2.1.20. [#3107](https://github.com/CesiumGS/cesium/pull/3107)
- Updated `almond` from 0.2.6 to 0.3.1. [#3107](https://github.com/CesiumGS/cesium/pull/3107)

### 1.14 - 2015-10-01

- Fixed issues causing the terrain and sky to disappear when the camera is near the surface. [#2415](https://github.com/CesiumGS/cesium/issues/2415) and [#2271](https://github.com/CesiumGS/cesium/issues/2271)
- Changed the `ScreenSpaceCameraController.minimumZoomDistance` default from `20.0` to `1.0`.
- Added `Billboard.sizeInMeters`. `true` sets the billboard size to be measured in meters; otherwise, the size of the billboard is measured in pixels. Also added support for billboard `sizeInMeters` to entities and CZML.
- Fixed a bug in `AssociativeArray` that would cause unbounded memory growth when adding and removing lots of items.
- Provided a workaround for Safari 9 where WebGL constants can't be accessed through `WebGLRenderingContext`. Now constants are hard-coded in `WebGLConstants`. [#2989](https://github.com/CesiumGS/cesium/issues/2989)
- Added a workaround for Chrome 45, where the first character in a label with a small font size would not appear. [#3011](https://github.com/CesiumGS/cesium/pull/3011)
- Added `subdomains` option to the `WebMapTileServiceImageryProvider` constructor.
- Added `subdomains` option to the `WebMapServiceImageryProvider` constructor.
- Fix zooming in 2D when tracking an object. The zoom was based on location rather than the tracked object. [#2991](https://github.com/CesiumGS/cesium/issues/2991)
- Added `options.credit` parameter to `MapboxImageryProvider`.
- Fixed an issue with drill picking at low frame rates that would cause a crash. [#3010](https://github.com/CesiumGS/cesium/pull/3010)
- Fixed a bug that prevented `setView` from working across all scene modes.
- Fixed a bug that caused `camera.positionWC` to occasionally return the incorrect value.
- Used all the template urls defined in the CesiumTerrain provider.[#3038](https://github.com/CesiumGS/cesium/pull/3038)

### 1.13 - 2015-09-01

- Breaking changes
  - Remove deprecated `AxisAlignedBoundingBox.intersect` and `BoundingSphere.intersect`. Use `BoundingSphere.intersectPlane` instead.
  - Remove deprecated `getFeatureInfoAsGeoJson` and `getFeatureInfoAsXml` constructor parameters from `WebMapServiceImageryProvider`.
- Added support for `GroundPrimitive` which works much like `Primitive` but drapes geometry over terrain. Valid geometries that can be draped on terrain are `CircleGeometry`, `CorridorGeometry`, `EllipseGeometry`, `PolygonGeometry`, and `RectangleGeometry`. Because of the cutting edge nature of this feature in WebGL, it requires the [EXT_frag_depth](https://www.khronos.org/registry/webgl/extensions/EXT_frag_depth/) extension, which is currently only supported in Chrome, Firefox, and Edge. Apple support is expected in iOS 9 and MacOS Safari 9. Android support varies by hardware and IE11 will most likely never support it. You can use [webglreport.com](http://webglreport.com) to verify support for your hardware. Finally, this feature is currently only supported in Primitives and not yet available via the Entity API. [#2865](https://github.com/CesiumGS/cesium/pull/2865)
- Added `Scene.groundPrimitives`, which is a primitive collection like `Scene.primitives`, but for `GroundPrimitive` instances. It allows custom z-ordering. [#2960](https://github.com/CesiumGS/cesium/pull/2960) For example:

        // draws the ellipse on top of the rectangle
        var ellipse = scene.groundPrimitives.add(new Cesium.GroundPrimitive({...}));
        var rectangle = scene.groundPrimitives.add(new Cesium.GroundPrimitive({...}));

        // move the rectangle to draw on top of the ellipse
        scene.groundPrimitives.raise(rectangle);

- Added `reverseZ` tag to `UrlTemplateImageryProvider`. [#2961](https://github.com/CesiumGS/cesium/pull/2961)
- Added `BoundingSphere.isOccluded` and `OrientedBoundingBox.isOccluded` to determine if the volumes are occluded by an `Occluder`.
- Added `distanceSquaredTo` and `computePlaneDistances` functions to `OrientedBoundingBox`.
- Fixed a GLSL precision issue that enables Cesium to support Mali-400MP GPUs and other mobile GPUs where GLSL shaders did not previously compile. [#2984](https://github.com/CesiumGS/cesium/pull/2984)
- Fixed an issue where extruded `PolygonGeometry` was always extruding to the ellipsoid surface instead of specified height. [#2923](https://github.com/CesiumGS/cesium/pull/2923)
- Fixed an issue where non-feature nodes prevented KML documents from loading. [#2945](https://github.com/CesiumGS/cesium/pull/2945)
- Fixed an issue where `JulianDate` would not parse certain dates properly. [#405](https://github.com/CesiumGS/cesium/issues/405)
- Removed [es5-shim](https://github.com/kriskowal/es5-shim), which is no longer being used. [#2933](https://github.com/CesiumGS/cesium/pull/2945)

### 1.12 - 2015-08-03

- Breaking changes
  - Remove deprecated `ObjectOrientedBoundingBox`. Use `OrientedBoundingBox` instead.
- Added `MapboxImageryProvider` to load imagery from [Mapbox](https://www.mapbox.com).
- Added `maximumHeight` option to `Viewer.flyTo`. [#2868](https://github.com/CesiumGS/cesium/issues/2868)
- Added picking support to `UrlTemplateImageryProvider`.
- Added ArcGIS token-based authentication support to `ArcGisMapServerImageryProvider`.
- Added proxy support to `ArcGisMapServerImageryProvider` for `pickFeatures` requests.
- The default `CTRL + Left Click Drag` mouse behavior is now duplicated for `CTRL + Right Click Drag` for better compatibility with Firefox on Mac OS [#2872](https://github.com/CesiumGS/cesium/pull/2913).
- Fixed incorrect texture coordinates for `WallGeometry` [#2872](https://github.com/CesiumGS/cesium/issues/2872)
- Fixed `WallGeometry` bug that caused walls covering a short distance not to render. [#2897](https://github.com/CesiumGS/cesium/issues/2897)
- Fixed `PolygonGeometry` clockwise winding order bug.
- Fixed extruded `RectangleGeometry` bug for small heights. [#2823](https://github.com/CesiumGS/cesium/issues/2823)
- Fixed `BillboardCollection` bounding sphere for billboards with a non-center vertical origin. [#2894](https://github.com/CesiumGS/cesium/issues/2894)
- Fixed a bug that caused `Camera.positionCartographic` to be incorrect. [#2838](https://github.com/CesiumGS/cesium/issues/2838)
- Fixed calling `Scene.pickPosition` after calling `Scene.drillPick`. [#2813](https://github.com/CesiumGS/cesium/issues/2813)
- The globe depth is now rendered during picking when `Scene.depthTestAgainstTerrain` is `true` so objects behind terrain are not picked.
- Fixed Cesium.js failing to parse in IE 8 and 9. While Cesium doesn't work in IE versions less than 11, this allows for more graceful error handling.

### 1.11 - 2015-07-01

- Breaking changes
  - Removed `Scene.fxaaOrderIndependentTranslucency`, which was deprecated in 1.10. Use `Scene.fxaa` which is now `true` by default.
  - Removed `Camera.clone`, which was deprecated in 1.10.
- Deprecated
  - The STK World Terrain url `cesiumjs.org/stk-terrain/world` has been deprecated, use `assets.agi.com/stk-terrain/world` instead. A redirect will be in place until 1.14.
  - Deprecated `AxisAlignedBoundingBox.intersect` and `BoundingSphere.intersect`. These will be removed in 1.13. Use `AxisAlignedBoundingBox.intersectPlane` and `BoundingSphere.intersectPlane` instead.
  - Deprecated `ObjectOrientedBoundingBox`. It will be removed in 1.12. Use `OrientedBoundingBox` instead.
- Improved camera flights. [#2825](https://github.com/CesiumGS/cesium/pull/2825)
- The camera now zooms to the point under the mouse cursor.
- Added a new camera mode for horizon views. When the camera is looking at the horizon and a point on terrain above the camera is picked, the camera moves in the plane containing the camera position, up and right vectors.
- Improved terrain and imagery performance and reduced tile loading by up to 50%, depending on the camera view, by using the new `OrientedBoundingBox` for view frustum culling. See [Terrain Culling with Oriented Bounding Boxes](http://cesiumjs.org/2015/06/24/Oriented-Bounding-Boxes/).
- Added `UrlTemplateImageryProvider`. This new imagery provider allows access to a wide variety of imagery sources, including OpenStreetMap, TMS, WMTS, WMS, WMS-C, and various custom schemes, by specifying a URL template to use to request imagery tiles.
- Fixed flash/streak rendering artifacts when picking. [#2790](https://github.com/CesiumGS/cesium/issues/2790), [#2811](https://github.com/CesiumGS/cesium/issues/2811)
- Fixed 2D and Columbus view lighting issue. [#2635](https://github.com/CesiumGS/cesium/issues/2635).
- Fixed issues with material caching which resulted in the inability to use an image-based material multiple times. [#2821](https://github.com/CesiumGS/cesium/issues/2821)
- Improved `Camera.viewRectangle` so that the specified rectangle is now better centered on the screen. [#2764](https://github.com/CesiumGS/cesium/issues/2764)
- Fixed a crash when `viewer.zoomTo` or `viewer.flyTo` were called immediately before or during a scene morph. [#2775](https://github.com/CesiumGS/cesium/issues/2775)
- Fixed an issue where `Camera` functions would throw an exception if used from within a `Scene.morphComplete` callback. [#2776](https://github.com/CesiumGS/cesium/issues/2776)
- Fixed camera flights that ended up at the wrong position in Columbus view. [#802](https://github.com/CesiumGS/cesium/issues/802)
- Fixed camera flights through the map in 2D. [#804](https://github.com/CesiumGS/cesium/issues/804)
- Fixed strange camera flights from opposite sides of the globe. [#1158](https://github.com/CesiumGS/cesium/issues/1158)
- Fixed camera flights that wouldn't fly to the home view after zooming out past it. [#1400](https://github.com/CesiumGS/cesium/issues/1400)
- Fixed flying to rectangles that cross the IDL in Columbus view and 2D. [#2093](https://github.com/CesiumGS/cesium/issues/2093)
- Fixed flights with a pitch of -90 degrees. [#2468](https://github.com/CesiumGS/cesium/issues/2468)
- `Model` can now load Binary glTF from a `Uint8Array`.
- Fixed a bug in `ImageryLayer` that could cause an exception and the render loop to stop when the base layer did not cover the entire globe.
- The performance statistics displayed when `scene.debugShowFramesPerSecond === true` can now be styled using the `cesium-performanceDisplay` CSS classes in `shared.css` [#2779](https://github.com/CesiumGS/cesium/issues/2779).
- Added `Plane.fromCartesian4`.
- Added `Plane.ORIGIN_XY_PLANE`/`ORIGIN_YZ_PLANE`/`ORIGIN_ZX_PLANE` constants for commonly-used planes.
- Added `Matrix2`/`Matrix3`/`Matrix4.ZERO` constants.
- Added `Matrix2`/`Matrix3.multiplyByScale` for multiplying against non-uniform scales.
- Added `projectPointToNearestOnPlane` and `projectPointsToNearestOnPlane` to `EllipsoidTangentPlane` to project 3D points to the nearest 2D point on an `EllipsoidTangentPlane`.
- Added `EllipsoidTangentPlane.plane` property to get the `Plane` for the tangent plane.
- Added `EllipsoidTangentPlane.xAxis`/`yAxis`/`zAxis` properties to get the local coordinate system of the tangent plane.
- Add `QuantizedMeshTerrainData` constructor argument `orientedBoundingBox`.
- Add `TerrainMesh.orientedBoundingBox` which holds the `OrientedBoundingBox` for the mesh for a single terrain tile.

### 1.10 - 2015-06-01

- Breaking changes
  - Existing bookmarks to documentation of static members have changed [#2757](https://github.com/CesiumGS/cesium/issues/2757).
  - Removed `InfoBoxViewModel.defaultSanitizer`, `InfoBoxViewModel.sanitizer`, and `Cesium.sanitize`, which was deprecated in 1.7.
  - Removed `InfoBoxViewModel.descriptionRawHtml`, which was deprecated in 1.7. Use `InfoBoxViewModel.description` instead.
  - Removed `GeoJsonDataSource.fromUrl`, which was deprecated in 1.7. Use `GeoJsonDataSource.load` instead. Unlike fromUrl, load can take either a url or parsed JSON object and returns a promise to a new instance, rather than a new instance.
  - Removed `GeoJsonDataSource.prototype.loadUrl`, which was deprecated in 1.7. Instead, pass a url as the first parameter to `GeoJsonDataSource.prototype.load`.
  - Removed `CzmlDataSource.prototype.loadUrl`, which was deprecated in 1.7. Instead, pass a url as the first parameter to `CzmlDataSource.prototype.load`.
  - Removed `CzmlDataSource.prototype.processUrl`, which was deprecated in 1.7. Instead, pass a url as the first parameter to `CzmlDataSource.prototype.process`.
  - Removed the `sourceUri` parameter to all `CzmlDataSource` load and process functions, which was deprecated in 1.7. Instead pass an `options` object with `sourceUri` property.
  - Removed `PolygonGraphics.positions` which was deprecated in 1.6. Instead, use `PolygonGraphics.hierarchy`.
  - Existing bookmarks to documentation of static members changed. [#2757](https://github.com/CesiumGS/cesium/issues/2757)
- Deprecated
  - `WebMapServiceImageryProvider` constructor parameters `options.getFeatureInfoAsGeoJson` and `options.getFeatureInfoAsXml` were deprecated and will be removed in Cesium 1.13. Use `options.getFeatureInfoFormats` instead.
  - Deprecated `Camera.clone`. It will be removed in 1.11.
  - Deprecated `Scene.fxaaOrderIndependentTranslucency`. It will be removed in 1.11. Use `Scene.fxaa` which is now `true` by default.
  - The Cesium sample models are now in the Binary glTF format (`.bgltf`). Cesium will also include the models as plain glTF (`.gltf`) until 1.13. Cesium support for `.gltf` will not be removed.
- Added `view` query parameter to the CesiumViewer app, which sets the initial camera position using longitude, latitude, height, heading, pitch and roll. For example: `http://cesiumjs.org/Cesium/Build/Apps/CesiumViewer/index.html/index.html?view=-75.0,40.0,300.0,9.0,-13.0,3.0`
- Added `Billboard.heightReference` and `Label.heightReference` to clamp billboards and labels to terrain.
- Added support for the [CESIUM_binary_glTF](https://github.com/KhronosGroup/glTF/blob/new-extensions/extensions/CESIUM_binary_glTF/README.md) extension for loading binary blobs of glTF to `Model`. See [Faster 3D Models with Binary glTF](http://cesiumjs.org/2015/06/01/Binary-glTF/).
- Added support for the [CESIUM_RTC](https://github.com/KhronosGroup/glTF/blob/new-extensions/extensions/CESIUM_RTC/README.md) glTF extension for high-precision rendering to `Model`.
- Added `PointPrimitive` and `PointPrimitiveCollection`, which are faster and use less memory than billboards with circles.
- Changed `Entity.point` to use the new `PointPrimitive` instead of billboards. This does not change the `Entity.point` API.
- Added `Scene.pickPosition` to reconstruct the WGS84 position from window coordinates.
- The default mouse controls now support panning and zooming on 3D models and other opaque geometry.
- Added `Camera.moveStart` and `Camera.moveEnd` events.
- Added `GeocoderViewModel.complete` event. Triggered after the camera flight is completed.
- `KmlDataSource` can now load a KML file that uses explicit XML namespacing, e.g. `kml:Document`.
- Setting `Entity.show` now properly toggles the display of all descendant entities, previously it only affected its direct children.
- Fixed a bug that sometimes caused `Entity` instances with `show` set to false to reappear when new `Entity` geometry is added. [#2686](https://github.com/CesiumGS/cesium/issues/2686)
- Added a `Rotation` object which, when passed to `SampledProperty`, always interpolates values towards the shortest angle. Also hooked up CZML to use `Rotation` for all time-dynamic rotations.
- Fixed a bug where moon rendered in front of foreground geometry. [#1964](https://github.com/CesiumGS/cesium/issue/1964)
- Fixed a bug where the sun was smeared when the skybox/stars was disabled. [#1829](https://github.com/CesiumGS/cesium/issue/1829)
- `TileProviderError` now optionally takes an `error` parameter with more details of the error or exception that occurred. `ImageryLayer` passes that information through when tiles fail to load. This allows tile provider error handling to take a different action when a tile returns a 404 versus a 500, for example.
- `ArcGisMapServerImageryProvider` now has a `maximumLevel` constructor parameter.
- `ArcGisMapServerImageryProvider` picking now works correctly when the `layers` parameter is specified. Previously, it would pick from all layers even if only displaying a subset.
- `WebMapServiceImageryProvider.pickFeatures` now works with WMS servers, such as Google Maps Engine, that can only return feature information in HTML format.
- `WebMapServiceImageryProvider` now accepts an array of `GetFeatureInfoFormat` instances that it will use to obtain information about the features at a given position on the globe. This enables an arbitrary `info_format` to be passed to the WMS server, and an arbitrary JavaScript function to be used to interpret the response.
- Fixed a crash caused by `ImageryLayer` attempting to generate mipmaps for textures that are not a power-of-two size.
- Fixed a bug where `ImageryLayerCollection.pickImageryLayerFeatures` would return incorrect results when picking from a terrain tile that was partially covered by correct-level imagery and partially covered by imagery from an ancestor level.
- Fixed incorrect counting of `debug.tilesWaitingForChildren` in `QuadtreePrimitive`.
- Added `throttleRequestsByServer.maximumRequestsPerServer` property.
- Changed `createGeometry` to load individual-geometry workers using a CommonJS-style `require` when run in a CommonJS-like environment.
- Added `buildModuleUrl.setBaseUrl` function to allow the Cesium base URL to be set without the use of the global CESIUM_BASE_URL variable.
- Changed `ThirdParty/zip` to defer its call to `buildModuleUrl` until it is needed, rather than executing during module loading.
- Added optional drilling limit to `Scene.drillPick`.
- Added optional `ellipsoid` parameter to construction options of imagery and terrain providers that were lacking it. Note that terrain bounding spheres are precomputed on the server, so any supplied terrain ellipsoid must match the one used by the server.
- Added debug option to `Scene` to show the depth buffer information for a specified view frustum slice and exposed capability in `CesiumInspector` widget.
- Added new leap second for 30 June 2015 at UTC 23:59:60.
- Upgraded Autolinker from version 0.15.2 to 0.17.1.

### 1.9 - 2015-05-01

- Breaking changes
  - Removed `ColorMaterialProperty.fromColor`, previously deprecated in 1.6. Pass a `Color` directly to the `ColorMaterialProperty` constructor instead.
  - Removed `CompositeEntityCollection.entities` and `EntityCollection.entities`, both previously deprecated in 1.6. Use `CompositeEntityCollection.values` and `EntityCollection.values` instead.
  - Removed `DataSourceDisplay.getScene` and `DataSourceDisplay.getDataSources`, both previously deprecated in 1.6. Use `DataSourceDisplay.scene` and `DataSourceDisplay.dataSources` instead.
  - `Entity` no longer takes a string id as its constructor argument. Pass an options object with `id` property instead. This was previously deprecated in 1.6.
  - Removed `Model.readyToRender`, previously deprecated in 1.6. Use `Model.readyPromise` instead.
- Entity `material` properties and `Material` uniform values can now take a `canvas` element in addition to an image or url. [#2667](https://github.com/CesiumGS/cesium/pull/2667)
- Fixed a bug which caused `Entity.viewFrom` to be ignored when flying to, zooming to, or tracking an Entity. [#2628](https://github.com/CesiumGS/cesium/issues/2628)
- Fixed a bug that caused `Corridor` and `PolylineVolume` geometry to be incorrect for sharp corners [#2626](https://github.com/CesiumGS/cesium/pull/2626)
- Fixed crash when modifying a translucent entity geometry outline. [#2630](https://github.com/CesiumGS/cesium/pull/2630)
- Fixed crash when loading KML GroundOverlays that spanned 360 degrees. [#2639](https://github.com/CesiumGS/cesium/pull/2639)
- Fixed `Geocoder` styling issue in Safari. [#2658](https://github.com/CesiumGS/cesium/pull/2658).
- Fixed a crash that would occur when the `Viewer` or `CesiumWidget` was resized to 0 while the camera was in motion. [#2662](https://github.com/CesiumGS/cesium/issues/2662)
- Fixed a bug that prevented the `InfoBox` title from updating if the name of `viewer.selectedEntity` changed. [#2644](https://github.com/CesiumGS/cesium/pull/2644)
- Added an optional `result` parameter to `computeScreenSpacePosition` on both `Billboard` and `Label`.
- Added number of cached shaders to the `CesiumInspector` debugging widget.
- An exception is now thrown if `Primitive.modelMatrix` is not the identity matrix when in in 2D or Columbus View.

### 1.8 - 2015-04-01

- Breaking changes
  - Removed the `eye`, `target`, and `up` parameters to `Camera.lookAt` which were deprecated in Cesium 1.6. Use the `target` and `offset`.
  - Removed `Camera.setTransform`, which was deprecated in Cesium 1.6. Use `Camera.lookAtTransform`.
  - Removed `Camera.transform`, which was deprecated in Cesium 1.6. Use `Camera.lookAtTransform`.
  - Removed the `direction` and `up` options to `Camera.flyTo`, which were deprecated in Cesium 1.6. Use the `orientation` option.
  - Removed `Camera.flyToRectangle`, which was deprecated in Cesium 1.6. Use `Camera.flyTo`.
- Deprecated
  - Deprecated the `smallterrain` tileset. It will be removed in 1.11. Use the [STK World Terrain](http://cesiumjs.org/data-and-assets/terrain/stk-world-terrain.html) tileset.
- Added `Entity.show`, a boolean for hiding or showing an entity and its children.
- Added `Entity.isShowing`, a read-only property that indicates if an entity is currently being drawn.
- Added support for the KML `visibility` element.
- Added `PolylineArrowMaterialProperty` to allow entities materials to use polyline arrows.
- Added `VelocityOrientationProperty` to easily orient Entity graphics (such as a model) along the direction it is moving.
- Added a new Sandcastle demo, [Interpolation](http://cesiumjs.org/Cesium/Apps/Sandcastle/index.html?src=Interpolation.html&label=Showcases), which illustrates time-dynamic position interpolation options and uses the new `VelocityOrientationProperty` to orient an aircraft in flight.
- Improved `viewer.zoomTo` and `viewer.flyTo` so they are now "best effort" and work even if some entities being zoomed to are not currently in the scene.
- Fixed `PointerEvent` detection so that it works with older implementations of the specification. This also fixes lack of mouse handling when detection failed, such as when using Cesium in the Windows `WebBrowser` control.
- Fixed an issue with transparency. [#2572](https://github.com/CesiumGS/cesium/issues/2572)
- Fixed improper handling of null values when loading `GeoJSON` data.
- Added support for automatic raster feature picking from `ArcGisMapServerImagerProvider`.
- Added the ability to specify the desired tiling scheme, rectangle, and width and height of tiles to the `ArcGisMapServerImagerProvider` constructor.
- Added the ability to access dynamic ArcGIS MapServer layers by specifying the `layers` parameter to the `ArcGisMapServerImagerProvider` constructor.
- Fixed a bug that could cause incorrect rendering of an `ArcGisMapServerImageProvider` with a "singleFusedMapCache" in the geographic projection (EPSG:4326).
- Added new construction options to `CesiumWidget` and `Viewer`, for `skyBox`, `skyAtmosphere`, and `globe`.
- Fixed a bug that prevented Cesium from working in browser configurations that explicitly disabled localStorage, such as Safari's private browsing mode.
- Cesium is now tested using Jasmine 2.2.0.

### 1.7.1 - 2015-03-06

- Fixed a crash in `InfoBox` that would occur when attempting to display plain text.
- Fixed a crash when loading KML features that have no description and an empty `ExtendedData` node.
- Fixed a bug `in Color.fromCssColorString` where undefined would be returned for the CSS color `transparent`.
- Added `Color.TRANSPARENT`.
- Added support for KML `TimeStamp` nodes.
- Improved KML compatibility to work with non-specification compliant KML files that still happen to load in Google Earth.
- All data sources now print errors to the console in addition to raising the `errorEvent` and rejecting their load promise.

### 1.7 - 2015-03-02

- Breaking changes
  - Removed `viewerEntityMixin`, which was deprecated in Cesium 1.5. Its functionality is now directly part of the `Viewer` widget.
  - Removed `Camera.tilt`, which was deprecated in Cesium 1.6. Use `Camera.pitch`.
  - Removed `Camera.heading` and `Camera.tilt`. They were deprecated in Cesium 1.6. Use `Camera.setView`.
  - Removed `Camera.setPositionCartographic`, which was was deprecated in Cesium 1.6. Use `Camera.setView`.
- Deprecated
  - Deprecated `InfoBoxViewModel.defaultSanitizer`, `InfoBoxViewModel.sanitizer`, and `Cesium.sanitize`. They will be removed in 1.10.
  - Deprecated `InfoBoxViewModel.descriptionRawHtml`, it will be removed in 1.10. Use `InfoBoxViewModel.description` instead.
  - Deprecated `GeoJsonDataSource.fromUrl`, it will be removed in 1.10. Use `GeoJsonDataSource.load` instead. Unlike fromUrl, load can take either a url or parsed JSON object and returns a promise to a new instance, rather than a new instance.
  - Deprecated `GeoJsonDataSource.prototype.loadUrl`, it will be removed in 1.10. Instead, pass a url as the first parameter to `GeoJsonDataSource.prototype.load`.
  - Deprecated `CzmlDataSource.prototype.loadUrl`, it will be removed in 1.10. Instead, pass a url as the first parameter to `CzmlDataSource.prototype.load`.
  - Deprecated `CzmlDataSource.prototype.processUrl`, it will be removed in 1.10. Instead, pass a url as the first parameter to `CzmlDataSource.prototype.process`.
  - Deprecated the `sourceUri` parameter to all `CzmlDataSource` load and process functions. Support will be removed in 1.10. Instead pass an `options` object with `sourceUri` property.
- Added initial support for [KML 2.2](https://developers.google.com/kml/) via `KmlDataSource`. Check out the new [Sandcastle Demo](http://cesiumjs.org/Cesium/Apps/Sandcastle/index.html?src=KML.html) and the [reference documentation](http://cesiumjs.org/Cesium/Build/Documentation/KmlDataSource.html) for more details.
- `InfoBox` sanitization now relies on [iframe sandboxing](http://www.html5rocks.com/en/tutorials/security/sandboxed-iframes/). This allows for much more content to be displayed in the InfoBox (and still be secure).
- Added `InfoBox.frame` which is the instance of the iframe that is used to host description content. Sanitization can be controlled via the frame's `sandbox` attribute. See the above link for additional information.
- Worked around a bug in Safari that caused most of Cesium to be broken. Cesium should now work much better on Safari for both desktop and mobile.
- Fixed incorrect ellipse texture coordinates. [#2363](https://github.com/CesiumGS/cesium/issues/2363) and [#2465](https://github.com/CesiumGS/cesium/issues/2465)
- Fixed a bug that would cause incorrect geometry for long Corridors and Polyline Volumes. [#2513](https://github.com/CesiumGS/cesium/issues/2513)
- Fixed a bug in imagery loading that could cause some or all of the globe to be missing when using an imagery layer that does not cover the entire globe.
- Fixed a bug that caused `ElipseOutlineGeometry` and `CircleOutlineGeometry` to be extruded to the ground when they should have instead been drawn at height. [#2499](https://github.com/CesiumGS/cesium/issues/2499).
- Fixed a bug that prevented per-vertex colors from working with `PolylineGeometry` and `SimplePolylineGeometry` when used asynchronously. [#2516](https://github.com/CesiumGS/cesium/issues/2516)
- Fixed a bug that would caused duplicate graphics if non-time-dynamic `Entity` objects were modified in quick succession. [#2514](https://github.com/CesiumGS/cesium/issues/2514).
- Fixed a bug where `camera.flyToBoundingSphere` would ignore range if the bounding sphere radius was 0. [#2519](https://github.com/CesiumGS/cesium/issues/2519)
- Fixed some styling issues with `InfoBox` and `BaseLayerPicker` caused by using Bootstrap with Cesium. [#2487](https://github.com/CesiumGS/cesium/issues/2479)
- Added support for rendering a water effect on Quantized-Mesh terrain tiles.
- Added `pack` and `unpack` functions to `Matrix2` and `Matrix3`.
- Added camera-terrain collision detection/response when the camera reference frame is set.
- Added `ScreenSpaceCameraController.enableCollisionDetection` to enable/disable camera collision detection with terrain.
- Added `CzmlDataSource.load` and `GeoJsonDataSource.load` to make it easy to create and load data in a single line.
- Added the ability to pass a `Promise` to a `DataSource` to `DataSourceCollection.add`. The `DataSource` will not actually be added until the promise resolves.
- Added the ability to pass a `Promise` to a target to `viewer.zoomTo` and `viewer.flyTo`.
- All `CzmlDataSource` and `GeoJsonDataSource` loading functions now return `Promise` instances that resolve to the instances after data is loaded.
- Error handling in all `CzmlDataSource` and `GeoJsonDataSource` loading functions is now more consistent. Rather than a mix of exceptions and `Promise` rejections, all errors are raised via `Promise` rejections.
- In addition to addresses, the `Geocoder` widget now allows input of longitude, latitude, and an optional height in degrees and meters. Example: `-75.596, 40.038, 1000` or `-75.596 40.038`.

### 1.6 - 2015-02-02

- Breaking changes
  - `Rectangle.intersectWith` was deprecated in Cesium 1.5. Use `Rectangle.intersection`, which is the same but returns `undefined` when two rectangles do not intersect.
  - `Rectangle.isEmpty` was deprecated in Cesium 1.5.
  - The `sourceUri` parameter to `GeoJsonDatasource.load` was deprecated in Cesium 1.4 and has been removed. Use options.sourceUri instead.
  - `PolygonGraphics.positions` created by `GeoJSONDataSource` now evaluate to a `PolygonHierarchy` object instead of an array of positions.
- Deprecated
  - `Camera.tilt` was deprecated in Cesium 1.6. It will be removed in Cesium 1.7. Use `Camera.pitch`.
  - `Camera.heading` and `Camera.tilt` were deprecated in Cesium 1.6. They will become read-only in Cesium 1.7. Use `Camera.setView`.
  - `Camera.setPositionCartographic` was deprecated in Cesium 1.6. It will be removed in Cesium 1.7. Use `Camera.setView`.
  - The `direction` and `up` options to `Camera.flyTo` have been deprecated in Cesium 1.6. They will be removed in Cesium 1.8. Use the `orientation` option.
  - `Camera.flyToRectangle` has been deprecated in Cesium 1.6. They will be removed in Cesium 1.8. Use `Camera.flyTo`.
  - `Camera.setTransform` was deprecated in Cesium 1.6. It will be removed in Cesium 1.8. Use `Camera.lookAtTransform`.
  - `Camera.transform` was deprecated in Cesium 1.6. It will be removed in Cesium 1.8. Use `Camera.lookAtTransform`.
  - The `eye`, `target`, and `up` parameters to `Camera.lookAt` were deprecated in Cesium 1.6. It will be removed in Cesium 1.8. Use the `target` and `offset`.
  - `PolygonGraphics.positions` was deprecated and replaced with `PolygonGraphics.hierarchy`, whose value is a `PolygonHierarchy` instead of an array of positions. `PolygonGraphics.positions` will be removed in Cesium 1.8.
  - The `Model.readyToRender` event was deprecated and will be removed in Cesium 1.9. Use the new `Model.readyPromise` instead.
  - `ColorMaterialProperty.fromColor(color)` has been deprecated and will be removed in Cesium 1.9. The constructor can now take a Color directly, for example `new ColorMaterialProperty(color)`.
  - `DataSourceDisplay` methods `getScene` and `getDataSources` have been deprecated and replaced with `scene` and `dataSources` properties. They will be removed in Cesium 1.9.
  - The `Entity` constructor taking a single string value for the id has been deprecated. The constructor now takes an options object which allows you to provide any and all `Entity` related properties at construction time. Support for the deprecated behavior will be removed in Cesium 1.9.
  - The `EntityCollection.entities` and `CompositeEntityCollect.entities` properties have both been renamed to `values`. Support for the deprecated behavior will be removed in Cesium 1.9.
- Fixed an issue which caused order independent translucency to be broken on many video cards. Disabling order independent translucency should no longer be necessary.
- `GeoJsonDataSource` now supports polygons with holes.
- Many Sandcastle examples have been rewritten to make use of the newly improved Entity API.
- Instead of throwing an exception when there are not enough unique positions to define a geometry, creating a `Primitive` will succeed, but not render. [#2375](https://github.com/CesiumGS/cesium/issues/2375)
- Improved performance of asynchronous geometry creation (as much as 20% faster in some use cases). [#2342](https://github.com/CesiumGS/cesium/issues/2342)
- Fixed picking in 2D. [#2447](https://github.com/CesiumGS/cesium/issues/2447)
- Added `viewer.entities` which allows you to easily create and manage `Entity` instances without a corresponding `DataSource`. This is just a shortcut to `viewer.dataSourceDisplay.defaultDataSource.entities`
- Added `viewer.zoomTo` and `viewer.flyTo` which takes an entity, array of entities, `EntityCollection`, or `DataSource` as a parameter and zooms or flies to the corresponding visualization.
- Setting `viewer.trackedEntity` to `undefined` will now restore the camera controls to their default states.
- When you track an entity by clicking on the track button in the `InfoBox`, you can now stop tracking by clicking the button a second time.
- Added `Quaternion.fromHeadingPitchRoll` to create a rotation from heading, pitch, and roll angles.
- Added `Transforms.headingPitchRollToFixedFrame` to create a local frame from a position and heading/pitch/roll angles.
- Added `Transforms.headingPitchRollQuaternion` which is the quaternion rotation from `Transforms.headingPitchRollToFixedFrame`.
- Added `Color.fromAlpha` and `Color.withAlpha` to make it easy to create translucent colors from constants, i.e. `var translucentRed = Color.RED.withAlpha(0.95)`.
- Added `PolylineVolumeGraphics` and `Entity.polylineVolume`
- Added `Camera.lookAtTransform` which sets the camera position and orientation given a transformation matrix defining a reference frame and either a cartesian offset or heading/pitch/range from the center of that frame.
- Added `Camera.setView` (which use heading, pitch, and roll) and `Camera.roll`.
- Added an orientation option to `Camera.flyTo` that can be either direction and up unit vectors or heading, pitch and roll angles.
- Added `BillboardGraphics.imageSubRegion`, to enable custom texture atlas use for `Entity` instances.
- Added `CheckerboardMaterialProperty` to enable use of the checkerboard material with the entity API.
- Added `PolygonHierarchy` to make defining polygons with holes clearer.
- Added `PolygonGraphics.hierarchy` for supporting polygons with holes via data sources.
- Added `BoundingSphere.fromBoundingSpheres`, which creates a `BoundingSphere` that encloses the specified array of BoundingSpheres.
- Added `Model.readyPromise` and `Primitive.readyPromise` which are promises that resolve when the primitives are ready.
- `ConstantProperty` can now hold any value; previously it was limited to values that implemented `equals` and `clones` functions, as well as a few special cases.
- Fixed a bug in `EllipsoidGeodesic` that caused it to modify the `height` of the positions passed to the constructor or to to `setEndPoints`.
- `WebMapTileServiceImageryProvider` now supports RESTful requests (by accepting a tile-URL template).
- Fixed a bug that caused `Camera.roll` to be around 180 degrees, indicating the camera was upside-down, when in the Southern hemisphere.
- The object returned by `Primitive.getGeometryInstanceAttributes` now contains the instance's bounding sphere and repeated calls will always now return the same object instance.
- Fixed a bug that caused dynamic geometry outlines widths to not work on implementations that support them.
- The `SelectionIndicator` widget now works for all entity visualization and uses the center of visualization instead of entity.position. This produces more accurate results, especially for shapes, volumes, and models.
- Added `CustomDataSource` which makes it easy to create and manage a group of entities without having to manually implement the DataSource interface in a new class.
- Added `DataSourceDisplay.defaultDataSource` which is an instance of `CustomDataSource` and allows you to easily add custom entities to the display.
- Added `Camera.viewBoundingSphere` and `Camera.flyToBoundingSphere`, which as the names imply, sets or flies to a view that encloses the provided `BoundingSphere`
- For constant `Property` values, there is no longer a need to create an instance of `ConstantProperty` or `ConstantPositionProperty`, you can now assign a value directly to the corresponding property. The same is true for material images and colors.
- All Entity and related classes can now be assigned using anonymous objects as well as be passed template objects. The correct underlying instance is created for you automatically. For a more detailed overview of changes to the Entity API, see [this forum thread](https://community.cesium.com/t/cesium-in-2015-entity-api/1863) for details.

### 1.5 - 2015-01-05

- Breaking changes
  - Removed `GeometryPipeline.wrapLongitude`, which was deprecated in 1.4. Use `GeometryPipeline.splitLongitude` instead.
  - Removed `GeometryPipeline.combine`, which was deprecated in 1.4. Use `GeometryPipeline.combineInstances` instead.
- Deprecated
  - `viewerEntityMixin` was deprecated. It will be removed in Cesium 1.6. Its functionality is now directly part of the `Viewer` widget.
  - `Rectangle.intersectWith` was deprecated. It will be removed in Cesium 1.6. Use `Rectangle.intersection`, which is the same but returns `undefined` when two rectangles do not intersect.
  - `Rectangle.isEmpty` was deprecated. It will be removed in Cesium 1.6.
- Improved GeoJSON, TopoJSON, and general polygon loading performance.
- Added caching to `Model` to save memory and improve loading speed when several models with the same url are created.
- Added `ModelNode.show` for per-node show/hide.
- Added the following properties to `Viewer` and `CesiumWidget`: `imageryLayers`, `terrainProvider`, and `camera`. This avoids the need to access `viewer.scene` in some cases.
- Dramatically improved the quality of font outlines.
- Added `BoxGraphics` and `Entity.box`.
- Added `CorridorGraphics` and `Entity.corridor`.
- Added `CylinderGraphics` and `Entity.cylinder`.
- Fixed imagery providers whose rectangle crosses the IDL. Added `Rectangle.computeWidth`, `Rectangle.computeHeight`, `Rectangle.width`, and `Rectangle.height`. [#2195](https://github.com/CesiumGS/cesium/issues/2195)
- `ConstantProperty` now accepts `HTMLElement` instances as valid values.
- `BillboardGraphics.image` and `ImageMaterialProperty.image` now accept `Property` instances that represent an `Image` or `Canvas` in addition to a url.
- Fixed a bug in `PolylineGeometry` that would cause gaps in the line. [#2136](https://github.com/CesiumGS/cesium/issues/2136)
- Fixed `upsampleQuantizedTerrainMesh` rounding errors that had occasionally led to missing terrain skirt geometry in upsampled tiles.
- Added `Math.mod` which computes `m % n` but also works when `m` is negative.

### 1.4 - 2014-12-01

- Breaking changes
  - Types implementing `TerrainProvider` are now required to implement the `getTileDataAvailable` function. Backwards compatibility for this was deprecated in Cesium 1.2.
- Deprecated
  - The `sourceUri` parameter to `GeoJsonDatasource.load` was deprecated and will be removed in Cesium 1.6 on February 3, 2015 ([#2257](https://github.com/CesiumGS/cesium/issues/2257)). Use `options.sourceUri` instead.
  - `GeometryPipeline.wrapLongitude` was deprecated. It will be removed in Cesium 1.5 on January 2, 2015. Use `GeometryPipeline.splitLongitude`. ([#2272](https://github.com/CesiumGS/cesium/issues/2272))
  - `GeometryPipeline.combine` was deprecated. It will be removed in Cesium 1.5. Use `GeometryPipeline.combineInstances`.
- Added support for touch events on Internet Explorer 11 using the [Pointer Events API](http://www.w3.org/TR/pointerevents/).
- Added geometry outline width support to the `DataSource` layer. This is exposed via the new `outlineWidth` property on `EllipseGraphics`, `EllipsoidGraphics`, `PolygonGraphics`, `RectangleGraphics`, and `WallGraphics`.
- Added `outlineWidth` support to CZML geometry packets.
- Added `stroke-width` support to the GeoJSON simple-style implementation.
- Added the ability to specify global GeoJSON default styling. See the [documentation](http://cesiumjs.org/Cesium/Build/Documentation/GeoJsonDataSource.html) for details.
- Added `CallbackProperty` to support lazy property evaluation as well as make custom properties easier to create.
- Added an options parameter to `GeoJsonDataSource.load`, `GeoJsonDataSource.loadUrl`, and `GeoJsonDataSource.fromUrl` to allow for basic per-instance styling. [Sandcastle example](http://cesiumjs.org/Cesium/Apps/Sandcastle/index.html?src=GeoJSON%20and%20TopoJSON.html&label=Showcases).
- Improved GeoJSON loading performance.
- Improved point visualization performance for all DataSources.
- Improved the performance and memory usage of `EllipseGeometry`, `EllipseOutlineGeometry`, `CircleGeometry`, and `CircleOutlineGeometry`.
- Added `tileMatrixLabels` option to `WebMapTileServiceImageryProvider`.
- Fixed a bug in `PolylineGeometry` that would cause the geometry to be split across the IDL for 3D only scenes. [#1197](https://github.com/CesiumGS/cesium/issues/1197)
- Added `modelMatrix` and `cull` options to `Primitive` constructor.
- The `translation` parameter to `Matrix4.fromRotationTranslation` now defaults to `Cartesian3.ZERO`.
- Fixed `ModelNode.matrix` when a node is targeted for animation.
- `Camera.tilt` now clamps to [-pi / 2, pi / 2] instead of [0, pi / 2].
- Fixed an issue that could lead to poor performance on lower-end GPUs like the Intel HD 3000.
- Added `distanceSquared` to `Cartesian2`, `Cartesian3`, and `Cartesian4`.
- Added `Matrix4.multiplyByMatrix3`.
- Fixed a bug in `Model` where the WebGL shader optimizer in Linux was causing mesh loading to fail.

### 1.3 - 2014-11-03

- Worked around a shader compilation regression in Firefox 33 and 34 by falling back to a less precise shader on those browsers. [#2197](https://github.com/CesiumGS/cesium/issues/2197)
- Added support to the `CesiumTerrainProvider` for terrain tiles with more than 64K vertices, which is common for sub-meter terrain.
- Added `Primitive.compressVertices`. When true (default), geometry vertices are compressed to save GPU memory.
- Added `culture` option to `BingMapsImageryProvider` constructor.
- Reduced the amount of GPU memory used by billboards and labels.
- Fixed a bug that caused non-base imagery layers with a limited `rectangle` to be stretched to the edges of imagery tiles. [#416](https://github.com/CesiumGS/cesium/issues/416)
- Fixed rendering polylines with duplicate positions. [#898](https://github.com/CesiumGS/cesium/issues/898)
- Fixed a bug in `Globe.pick` that caused it to return incorrect results when using terrain data with vertex normals. The bug manifested itself as strange behavior when navigating around the surface with the mouse as well as incorrect results when using `Camera.viewRectangle`.
- Fixed a bug in `sampleTerrain` that could cause it to produce undefined heights when sampling for a position very near the edge of a tile.
- `ReferenceProperty` instances now retain their last value if the entity being referenced is removed from the target collection. The reference will be automatically reattached if the target is reintroduced.
- Upgraded topojson from 1.6.8 to 1.6.18.
- Upgraded Knockout from version 3.1.0 to 3.2.0.
- Upgraded CodeMirror, used by SandCastle, from 2.24 to 4.6.

### 1.2 - 2014-10-01

- Deprecated
  - Types implementing the `TerrainProvider` interface should now include the new `getTileDataAvailable` function. The function will be required starting in Cesium 1.4.
- Fixed model orientations to follow the same Z-up convention used throughout Cesium. There was also an orientation issue fixed in the [online model converter](http://cesiumjs.org/convertmodel.html). If you are having orientation issues after updating, try reconverting your models.
- Fixed a bug in `Model` where the wrong animations could be used when the model was created from glTF JSON instead of a url to a glTF file. [#2078](https://github.com/CesiumGS/cesium/issues/2078)
- Fixed a bug in `GeoJsonDataSource` which was causing polygons with height values to be drawn onto the surface.
- Fixed a bug that could cause a crash when quickly adding and removing imagery layers.
- Eliminated imagery artifacts at some zoom levels due to Mercator reprojection.
- Added support for the GeoJSON [simplestyle specification](https://github.com/mapbox/simplestyle-spec). ([Sandcastle example](http://cesiumjs.org/Cesium/Apps/Sandcastle/index.html?src=GeoJSON%20simplestyle.html))
- Added `GeoJsonDataSource.fromUrl` to make it easy to add a data source in less code.
- Added `PinBuilder` class for easy creation of map pins. ([Sandcastle example](http://cesiumjs.org/Cesium/Apps/Sandcastle/index.html?src=PinBuilder.html))
- Added `Color.brighten` and `Color.darken` to make it easy to brighten or darker a color instance.
- Added a constructor option to `Scene`, `CesiumWidget`, and `Viewer` to disable order independent translucency.
- Added support for WKID 102113 (equivalent to 102100) to `ArcGisMapServerImageryProvider`.
- Added `TerrainProvider.getTileDataAvailable` to improve tile loading performance when camera starts near globe.
- Added `Globe.showWaterEffect` to enable/disable the water effect for supported terrain providers.
- Added `Globe.baseColor` to set the color of the globe when no imagery is available.
- Changed default `GeoJSON` Point feature graphics to use `BillboardGraphics` with a blue map pin instead of color `PointGraphics`.
- Cesium now ships with a version of the [maki icon set](https://www.mapbox.com/maki/) for use with `PinBuilder` and GeoJSON simplestyle support.
- Cesium now ships with a default web.config file to simplify IIS deployment.

### 1.1 - 2014-09-02

- Added a new imagery provider, `WebMapTileServiceImageryProvider`, for accessing tiles on a WMTS 1.0.0 server.
- Added an optional `pickFeatures` function to the `ImageryProvider` interface. With supporting imagery providers, such as `WebMapServiceImageryProvider`, it can be used to determine the rasterized features under a particular location.
- Added `ImageryLayerCollection.pickImageryLayerFeatures`. It determines the rasterized imagery layer features intersected by a given pick ray by querying supporting layers using `ImageryProvider.pickFeatures`.
- Added `tileWidth`, `tileHeight`, `minimumLevel`, and `tilingScheme` parameters to the `WebMapServiceImageryProvider` constructor.
- Added `id` property to `Scene` which is a readonly unique identifier associated with each instance.
- Added `FeatureDetection.supportsWebWorkers`.
- Greatly improved the performance of time-varying polylines when using DataSources.
- `viewerEntityMixin` now automatically queries for imagery layer features on click and shows their properties in the `InfoBox` panel.
- Fixed a bug in terrain and imagery loading that could cause an inconsistent frame rate when moving around the globe, especially on a faster internet connection.
- Fixed a bug that caused `SceneTransforms.wgs84ToWindowCoordinates` to incorrectly return `undefined` when in 2D.
- Fixed a bug in `ImageryLayer` that caused layer images to be rendered twice for each terrain tile that existed prior to adding the imagery layer.
- Fixed a bug in `Camera.pickEllipsoid` that caused it to return the back side of the ellipsoid when near the surface.
- Fixed a bug which prevented `loadWithXhr` from working with older browsers, such as Internet Explorer 9.

### 1.0 - 2014-08-01

- Breaking changes ([why so many?](https://community.cesium.com/t/moving-towards-cesium-1-0/1209))

  - All `Matrix2`, `Matrix3`, `Matrix4` and `Quaternion` functions that take a `result` parameter now require the parameter, except functions starting with `from`.
  - Removed `Billboard.imageIndex` and `BillboardCollection.textureAtlas`. Instead, use `Billboard.image`.

    - Code that looked like:

            var billboards = new Cesium.BillboardCollection();
            var textureAtlas = new Cesium.TextureAtlas({
                scene : scene,
                images : images // array of loaded images
            });
            billboards.textureAtlas = textureAtlas;
            billboards.add({
                imageIndex : 0,
                position : //...
            });

    - should now look like:

            var billboards = new Cesium.BillboardCollection();
            billboards.add({
                image : '../images/Cesium_Logo_overlay.png',
                position : //...
            });

  - Updated the [Model Converter](http://cesiumjs.org/convertmodel.html) and `Model` to support [glTF 0.8](https://github.com/KhronosGroup/glTF/blob/schema-8/specification/README.md). See the [forum post](https://community.cesium.com/t/cesium-and-gltf-version-compatibility/1343) for full details.
  - `Model` primitives are now rotated to be `Z`-up to match Cesium convention; glTF stores models with `Y` up.
  - `SimplePolylineGeometry` and `PolylineGeometry` now curve to follow the ellipsoid surface by default. To disable this behavior, set the option `followSurface` to `false`.
  - Renamed `DynamicScene` layer to `DataSources`. The following types were also renamed:
    - `DynamicBillboard` -> `BillboardGraphics`
    - `DynamicBillboardVisualizer` -> `BillboardVisualizer`
    - `CompositeDynamicObjectCollection` -> `CompositeEntityCollection`
    - `DynamicClock` -> `DataSourceClock`
    - `DynamicEllipse` -> `EllipseGraphics`
    - `DynamicEllipsoid` -> `EllipsoidGraphics`
    - `DynamicObject` -> `Entity`
    - `DynamicObjectCollection` -> `EntityCollection`
    - `DynamicObjectView` -> `EntityView`
    - `DynamicLabel` -> `LabelGraphics`
    - `DynamicLabelVisualizer` -> `LabelVisualizer`
    - `DynamicModel` -> `ModelGraphics`
    - `DynamicModelVisualizer` -> `ModelVisualizer`
    - `DynamicPath` -> `PathGraphics`
    - `DynamicPathVisualizer` -> `PathVisualizer`
    - `DynamicPoint` -> `PointGraphics`
    - `DynamicPointVisualizer` -> `PointVisualizer`
    - `DynamicPolygon` -> `PolygonGraphics`
    - `DynamicPolyline` -> `PolylineGraphics`
    - `DynamicRectangle` -> `RectangleGraphics`
    - `DynamicWall` -> `WallGraphics`
    - `viewerDynamicObjectMixin` -> `viewerEntityMixin`
  - Removed `DynamicVector` and `DynamicVectorVisualizer`.
  - Renamed `DataSource.dynamicObjects` to `DataSource.entities`.
  - `EntityCollection.getObjects()` and `CompositeEntityCollection.getObjects()` are now properties named `EntityCollection.entities` and `CompositeEntityCollection.entities`.
  - Renamed `Viewer.trackedObject` and `Viewer.selectedObject` to `Viewer.trackedEntity` and `Viewer.selectedEntity` when using the `viewerEntityMixin`.
  - Renamed functions for consistency:
    - `BoundingSphere.getPlaneDistances` -> `BoundingSphere.computePlaneDistances`
    - `Cartesian[2,3,4].getMaximumComponent` -> `Cartesian[2,3,4].maximumComponent`
    - `Cartesian[2,3,4].getMinimumComponent` -> `Cartesian[2,3,4].minimumComponent`
    - `Cartesian[2,3,4].getMaximumByComponent` -> `Cartesian[2,3,4].maximumByComponent`
    - `Cartesian[2,3,4].getMinimumByComponent` -> `Cartesian[2,3,4].minimumByComponent`
    - `CubicRealPolynomial.realRoots` -> `CubicRealPolynomial.computeRealRoots`
    - `CubicRealPolynomial.discriminant` -> `CubicRealPolynomial.computeDiscriminant`
    - `JulianDate.getTotalDays` -> `JulianDate.totalDyas`
    - `JulianDate.getSecondsDifference` -> `JulianDate.secondsDifference`
    - `JulianDate.getDaysDifference` -> `JulianDate.daysDifference`
    - `JulianDate.getTaiMinusUtc` -> `JulianDate.computeTaiMinusUtc`
    - `Matrix3.getEigenDecompostion` -> `Matrix3.computeEigenDecomposition`
    - `Occluder.getVisibility` -> `Occluder.computeVisibility`
    - `Occluder.getOccludeePoint` -> `Occluder.computerOccludeePoint`
    - `QuadraticRealPolynomial.discriminant` -> `QuadraticRealPolynomial.computeDiscriminant`
    - `QuadraticRealPolynomial.realRoots` -> `QuadraticRealPolynomial.computeRealRoots`
    - `QuarticRealPolynomial.discriminant` -> `QuarticRealPolynomial.computeDiscriminant`
    - `QuarticRealPolynomial.realRoots` -> `QuarticRealPolynomial.computeRealRoots`
    - `Quaternion.getAxis` -> `Quaternion.computeAxis`
    - `Quaternion.getAngle` -> `Quaternion.computeAngle`
    - `Quaternion.innerQuadrangle` -> `Quaternion.computeInnerQuadrangle`
    - `Rectangle.getSouthwest` -> `Rectangle.southwest`
    - `Rectangle.getNorthwest` -> `Rectangle.northwest`
    - `Rectangle.getSoutheast` -> `Rectangle.southeast`
    - `Rectangle.getNortheast` -> `Rectangle.northeast`
    - `Rectangle.getCenter` -> `Rectangle.center`
    - `CullingVolume.getVisibility` -> `CullingVolume.computeVisibility`
  - Replaced `PerspectiveFrustum.fovy` with `PerspectiveFrustum.fov` which will change the field of view angle in either the `X` or `Y` direction depending on the aspect ratio.
  - Removed the following from the Cesium API: `Transforms.earthOrientationParameters`, `EarthOrientationParameters`, `EarthOrientationParametersSample`, `Transforms.iau2006XysData`, `Iau2006XysData`, `Iau2006XysSample`, `IauOrientationAxes`, `TimeConstants`, `Scene.frameState`, `FrameState`, `EncodedCartesian3`, `EllipsoidalOccluder`, `TextureAtlas`, and `FAR`. These are still available but are not part of the official API and may change in future versions.
  - Removed `DynamicObject.vertexPositions`. Use `DynamicWall.positions`, `DynamicPolygon.positions`, and `DynamicPolyline.positions` instead.
  - Removed `defaultPoint`, `defaultLine`, and `defaultPolygon` from `GeoJsonDataSource`.
  - Removed `Primitive.allow3DOnly`. Set the `Scene` constructor option `scene3DOnly` instead.
  - `SampledProperty` and `SampledPositionProperty` no longer extrapolate outside of their sample data time range by default.
  - Changed the following functions to properties:
    - `TerrainProvider.hasWaterMask`
    - `CesiumTerrainProvider.hasWaterMask`
    - `ArcGisImageServerTerrainProvider.hasWaterMask`
    - `EllipsoidTerrainProvider.hasWaterMask`
    - `VRTheWorldTerrainProvider.hasWaterMask`
  - Removed `ScreenSpaceCameraController.ellipsoid`. The behavior that depended on the ellipsoid is now determined based on the scene state.
  - Sandcastle examples now automatically wrap the example code in RequireJS boilerplate. To upgrade any custom examples, copy the code into an existing example (such as Hello World) and save a new file.
  - Removed `CustomSensorVolume`, `RectangularPyramidSensorVolume`, `DynamicCone`, `DynamicConeVisualizerUsingCustomSensor`, `DynamicPyramid` and `DynamicPyramidVisualizer`. This will be moved to a plugin in early August. [#1887](https://github.com/CesiumGS/cesium/issues/1887)
  - If `Primitive.modelMatrix` is changed after creation, it only affects primitives with one instance and only in 3D mode.
  - `ImageryLayer` properties `alpha`, `brightness`, `contrast`, `hue`, `saturation`, and `gamma` may no longer be functions. If you need to change these values each frame, consider moving your logic to an event handler for `Scene.preRender`.
  - Removed `closeTop` and `closeBottom` options from `RectangleGeometry`.
  - CZML changes:
    - CZML is now versioned using the <major>.<minor> scheme. For example, any CZML 1.0 implementation will be able to load any 1.<minor> document (with graceful degradation). Major version number increases will be reserved for breaking changes. We fully expect these major version increases to happen, as CZML is still in development, but we wanted to give developers a stable target to work with.
    - A `"1.0"` version string is required to be on the document packet, which is required to be the first packet in a CZML file. Previously the `document` packet was optional; it is now mandatory. The simplest document packet is:
      ```
      {
        "id":"document",
        "version":"1.0"
      }
      ```
    - The `vertexPositions` property has been removed. There is now a `positions` property directly on objects that use it, currently `polyline`, `polygon`, and `wall`.
    - `cone`, `pyramid`, and `vector` have been removed from the core CZML schema. They are now treated as extensions maintained by Analytical Graphics and have been renamed to `agi_conicSensor`, `agi_customPatternSensor`, and `agi_vector` respectively.
    - The `orientation` property has been changed to match Cesium convention. To update existing CZML documents, conjugate the quaternion values.
    - `pixelOffset` now uses the top-left of the screen as the origin; previously it was the bottom-left. To update existing documents, negate the `y` value.
    - Removed `color`, `outlineColor`, and `outlineWidth` properties from `polyline` and `path`. There is a new `material` property that allows you to specify a variety of materials, such as `solidColor`, `polylineOutline` and `polylineGlow`.
    - See the [CZML Schema](https://github.com/CesiumGS/cesium/wiki/CZML-Content) for more details. We plan on greatly improving this document in the coming weeks.

- Added camera collision detection with terrain to the default mouse interaction.
- Modified the default camera tilt mouse behavior to tilt about the point clicked, taking into account terrain.
- Modified the default camera mouse behavior to look about the camera's position when the sky is clicked.
- Cesium can now render an unlimited number of imagery layers, no matter how few texture units are supported by the hardware.
- Added support for rendering terrain lighting with oct-encoded per-vertex normals. Added `CesiumTerrainProvider.requestVertexNormals` to request per vertex normals. Added `hasVertexNormals` property to all terrain providers to indicate whether or not vertex normals are included in the requested terrain tiles.
- Added `Globe.getHeight` and `Globe.pick` for finding the terrain height at a given Cartographic coordinate and picking the terrain with a ray.
- Added `scene3DOnly` options to `Viewer`, `CesiumWidget`, and `Scene` constructors. This setting optimizes memory usage and performance for 3D mode at the cost of losing the ability to use 2D or Columbus View.
- Added `forwardExtrapolationType`, `forwardExtrapolationDuration`, `backwardExtrapolationType`, and `backwardExtrapolationDuration` to `SampledProperty` and `SampledPositionProperty` which allows the user to specify how a property calculates its value when outside the range of its sample data.
- Prevent primitives from flashing off and on when modifying static DataSources.
- Added the following methods to `IntersectionTests`: `rayTriangle`, `lineSegmentTriangle`, `raySphere`, and `lineSegmentSphere`.
- Matrix types now have `add` and `subtract` functions.
- `Matrix3` type now has a `fromCrossProduct` function.
- Added `CesiumMath.signNotZero`, `CesiumMath.toSNorm` and `CesiumMath.fromSNorm` functions.
- DataSource & CZML models now default to North-East-Down orientation if none is provided.
- `TileMapServiceImageryProvider` now works with tilesets created by tools that better conform to the TMS specification. In particular, a profile of `global-geodetic` or `global-mercator` is now supported (in addition to the previous `geodetic` and `mercator`) and in these profiles it is assumed that the X coordinates of the bounding box correspond to the longitude direction.
- `EntityCollection` and `CompositeEntityCollection` now include the array of modified entities as the last parameter to their `onCollectionChanged` event.
- `RectangleGeometry`, `RectangleOutlineGeometry` and `RectanglePrimitive` can cross the international date line.

## Beta Releases

### b30 - 2014-07-01

- Breaking changes ([why so many?](https://community.cesium.com/t/moving-towards-cesium-1-0/1209))

  - CZML property references now use a `#` symbol to separate identifier from property path. `objectId.position` should now be `objectId#position`.
  - All `Cartesian2`, `Cartesian3`, `Cartesian4`, `TimeInterval`, and `JulianDate` functions that take a `result` parameter now require the parameter (except for functions starting with `from`).
  - Modified `Transforms.pointToWindowCoordinates` and `SceneTransforms.wgs84ToWindowCoordinates` to return window coordinates with origin at the top left corner.
  - `Billboard.pixelOffset` and `Label.pixelOffset` now have their origin at the top left corner.
  - Replaced `CameraFlightPath.createAnimation` with `Camera.flyTo` and replaced `CameraFlightPath.createAnimationRectangle` with `Camera.flyToRectangle`. Code that looked like:

            scene.animations.add(Cesium.CameraFlightPath.createAnimation(scene, {
                destination : Cesium.Cartesian3.fromDegrees(-117.16, 32.71, 15000.0)
            }));

    should now look like:

            scene.camera.flyTo({
                destination : Cesium.Cartesian3.fromDegrees(-117.16, 32.71, 15000.0)
            });

  - In `Camera.flyTo` and `Camera.flyToRectangle`:
    - `options.duration` is now in seconds, not milliseconds.
    - Renamed `options.endReferenceFrame` to `options.endTransform`.
    - Renamed `options.onComplete` to `options.complete`.
    - Renamed `options.onCancel` to `options.cancel`.
  - The following are now in seconds, not milliseconds.
    - `Scene.morphToColumbusView`, `Scene.morphTo2D`, and `Scene.morphTo3D` parameter `duration`.
    - `HomeButton` constructor parameter `options.duration`, `HomeButtonViewModel` constructor parameter `duration`, and `HomeButtonViewModel.duration`.
    - `SceneModePicker` constructor parameter `duration`, `SceneModePickerViewModel` constructor parameter `duration`, and `SceneModePickerViewModel.duration`.
    - `Geocoder` and `GeocoderViewModel` constructor parameter `options.flightDuration` and `GeocoderViewModel.flightDuration`.
    - `ScreenSpaceCameraController.bounceAnimationTime`.
    - `FrameRateMonitor` constructor parameter `options.samplingWindow`, `options.quietPeriod`, and `options.warmupPeriod`.
  - Refactored `JulianDate` to be in line with other Core types.
    - Most functions now take result parameters.
    - The default constructor no longer creates a date at the current time, use `JulianDate.now()` instead.
    - Removed `JulianDate.getJulianTimeFraction` and `JulianDate.compareTo`
    - `new JulianDate()` -> `JulianDate.now()`
    - `date.getJulianDayNumber()` -> `date.dayNumber`
    - `date.getSecondsOfDay()` -> `secondsOfDay`
    - `date.getTotalDays()` -> `JulianDate.getTotalDays(date)`
    - `date.getSecondsDifference(arg1, arg2)` -> `JulianDate.getSecondsDifference(arg2, arg1)` (Note, order of arguments flipped)
    - `date.getDaysDifference(arg1, arg2)` -> `JulianDate.getDaysDifference(arg2, arg1)` (Note, order of arguments flipped)
    - `date.getTaiMinusUtc()` -> `JulianDate.getTaiMinusUtc(date)`
    - `date.addSeconds(seconds)` -> `JulianDate.addSeconds(date, seconds)`
    - `date.addMinutes(minutes)` -> `JulianDate.addMinutes(date, minutes)`
    - `date.addHours(hours)` -> `JulianDate.addHours(date, hours)`
    - `date.addDays(days)` -> `JulianDate.addDays(date, days)`
    - `date.lessThan(right)` -> `JulianDate.lessThan(left, right)`
    - `date.lessThanOrEquals(right)` -> `JulianDate.lessThanOrEquals(left, right)`
    - `date.greaterThan(right)` -> `JulianDate.greaterThan(left, right)`
    - `date.greaterThanOrEquals(right)` -> `JulianDate.greaterThanOrEquals(left, right)`
  - Refactored `TimeInterval` to be in line with other Core types.

    - The constructor no longer requires parameters and now takes a single options parameter. Code that looked like:

            new TimeInterval(startTime, stopTime, true, true, data);

    should now look like:

            new TimeInterval({
                start : startTime,
                stop : stopTime,
                isStartIncluded : true,
                isStopIncluded : true,
                data : data
            });

    - `TimeInterval.fromIso8601` now takes a single options parameter. Code that looked like:

            TimeInterval.fromIso8601(intervalString, true, true, data);

    should now look like:

            TimeInterval.fromIso8601({
                iso8601 : intervalString,
                isStartIncluded : true,
                isStopIncluded : true,
                data : data
            });

    - `interval.intersect(otherInterval)` -> `TimeInterval.intersect(interval, otherInterval)`
    - `interval.contains(date)` -> `TimeInterval.contains(interval, date)`

  - Removed `TimeIntervalCollection.intersectInterval`.
  - `TimeIntervalCollection.findInterval` now takes a single options parameter instead of individual parameters. Code that looked like:

            intervalCollection.findInterval(startTime, stopTime, false, true);

    should now look like:

            intervalCollection.findInterval({
                start : startTime,
                stop : stopTime,
                isStartIncluded : false,
                isStopIncluded : true
            });

  - `TimeIntervalCollection.empty` was renamed to `TimeIntervalCollection.isEmpty`
  - Removed `Scene.animations` and `AnimationCollection` from the public Cesium API.
  - Replaced `color`, `outlineColor`, and `outlineWidth` in `DynamicPath` with a `material` property.
  - `ModelAnimationCollection.add` and `ModelAnimationCollection.addAll` renamed `options.startOffset` to `options.delay`. Also renamed `ModelAnimation.startOffset` to `ModelAnimation.delay`.
  - Replaced `Scene.scene2D.projection` property with read-only `Scene.mapProjection`. Set this with the `mapProjection` option for the `Viewer`, `CesiumWidget`, or `Scene` constructors.
  - Moved Fresnel, Reflection, and Refraction materials to the [Materials Pack Plugin](https://github.com/CesiumGS/cesium-materials-pack).
  - Renamed `Simon1994PlanetaryPositions` functions `ComputeSunPositionInEarthInertialFrame` and `ComputeMoonPositionInEarthInertialFrame` to `computeSunPositionInEarthInertialFrame` and `computeMoonPositionInEarthInertialFrame`, respectively.
  - `Scene` constructor function now takes an `options` parameter instead of individual parameters.
  - `CesiumWidget.showErrorPanel` now takes a `message` parameter in between the previous `title` and `error` parameters.
  - Removed `Camera.createCorrectPositionAnimation`.
  - Moved `LeapSecond.leapSeconds` to `JulianDate.leapSeconds`.
  - `Event.removeEventListener` no longer throws `DeveloperError` if the `listener` does not exist; it now returns `false`.
  - Enumeration values of `SceneMode` have better correspondence with mode names to help with debugging.
  - The build process now requires [Node.js](http://nodejs.org/) to be installed on the system.

- Cesium now supports Internet Explorer 11.0.9 on desktops. For the best results, use the new [IE Developer Channel](http://devchannel.modern.ie/) for development.
- `ReferenceProperty` can now handle sub-properties, for example, `myObject#billboard.scale`.
- `DynamicObject.id` can now include period characters.
- Added `PolylineGlowMaterialProperty` which enables data sources to use the PolylineGlow material.
- Fixed support for embedded resources in glTF models.
- Added `HermitePolynomialApproximation.interpolate` for performing interpolation when derivative information is available.
- `SampledProperty` and `SampledPositionProperty` can now store derivative information for each sample value. This allows for more accurate interpolation when using `HermitePolynomialApproximation`.
- Added `FrameRateMonitor` to monitor the frame rate achieved by a `Scene` and to raise a `lowFrameRate` event when it falls below a configurable threshold.
- Added `PerformanceWatchdog` widget and `viewerPerformanceWatchdogMixin`.
- `Viewer` and `CesiumWidget` now provide more user-friendly error messages when an initialization or rendering error occurs.
- `Viewer` and `CesiumWidget` now take a new optional parameter, `creditContainer`.
- `Viewer` can now optionally be constructed with a `DataSourceCollection`. Previously, it always created one itself internally.
- Fixed a problem that could rarely lead to the camera's `tilt` property being `NaN`.
- `GeoJsonDataSource` no longer uses the `name` or `title` property of the feature as the dynamic object's name if the value of the property is null.
- Added `TimeIntervalCollection.isStartIncluded` and `TimeIntervalCollection.isStopIncluded`.
- Added `Cesium.VERSION` to the combined `Cesium.js` file.
- Made general improvements to the [reference documentation](http://cesiumjs.org/refdoc.html).
- Updated third-party [Tween.js](https://github.com/sole/tween.js/) from r7 to r13.
- Updated third-party JSDoc 3.3.0-alpha5 to 3.3.0-alpha9.
- The development web server has been rewritten in Node.js, and is now included as part of each release.

### b29 - 2014-06-02

- Breaking changes ([why so many?](https://community.cesium.com/t/moving-towards-cesium-1-0/1209))

  - Replaced `Scene.createTextureAtlas` with `new TextureAtlas`.
  - Removed `CameraFlightPath.createAnimationCartographic`. Code that looked like:

           var flight = CameraFlightPath.createAnimationCartographic(scene, {
               destination : cartographic
           });
           scene.animations.add(flight);

    should now look like:

           var flight = CameraFlightPath.createAnimation(scene, {
               destination : ellipsoid.cartographicToCartesian(cartographic)
           });
           scene.animations.add(flight);

  - Removed `CesiumWidget.onRenderLoopError` and `Viewer.renderLoopError`. They have been replaced by `Scene.renderError`.
  - Renamed `CompositePrimitive` to `PrimitiveCollection` and added an `options` parameter to the constructor function.
  - Removed `Shapes.compute2DCircle`, `Shapes.computeCircleBoundary` and `Shapes.computeEllipseBoundary`. Instead, use `CircleOutlineGeometry` and `EllipseOutlineGeometry`. See the [tutorial](http://cesiumjs.org/2013/11/04/Geometry-and-Appearances/).
  - Removed `PolylinePipeline`, `PolygonPipeline`, `Tipsify`, `FrustumCommands`, and all `Renderer` types (except noted below) from the public Cesium API. These are still available but are not part of the official API and may change in future versions. `Renderer` types in particular are likely to change.
  - For AMD users only:
    - Moved `PixelFormat` from `Renderer` to `Core`.
    - Moved the following from `Renderer` to `Scene`: `TextureAtlas`, `TextureAtlasBuilder`, `BlendEquation`, `BlendFunction`, `BlendingState`, `CullFace`, `DepthFunction`, `StencilFunction`, and `StencilOperation`.
    - Moved the following from `Scene` to `Core`: `TerrainProvider`, `ArcGisImageServerTerrainProvider`, `CesiumTerrainProvider`, `EllipsoidTerrainProvider`, `VRTheWorldTerrainProvider`, `TerrainData`, `HeightmapTerrainData`, `QuantizedMeshTerrainData`, `TerrainMesh`, `TilingScheme`, `GeographicTilingScheme`, `WebMercatorTilingScheme`, `sampleTerrain`, `TileProviderError`, `Credit`.
  - Removed `TilingScheme.createRectangleOfLevelZeroTiles`, `GeographicTilingScheme.createLevelZeroTiles` and `WebMercatorTilingScheme.createLevelZeroTiles`.
  - Removed `CameraColumbusViewMode`.
  - Removed `Enumeration`.

- Added new functions to `Cartesian3`: `fromDegrees`, `fromRadians`, `fromDegreesArray`, `fromRadiansArray`, `fromDegreesArray3D` and `fromRadiansArray3D`. Added `fromRadians` to `Cartographic`.
- Fixed dark lighting in 3D and Columbus View when viewing a primitive edge on. ([#592](https://github.com/CesiumGS/cesium/issues/592))
- Improved Internet Explorer 11.0.8 support including workarounds for rendering labels, billboards, and the sun.
- Improved terrain and imagery rendering performance when very close to the surface.
- Added `preRender` and `postRender` events to `Scene`.
- Added `Viewer.targetFrameRate` and `CesiumWidget.targetFrameRate` to allow for throttling of the requestAnimationFrame rate.
- Added `Viewer.resolutionScale` and `CesiumWidget.resolutionScale` to allow the scene to be rendered at a resolution other than the canvas size.
- `Camera.transform` now works consistently across scene modes.
- Fixed a bug that prevented `sampleTerrain` from working with STK World Terrain in Firefox.
- `sampleTerrain` no longer fails when used with a `TerrainProvider` that is not yet ready.
- Fixed problems that could occur when using `ArcGisMapServerImageryProvider` to access a tiled MapServer of non-global extent.
- Added `interleave` option to `Primitive` constructor.
- Upgraded JSDoc from 3.0 to 3.3.0-alpha5. The Cesium reference documentation now has a slightly different look and feel.
- Upgraded Dojo from 1.9.1 to 1.9.3. NOTE: Dojo is only used in Sandcastle and not required by Cesium.

### b28 - 2014-05-01

- Breaking changes ([why so many?](https://community.cesium.com/t/breaking-changes/1132)):
  - Renamed and moved `Scene.primitives.centralBody` moved to `Scene.globe`.
  - Removed `CesiumWidget.centralBody` and `Viewer.centralBody`. Use `CesiumWidget.scene.globe` and `Viewer.scene.globe`.
  - Renamed `CentralBody` to `Globe`.
  - Replaced `Model.computeWorldBoundingSphere` with `Model.boundingSphere`.
  - Refactored visualizers, removing `setDynamicObjectCollection`, `getDynamicObjectCollection`, `getScene`, and `removeAllPrimitives` which are all superfluous after the introduction of `DataSourceDisplay`. The affected classes are:
    - `DynamicBillboardVisualizer`
    - `DynamicConeVisualizerUsingCustomSensor`
    - `DynamicLabelVisualizer`
    - `DynamicModelVisualizer`
    - `DynamicPathVisualizer`
    - `DynamicPointVisualizer`
    - `DynamicPyramidVisualizer`
    - `DynamicVectorVisualizer`
    - `GeometryVisualizer`
  - Renamed Extent to Rectangle
    - `Extent` -> `Rectangle`
    - `ExtentGeometry` -> `RectangleGeomtry`
    - `ExtentGeometryOutline` -> `RectangleGeometryOutline`
    - `ExtentPrimitive` -> `RectanglePrimitive`
    - `BoundingRectangle.fromExtent` -> `BoundingRectangle.fromRectangle`
    - `BoundingSphere.fromExtent2D` -> `BoundingSphere.fromRectangle2D`
    - `BoundingSphere.fromExtentWithHeights2D` -> `BoundingSphere.fromRectangleWithHeights2D`
    - `BoundingSphere.fromExtent3D` -> `BoundingSphere.fromRectangle3D`
    - `EllipsoidalOccluder.computeHorizonCullingPointFromExtent` -> `EllipsoidalOccluder.computeHorizonCullingPointFromRectangle`
    - `Occluder.computeOccludeePointFromExtent` -> `Occluder.computeOccludeePointFromRectangle`
    - `Camera.getExtentCameraCoordinates` -> `Camera.getRectangleCameraCoordinates`
    - `Camera.viewExtent` -> `Camera.viewRectangle`
    - `CameraFlightPath.createAnimationExtent` -> `CameraFlightPath.createAnimationRectangle`
    - `TilingScheme.extentToNativeRectangle` -> `TilingScheme.rectangleToNativeRectangle`
    - `TilingScheme.tileXYToNativeExtent` -> `TilingScheme.tileXYToNativeRectangle`
    - `TilingScheme.tileXYToExtent` -> `TilingScheme.tileXYToRectangle`
  - Converted `DataSource` get methods into properties.
    - `getName` -> `name`
    - `getClock` -> `clock`
    - `getChangedEvent` -> `changedEvent`
    - `getDynamicObjectCollection` -> `dynamicObjects`
    - `getErrorEvent` -> `errorEvent`
  - `BaseLayerPicker` has been extended to support terrain selection ([#1607](https://github.com/CesiumGS/cesium/pull/1607)).
    - The `BaseLayerPicker` constructor function now takes the container element and an options object instead of a CentralBody and ImageryLayerCollection.
    - The `BaseLayerPickerViewModel` constructor function now takes an options object instead of a `CentralBody` and `ImageryLayerCollection`.
    - `ImageryProviderViewModel` -> `ProviderViewModel`
    - `BaseLayerPickerViewModel.selectedName` -> `BaseLayerPickerViewModel.buttonTooltip`
    - `BaseLayerPickerViewModel.selectedIconUrl` -> `BaseLayerPickerViewModel.buttonImageUrl`
    - `BaseLayerPickerViewModel.selectedItem` -> `BaseLayerPickerViewModel.selectedImagery`
    - `BaseLayerPickerViewModel.imageryLayers`has been removed and replaced with `BaseLayerPickerViewModel.centralBody`
  - Renamed `TimeIntervalCollection.clear` to `TimeIntervalColection.removeAll`
  - `Context` is now private.
    - Removed `Scene.context`. Instead, use `Scene.drawingBufferWidth`, `Scene.drawingBufferHeight`, `Scene.maximumAliasedLineWidth`, and `Scene.createTextureAtlas`.
    - `Billboard.computeScreenSpacePosition`, `Label.computeScreenSpacePosition`, `SceneTransforms.clipToWindowCoordinates` and `SceneTransforms.clipToDrawingBufferCoordinates` take a `Scene` parameter instead of a `Context`.
    - `Camera` constructor takes `Scene` as parameter instead of `Context`
  - Types implementing the `ImageryProvider` interface arenow require a `hasAlphaChannel` property.
  - Removed `checkForChromeFrame` since Chrome Frame is no longer supported by Google. See [Google's official announcement](http://blog.chromium.org/2013/06/retiring-chrome-frame.html).
  - Types implementing `DataSource` no longer need to implement `getIsTimeVarying`.
- Added a `NavigationHelpButton` widget that, when clicked, displays information about how to navigate around the globe with the mouse. The new button is enabled by default in the `Viewer` widget.
- Added `Model.minimumPixelSize` property so models remain visible when the viewer zooms out.
- Added `DynamicRectangle` to support DataSource provided `RectangleGeometry`.
- Added `DynamicWall` to support DataSource provided `WallGeometry`.
- Improved texture upload performance and reduced memory usage when using `BingMapsImageryProvider` and other imagery providers that return false from `hasAlphaChannel`.
- Added the ability to offset the grid in the `GridMaterial`.
- `GeometryVisualizer` now creates geometry asynchronously to prevent locking up the browser.
- Add `Clock.canAnimate` to prevent time from advancing, even while the clock is animating.
- `Viewer` now prevents time from advancing if asynchronous geometry is being processed in order to avoid showing an incomplete picture. This can be disabled via the `Viewer.allowDataSourcesToSuspendAnimation` settings.
- Added ability to modify glTF material parameters using `Model.getMaterial`, `ModelMaterial`, and `ModelMesh.material`.
- Added `asynchronous` and `ready` properties to `Model`.
- Added `Cartesian4.fromColor` and `Color.fromCartesian4`.
- Added `getScale` and `getMaximumScale` to `Matrix2`, `Matrix3`, and `Matrix4`.
- Upgraded Knockout from version 3.0.0 to 3.1.0.
- Upgraded TopoJSON from version 1.1.4 to 1.6.8.

### b27 - 2014-04-01

- Breaking changes:

  - All `CameraController` functions have been moved up to the `Camera`. Removed `CameraController`. For example, code that looked like:

           scene.camera.controller.viewExtent(extent);

    should now look like:

           scene.camera.viewExtent(extent);

  - Finished replacing getter/setter functions with properties:
    - `ImageryLayer`
      - `getImageryProvider` -> `imageryProvider`
      - `getExtent` -> `extent`
    - `Billboard`, `Label`
      - `getShow`, `setShow` -> `show`
      - `getPosition`, `setPosition` -> `position`
      - `getPixelOffset`, `setPixelOffset` -> `pixelOffset`
      - `getTranslucencyByDistance`, `setTranslucencyByDistance` -> `translucencyByDistance`
      - `getPixelOffsetScaleByDistance`, `setPixelOffsetScaleByDistance` -> `pixelOffsetScaleByDistance`
      - `getEyeOffset`, `setEyeOffset` -> `eyeOffset`
      - `getHorizontalOrigin`, `setHorizontalOrigin` -> `horizontalOrigin`
      - `getVerticalOrigin`, `setVerticalOrigin` -> `verticalOrigin`
      - `getScale`, `setScale` -> `scale`
      - `getId` -> `id`
    - `Billboard`
      - `getScaleByDistance`, `setScaleByDistance` -> `scaleByDistance`
      - `getImageIndex`, `setImageIndex` -> `imageIndex`
      - `getColor`, `setColor` -> `color`
      - `getRotation`, `setRotation` -> `rotation`
      - `getAlignedAxis`, `setAlignedAxis` -> `alignedAxis`
      - `getWidth`, `setWidth` -> `width`
      - `getHeight` `setHeight` -> `height`
    - `Label`
      - `getText`, `setText` -> `text`
      - `getFont`, `setFont` -> `font`
      - `getFillColor`, `setFillColor` -> `fillColor`
      - `getOutlineColor`, `setOutlineColor` -> `outlineColor`
      - `getOutlineWidth`, `setOutlineWidth` -> `outlineWidth`
      - `getStyle`, `setStyle` -> `style`
    - `Polygon`
      - `getPositions`, `setPositions` -> `positions`
    - `Polyline`
      - `getShow`, `setShow` -> `show`
      - `getPositions`, `setPositions` -> `positions`
      - `getMaterial`, `setMeterial` -> `material`
      - `getWidth`, `setWidth` -> `width`
      - `getLoop`, `setLoop` -> `loop`
      - `getId` -> `id`
    - `Occluder`
      - `getPosition` -> `position`
      - `getRadius` -> `radius`
      - `setCameraPosition` -> `cameraPosition`
    - `LeapSecond`
      - `getLeapSeconds`, `setLeapSeconds` -> `leapSeconds`
    - `Fullscreen`
      - `getFullscreenElement` -> `element`
      - `getFullscreenChangeEventName` -> `changeEventName`
      - `getFullscreenErrorEventName` -> `errorEventName`
      - `isFullscreenEnabled` -> `enabled`
      - `isFullscreen` -> `fullscreen`
    - `Event`
      - `getNumberOfListeners` -> `numberOfListeners`
    - `EllipsoidGeodesic`
      - `getSurfaceDistance` -> `surfaceDistance`
      - `getStart` -> `start`
      - `getEnd` -> `end`
      - `getStartHeading` -> `startHeading`
      - `getEndHeading` -> `endHeading`
    - `AnimationCollection`
      - `getAll` -> `all`
    - `CentralBodySurface`
      - `getTerrainProvider`, `setTerrainProvider` -> `terrainProvider`
    - `Credit`
      - `getText` -> `text`
      - `getImageUrl` -> `imageUrl`
      - `getLink` -> `link`
    - `TerrainData`, `HightmapTerrainData`, `QuanitzedMeshTerrainData`
      - `getWaterMask` -> `waterMask`
    - `Tile`
      - `getChildren` -> `children`
    - `Buffer`
      - `getSizeInBytes` -> `sizeInBytes`
      - `getUsage` -> `usage`
      - `getVertexArrayDestroyable`, `setVertexArrayDestroyable` -> `vertexArrayDestroyable`
    - `CubeMap`
      - `getPositiveX` -> `positiveX`
      - `getNegativeX` -> `negativeX`
      - `getPositiveY` -> `positiveY`
      - `getNegativeY` -> `negativeY`
      - `getPositiveZ` -> `positiveZ`
      - `getNegativeZ` -> `negativeZ`
    - `CubeMap`, `Texture`
      - `getSampler`, `setSampler` -> `sampler`
      - `getPixelFormat` -> `pixelFormat`
      - `getPixelDatatype` -> `pixelDatatype`
      - `getPreMultiplyAlpha` -> `preMultiplyAlpha`
      - `getFlipY` -> `flipY`
      - `getWidth` -> `width`
      - `getHeight` -> `height`
    - `CubeMapFace`
      - `getPixelFormat` -> `pixelFormat`
      - `getPixelDatatype` -> `pixelDatatype`
    - `Framebuffer`
      - `getNumberOfColorAttachments` -> `numberOfColorAttachments`
      - `getDepthTexture` -> `depthTexture`
      - `getDepthRenderbuffer` -> `depthRenderbuffer`
      - `getStencilRenderbuffer` -> `stencilRenderbuffer`
      - `getDepthStencilTexture` -> `depthStencilTexture`
      - `getDepthStencilRenderbuffer` -> `depthStencilRenderbuffer`
      - `hasDepthAttachment` -> `hasdepthAttachment`
    - `Renderbuffer`
      - `getFormat` -> `format`
      - `getWidth` -> `width`
      - `getHeight` -> `height`
    - `ShaderProgram`
      - `getVertexAttributes` -> `vertexAttributes`
      - `getNumberOfVertexAttributes` -> `numberOfVertexAttributes`
      - `getAllUniforms` -> `allUniforms`
      - `getManualUniforms` -> `manualUniforms`
    - `Texture`
      - `getDimensions` -> `dimensions`
    - `TextureAtlas`
      - `getBorderWidthInPixels` -> `borderWidthInPixels`
      - `getTextureCoordinates` -> `textureCoordinates`
      - `getTexture` -> `texture`
      - `getNumberOfImages` -> `numberOfImages`
      - `getGUID` -> `guid`
    - `VertexArray`
      - `getNumberOfAttributes` -> `numberOfAttributes`
      - `getIndexBuffer` -> `indexBuffer`
  - Finished removing prototype functions. (Use 'static' versions of these functions instead):
    - `BoundingRectangle`
      - `union`, `expand`
    - `BoundingSphere`
      - `union`, `expand`, `getPlaneDistances`, `projectTo2D`
    - `Plane`
      - `getPointDistance`
    - `Ray`
      - `getPoint`
    - `Spherical`
      - `normalize`
    - `Extent`
      - `validate`, `getSouthwest`, `getNorthwest`, `getNortheast`, `getSoutheast`, `getCenter`, `intersectWith`, `contains`, `isEmpty`, `subsample`
  - `DataSource` now has additional required properties, `isLoading` and `loadingEvent` as well as a new optional `update` method which will be called each frame.
  - Renamed `Stripe` material uniforms `lightColor` and `darkColor` to `evenColor` and `oddColor`.
  - Replaced `SceneTransitioner` with new functions and properties on the `Scene`: `morphTo2D`, `morphToColumbusView`, `morphTo3D`, `completeMorphOnUserInput`, `morphStart`, `morphComplete`, and `completeMorph`.
  - Removed `TexturePool`.

- Improved visual quality for translucent objects with [Weighted Blended Order-Independent Transparency](http://cesiumjs.org/2014/03/14/Weighted-Blended-Order-Independent-Transparency/).
- Fixed extruded polygons rendered in the southern hemisphere. [#1490](https://github.com/CesiumGS/cesium/issues/1490)
- Fixed Primitive picking that have a closed appearance drawn on the surface. [#1333](https://github.com/CesiumGS/cesium/issues/1333)
- Added `StripeMaterialProperty` for supporting the `Stripe` material in DynamicScene.
- `loadArrayBuffer`, `loadBlob`, `loadJson`, `loadText`, and `loadXML` now support loading data from data URIs.
- The `debugShowBoundingVolume` property on primitives now works across all scene modes.
- Eliminated the use of a texture pool for Earth surface imagery textures. The use of the pool was leading to mipmapping problems in current versions of Google Chrome where some tiles would show imagery from entirely unrelated parts of the globe.

### b26 - 2014-03-03

- Breaking changes:
  - Replaced getter/setter functions with properties:
    - `Scene`
      - `getCanvas` -> `canvas`
      - `getContext` -> `context`
      - `getPrimitives` -> `primitives`
      - `getCamera` -> `camera`
      - `getScreenSpaceCameraController` -> `screenSpaceCameraController`
      - `getFrameState` -> `frameState`
      - `getAnimations` -> `animations`
    - `CompositePrimitive`
      - `getCentralBody`, `setCentralBody` -> `centralBody`
      - `getLength` -> `length`
    - `Ellipsoid`
      - `getRadii` -> `radii`
      - `getRadiiSquared` -> `radiiSquared`
      - `getRadiiToTheFourth` -> `radiiToTheFourth`
      - `getOneOverRadii` -> `oneOverRadii`
      - `getOneOverRadiiSquared` -> `oneOverRadiiSquared`
      - `getMinimumRadius` -> `minimumRadius`
      - `getMaximumRadius` -> `maximumRadius`
    - `CentralBody`
      - `getEllipsoid` -> `ellipsoid`
      - `getImageryLayers` -> `imageryLayers`
    - `EllipsoidalOccluder`
      - `getEllipsoid` -> `ellipsoid`
      - `getCameraPosition`, `setCameraPosition` -> `cameraPosition`
    - `EllipsoidTangentPlane`
      - `getEllipsoid` -> `ellipsoid`
      - `getOrigin` -> `origin`
    - `GeographicProjection`
      - `getEllipsoid` -> `ellipsoid`
    - `WebMercatorProjection`
      - `getEllipsoid` -> `ellipsoid`
    - `SceneTransitioner`
      - `getScene` -> `scene`
      - `getEllipsoid` -> `ellipsoid`
    - `ScreenSpaceCameraController`
      - `getEllipsoid`, `setEllipsoid` -> `ellipsoid`
    - `SkyAtmosphere`
      - `getEllipsoid` -> `ellipsoid`
    - `TilingScheme`, `GeographicTilingScheme`, `WebMercatorTilingSheme`
      - `getEllipsoid` -> `ellipsoid`
      - `getExtent` -> `extent`
      - `getProjection` -> `projection`
    - `ArcGisMapServerImageryProvider`, `BingMapsImageryProvider`, `GoogleEarthImageryProvider`, `GridImageryProvider`, `OpenStreetMapImageryProvider`, `SingleTileImageryProvider`, `TileCoordinatesImageryProvider`, `TileMapServiceImageryProvider`, `WebMapServiceImageryProvider`
      - `getProxy` -> `proxy`
      - `getTileWidth` -> `tileWidth`
      - `getTileHeight` -> `tileHeight`
      - `getMaximumLevel` -> `maximumLevel`
      - `getMinimumLevel` -> `minimumLevel`
      - `getTilingScheme` -> `tilingScheme`
      - `getExtent` -> `extent`
      - `getTileDiscardPolicy` -> `tileDiscardPolicy`
      - `getErrorEvent` -> `errorEvent`
      - `isReady` -> `ready`
      - `getCredit` -> `credit`
    - `ArcGisMapServerImageryProvider`, `BingMapsImageryProvider`, `GoogleEarthImageryProvider`, `OpenStreetMapImageryProvider`, `SingleTileImageryProvider`, `TileMapServiceImageryProvider`, `WebMapServiceImageryProvider`
      - `getUrl` -> `url`
    - `ArcGisMapServerImageryProvider`
      - `isUsingPrecachedTiles` - > `usingPrecachedTiles`
    - `BingMapsImageryProvider`
      - `getKey` -> `key`
      - `getMapStyle` -> `mapStyle`
    - `GoogleEarthImageryProvider`
      - `getPath` -> `path`
      - `getChannel` -> `channel`
      - `getVersion` -> `version`
      - `getRequestType` -> `requestType`
    - `WebMapServiceImageryProvider`
      - `getLayers` -> `layers`
    - `CesiumTerrainProvider`, `EllipsoidTerrainProvider`, `ArcGisImageServerTerrainProvider`, `VRTheWorldTerrainProvider`
      - `getErrorEvent` -> `errorEvent`
      - `getCredit` -> `credit`
      - `getTilingScheme` -> `tilingScheme`
      - `isReady` -> `ready`
    - `TimeIntervalCollection`
      - `getChangedEvent` -> `changedEvent`
      - `getStart` -> `start`
      - `getStop` -> `stop`
      - `getLength` -> `length`
      - `isEmpty` -> `empty`
    - `DataSourceCollection`, `ImageryLayerCollection`, `LabelCollection`, `PolylineCollection`, `SensorVolumeCollection`
      - `getLength` -> `length`
    - `BillboardCollection`
      - `getLength` -> `length`
      - `getTextureAtlas`, `setTextureAtlas` -> `textureAtlas`
      - `getDestroyTextureAtlas`, `setDestroyTextureAtlas` -> `destroyTextureAtlas`
  - Removed `Scene.getUniformState()`. Use `scene.context.getUniformState()`.
  - Visualizers no longer create a `dynamicObject` property on the primitives they create. Instead, they set the `id` property that is standard for all primitives.
  - The `propertyChanged` on DynamicScene objects has been renamed to `definitionChanged`. Also, the event is now raised in the case of an existing property being modified as well as having a new property assigned (previously only property assignment would raise the event).
  - The `visualizerTypes` parameter to the `DataSouceDisplay` has been changed to a callback function that creates an array of visualizer instances.
  - `DynamicDirectionsProperty` and `DynamicVertexPositionsProperty` were both removed, they have been superseded by `PropertyArray` and `PropertyPositionArray`, which make it easy for DataSource implementations to create time-dynamic arrays.
  - `VisualizerCollection` has been removed. It is superseded by `DataSourceDisplay`.
  - `DynamicEllipsoidVisualizer`, `DynamicPolygonVisualizer`, and `DynamicPolylineVisualizer` have been removed. They are superseded by `GeometryVisualizer` and corresponding `GeometryUpdater` implementations; `EllipsoidGeometryUpdater`, `PolygonGeometryUpdater`, `PolylineGeometryUpdater`.
  - Modified `CameraFlightPath` functions to take place in the camera's current reference frame. The arguments to the function now need to be given in world coordinates and an optional reference frame can be given when the flight is completed.
  - `PixelDatatype` properties are now JavaScript numbers, not `Enumeration` instances.
  - `combine` now takes two objects instead of an array, and defaults to copying shallow references. The `allowDuplicates` parameter has been removed. In the event of duplicate properties, the first object's properties will be used.
  - Removed `FeatureDetection.supportsCrossOriginImagery`. This check was only useful for very old versions of WebKit.
- Added `Model` for drawing 3D models using glTF. See the [tutorial](http://cesiumjs.org/2014/03/03/Cesium-3D-Models-Tutorial/) and [Sandcastle example](http://cesiumjs.org/Cesium/Apps/Sandcastle/index.html?src=3D%20Models.html&label=Showcases).
- DynamicScene now makes use of [Geometry and Appearances](http://cesiumjs.org/2013/11/04/Geometry-and-Appearances/), which provides a tremendous improvements to DataSource visualization (CZML, GeoJSON, etc..). Extruded geometries are now supported and in many use cases performance is an order of magnitude faster.
- Added new `SelectionIndicator` and `InfoBox` widgets to `Viewer`, activated by `viewerDynamicObjectMixin`.
- `CesiumTerrainProvider` now supports mesh-based terrain like the tiles created by [STK Terrain Server](https://community.cesium.com/t/stk-terrain-server-beta/1017).
- Fixed rendering artifact on translucent objects when zooming in or out.
- Added `CesiumInspector` widget for graphics debugging. In Cesium Viewer, it is enabled by using the query parameter `inspector=true`. Also see the [Sandcastle example](http://cesiumjs.org/Cesium/Apps/Sandcastle/index.html?src=Cesium%20Inspector.html&label=Showcases).
- Improved compatibility with Internet Explorer 11.
- `DynamicEllipse`, `DynamicPolygon`, and `DynamicEllipsoid` now have properties matching their geometry counterpart, i.e. `EllipseGeometry`, `EllipseOutlineGeometry`, etc. These properties are also available in CZML.
- Added a `definitionChanged` event to the `Property` interface as well as most `DynamicScene` objects. This makes it easy for a client to observe when new data is loaded into a property or object.
- Added an `isConstant` property to the `Property` interface. Constant properties do not change in regards to simulation time, i.e. `Property.getValue` will always return the same result for all times.
- `ConstantProperty` is now mutable; it's value can be updated via `ConstantProperty.setValue`.
- Improved the quality of imagery near the poles when the imagery source uses a `GeographicTilingScheme`.
- `OpenStreetMapImageryProvider` now supports imagery with a minimum level.
- `BingMapsImageryProvider` now uses HTTPS by default for metadata and tiles when the document is loaded over HTTPS.
- Added the ability for imagery providers to specify view-dependent attribution to be display in the `CreditDisplay`.
- View-dependent imagery source attribution is now added to the `CreditDisplay` by the `BingMapsImageryProvider`.
- Fixed viewing an extent. [#1431](https://github.com/CesiumGS/cesium/issues/1431)
- Fixed camera tilt in ICRF. [#544](https://github.com/CesiumGS/cesium/issues/544)
- Fixed developer error when zooming in 2D. If the zoom would create an invalid frustum, nothing is done. [#1432](https://github.com/CesiumGS/cesium/issues/1432)
- Fixed `WallGeometry` bug that failed by removing positions that were less close together by less than 6 decimal places. [#1483](https://github.com/CesiumGS/cesium/pull/1483)
- Fixed `EllipsoidGeometry` texture coordinates. [#1454](https://github.com/CesiumGS/cesium/issues/1454)
- Added a loop property to `Polyline`s to join the first and last point. [#960](https://github.com/CesiumGS/cesium/issues/960)
- Use `performance.now()` instead of `Date.now()`, when available, to limit time spent loading terrain and imagery tiles. This results in more consistent frame rates while loading tiles on some systems.
- `RequestErrorEvent` now includes the headers that were returned with the error response.
- Added `AssociativeArray`, which is a helper class for maintaining a hash of objects that also needs to be iterated often.
- Added `TimeIntervalCollection.getChangedEvent` which returns an event that will be raised whenever intervals are updated.
- Added a second parameter to `Material.fromType` to override default uniforms. [#1522](https://github.com/CesiumGS/cesium/pull/1522)
- Added `Intersections2D` class containing operations on 2D triangles.
- Added `czm_inverseViewProjection` and `czm_inverseModelViewProjection` automatic GLSL uniform.

### b25 - 2014-02-03

- Breaking changes:
  - The `Viewer` constructor argument `options.fullscreenElement` now matches the `FullscreenButton` default of `document.body`, it was previously the `Viewer` container itself.
  - Removed `Viewer.objectTracked` event; `Viewer.trackedObject` is now an ES5 Knockout observable that can be subscribed to directly.
  - Replaced `PerformanceDisplay` with `Scene.debugShowFramesPerSecond`.
  - `Asphalt`, `Blob`, `Brick`, `Cement`, `Erosion`, `Facet`, `Grass`, `TieDye`, and `Wood` materials were moved to the [Materials Pack Plugin](https://github.com/CesiumGS/cesium-materials-pack).
  - Renamed `GeometryPipeline.createAttributeIndices` to `GeometryPipeline.createAttributeLocations`.
  - Renamed `attributeIndices` property to `attributeLocations` when calling `Context.createVertexArrayFromGeometry`.
  - `PerformanceDisplay` requires a DOM element as a parameter.
- Fixed globe rendering in the current Canary version of Google Chrome.
- `Viewer` now monitors the clock settings of the first added `DataSource` for changes, and also now has a constructor option `automaticallyTrackFirstDataSourceClock` which will turn off this behavior.
- The `DynamicObjectCollection` created by `CzmlDataSource` now sends a single `collectionChanged` event after CZML is loaded; previously it was sending an event every time an object was created or removed during the load process.
- Added `ScreenSpaceCameraController.enableInputs` to fix issue with inputs not being restored after overlapping camera flights.
- Fixed picking in 2D with rotated map. [#1337](https://github.com/CesiumGS/cesium/issues/1337)
- `TileMapServiceImageryProvider` can now handle casing differences in tilemapresource.xml.
- `OpenStreetMapImageryProvider` now supports imagery with a minimum level.
- Added `Quaternion.fastSlerp` and `Quaternion.fastSquad`.
- Upgraded Tween.js to version r12.

### b24 - 2014-01-06

- Breaking changes:

  - Added `allowTextureFilterAnisotropic` (default: `true`) and `failIfMajorPerformanceCaveat` (default: `true`) properties to the `contextOptions` property passed to `Viewer`, `CesiumWidget`, and `Scene` constructors and moved the existing properties to a new `webgl` sub-property. For example, code that looked like:

           var viewer = new Viewer('cesiumContainer', {
               contextOptions : {
                 alpha : true
               }
           });

    should now look like:

           var viewer = new Viewer('cesiumContainer', {
               contextOptions : {
                 webgl : {
                   alpha : true
                 }
               }
           });

  - The read-only `Cartesian3` objects must now be cloned to camera properties instead of assigned. For example, code that looked like:

          camera.up = Cartesian3.UNIT_Z;

    should now look like:

          Cartesian3.clone(Cartesian3.UNIT_Z, camera.up);

  - The CSS files for individual widgets, e.g. `BaseLayerPicker.css`, no longer import other CSS files. Most applications should import `widgets.css` (and optionally `lighter.css`).
  - `SvgPath` has been replaced by a Knockout binding: `cesiumSvgPath`.
  - `DynamicObject.availability` is now a `TimeIntervalCollection` instead of a `TimeInterval`.
  - Removed prototype version of `BoundingSphere.transform`.
  - `Matrix4.multiplyByPoint` now returns a `Cartesian3` instead of a `Cartesian4`.

- The minified, combined `Cesium.js` file now omits certain `DeveloperError` checks, to increase performance and reduce file size. When developing your application, we recommend using the unminified version locally for early error detection, then deploying the minified version to production.
- Fixed disabling `CentralBody.enableLighting`.
- Fixed `Geocoder` flights when following an object.
- The `Viewer` widget now clears `Geocoder` input when the user clicks the home button.
- The `Geocoder` input type has been changed to `search`, which improves usability (particularly on mobile devices). There were also some other minor styling improvements.
- Added `CentralBody.maximumScreenSpaceError`.
- Added `translateEventTypes`, `zoomEventTypes`, `rotateEventTypes`, `tiltEventTypes`, and `lookEventTypes` properties to `ScreenSpaceCameraController` to change the default mouse inputs.
- Added `Billboard.setPixelOffsetScaleByDistance`, `Label.setPixelOffsetScaleByDistance`, `DynamicBillboard.pixelOffsetScaleByDistance`, and `DynamicLabel.pixelOffsetScaleByDistance` to control minimum/maximum pixelOffset scaling based on camera distance.
- Added `BoundingSphere.transformsWithoutScale`.
- Added `fromArray` function to `Matrix2`, `Matrix3` and `Matrix4`.
- Added `Matrix4.multiplyTransformation`, `Matrix4.multiplyByPointAsVector`.

### b23 - 2013-12-02

- Breaking changes:

  - Changed the `CatmulRomSpline` and `HermiteSpline` constructors from taking an array of structures to a structure of arrays. For example, code that looked like:

           var controlPoints = [
               { point: new Cartesian3(1235398.0, -4810983.0, 4146266.0), time: 0.0},
               { point: new Cartesian3(1372574.0, -5345182.0, 4606657.0), time: 1.5},
               { point: new Cartesian3(-757983.0, -5542796.0, 4514323.0), time: 3.0},
               { point: new Cartesian3(-2821260.0, -5248423.0, 4021290.0), time: 4.5},
               { point: new Cartesian3(-2539788.0, -4724797.0, 3620093.0), time: 6.0}
           ];
           var spline = new HermiteSpline(controlPoints);

    should now look like:

           var spline = new HermiteSpline({
               times : [ 0.0, 1.5, 3.0, 4.5, 6.0 ],
               points : [
                   new Cartesian3(1235398.0, -4810983.0, 4146266.0),
                   new Cartesian3(1372574.0, -5345182.0, 4606657.0),
                   new Cartesian3(-757983.0, -5542796.0, 4514323.0),
                   new Cartesian3(-2821260.0, -5248423.0, 4021290.0),
                   new Cartesian3(-2539788.0, -4724797.0, 3620093.0)
               ]
           });

  - `loadWithXhr` now takes an options object, and allows specifying HTTP method and data to send with the request.
  - Renamed `SceneTransitioner.onTransitionStart` to `SceneTransitioner.transitionStart`.
  - Renamed `SceneTransitioner.onTransitionComplete` to `SceneTransitioner.transitionComplete`.
  - Renamed `CesiumWidget.onRenderLoopError` to `CesiumWidget.renderLoopError`.
  - Renamed `SceneModePickerViewModel.onTransitionStart` to `SceneModePickerViewModel.transitionStart`.
  - Renamed `Viewer.onRenderLoopError` to `Viewer.renderLoopError`.
  - Renamed `Viewer.onDropError` to `Viewer.dropError`.
  - Renamed `CesiumViewer.onDropError` to `CesiumViewer.dropError`.
  - Renamed `viewerDragDropMixin.onDropError` to `viewerDragDropMixin.dropError`.
  - Renamed `viewerDynamicObjectMixin.onObjectTracked` to `viewerDynamicObjectMixin.objectTracked`.
  - `PixelFormat`, `PrimitiveType`, `IndexDatatype`, `TextureWrap`, `TextureMinificationFilter`, and `TextureMagnificationFilter` properties are now JavaScript numbers, not `Enumeration` instances.
  - Replaced `sizeInBytes` properties on `IndexDatatype` with `IndexDatatype.getSizeInBytes`.

- Added `perPositionHeight` option to `PolygonGeometry` and `PolygonOutlineGeometry`.
- Added `QuaternionSpline` and `LinearSpline`.
- Added `Quaternion.log`, `Quaternion.exp`, `Quaternion.innerQuadrangle`, and `Quaternion.squad`.
- Added `Matrix3.inverse` and `Matrix3.determinant`.
- Added `ObjectOrientedBoundingBox`.
- Added `Ellipsoid.transformPositionFromScaledSpace`.
- Added `Math.nextPowerOfTwo`.
- Renamed our main website from [cesium.agi.com](http://cesium.agi.com/) to [cesiumjs.org](http://cesiumjs.org/).

### b22 - 2013-11-01

- Breaking changes:
  - Reversed the rotation direction of `Matrix3.fromQuaternion` to be consistent with graphics conventions. Mirrored change in `Quaternion.fromRotationMatrix`.
  - The following prototype functions were removed:
    - From `Matrix2`, `Matrix3`, and `Matrix4`: `toArray`, `getColumn`, `setColumn`, `getRow`, `setRow`, `multiply`, `multiplyByVector`, `multiplyByScalar`, `negate`, and `transpose`.
    - From `Matrix4`: `getTranslation`, `getRotation`, `inverse`, `inverseTransformation`, `multiplyByTranslation`, `multiplyByUniformScale`, `multiplyByPoint`. For example, code that previously looked like `matrix.toArray();` should now look like `Matrix3.toArray(matrix);`.
  - Replaced `DynamicPolyline` `color`, `outlineColor`, and `outlineWidth` properties with a single `material` property.
  - Renamed `DynamicBillboard.nearFarScalar` to `DynamicBillboard.scaleByDistance`.
  - All data sources must now implement `DataSource.getName`, which returns a user-readable name for the data source.
  - CZML `document` objects are no longer added to the `DynamicObjectCollection` created by `CzmlDataSource`. Use the `CzmlDataSource` interface to access the data instead.
  - `TimeInterval.equals`, and `TimeInterval.equalsEpsilon` now compare interval data as well.
  - All SVG files were deleted from `Widgets/Images` and replaced by a new `SvgPath` class.
  - The toolbar widgets (Home, SceneMode, BaseLayerPicker) and the fullscreen button now depend on `CesiumWidget.css` for global Cesium button styles.
  - The toolbar widgets expect their `container` to be the toolbar itself now, no need for separate containers for each widget on the bar.
  - `Property` implementations are now required to implement a prototype `equals` function.
  - `ConstantProperty` and `TimeIntervalCollectionProperty` no longer take a `clone` function and instead require objects to implement prototype `clone` and `equals` functions.
  - The `SkyBox` constructor now takes an `options` argument with a `sources` property, instead of directly taking `sources`.
  - Replaced `SkyBox.getSources` with `SkyBox.sources`.
  - The `bearing` property of `DynamicEllipse` is now called `rotation`.
  - CZML `ellipse.bearing` property is now `ellipse.rotation`.
- Added a `Geocoder` widget that allows users to enter an address or the name of a landmark and zoom to that location. It is enabled by default in applications that use the `Viewer` widget.
- Added `GoogleEarthImageryProvider`.
- Added `Moon` for drawing the moon, and `IauOrientationAxes` for computing the Moon's orientation.
- Added `Material.translucent` property. Set this property or `Appearance.translucent` for correct rendering order. Translucent geometries are rendered after opaque geometries.
- Added `enableLighting`, `lightingFadeOutDistance`, and `lightingFadeInDistance` properties to `CentralBody` to configure lighting.
- Added `Billboard.setTranslucencyByDistance`, `Label.setTranslucencyByDistance`, `DynamicBillboard.translucencyByDistance`, and `DynamicLabel.translucencyByDistance` to control minimum/maximum translucency based on camera distance.
- Added `PolylineVolumeGeometry` and `PolylineVolumeGeometryOutline`.
- Added `Shapes.compute2DCircle`.
- Added `Appearances` tab to Sandcastle with an example for each geometry appearance.
- Added `Scene.drillPick` to return list of objects each containing 1 primitive at a screen space position.
- Added `PolylineOutlineMaterialProperty` for use with `DynamicPolyline.material`.
- Added the ability to use `Array` and `JulianDate` objects as custom CZML properties.
- Added `DynamicObject.name` and corresponding CZML support. This is a non-unique, user-readable name for the object.
- Added `DynamicObject.parent` and corresponding CZML support. This allows for `DataSource` objects to present data hierarchically.
- Added `DynamicPoint.scaleByDistance` to control minimum/maximum point size based on distance from the camera.
- The toolbar widgets (Home, SceneMode, BaseLayerPicker) and the fullscreen button can now be styled directly with user-supplied CSS.
- Added `skyBox` to the `CesiumWidget` and `Viewer` constructors for changing the default stars.
- Added `Matrix4.fromTranslationQuaternionRotationScale` and `Matrix4.multiplyByScale`.
- Added `Matrix3.getEigenDecomposition`.
- Added utility function `getFilenameFromUri`, which given a URI with or without query parameters, returns the last segment of the URL.
- Added prototype versions of `equals` and `equalsEpsilon` method back to `Cartesian2`, `Cartesian3`, `Cartesian4`, and `Quaternion`.
- Added prototype equals function to `NearFarScalar`, and `TimeIntervalCollection`.
- Added `FrameState.events`.
- Added `Primitive.allowPicking` to save memory when picking is not needed.
- Added `debugShowBoundingVolume`, for debugging primitive rendering, to `Primitive`, `Polygon`, `ExtentPrimitive`, `EllipsoidPrimitive`, `BillboardCollection`, `LabelCollection`, and `PolylineCollection`.
- Added `DebugModelMatrixPrimitive` for debugging primitive's `modelMatrix`.
- Added `options` argument to the `EllipsoidPrimitive` constructor.
- Upgraded Knockout from version 2.3.0 to 3.0.0.
- Upgraded RequireJS to version 2.1.9, and Almond to 0.2.6.
- Added a user-defined `id` to all primitives for use with picking. For example:

            primitives.add(new Polygon({
                id : {
                    // User-defined object returned by Scene.pick
                },
                // ...
            }));
            // ...
            var p = scene.pick(/* ... */);
            if (defined(p) && defined(p.id)) {
               // Use properties and functions in p.id
            }

### b21 - 2013-10-01

- Breaking changes:

  - Cesium now prints a reminder to the console if your application uses Bing Maps imagery and you do not supply a Bing Maps key for your application. This is a reminder that you should create a Bing Maps key for your application as soon as possible and prior to deployment. You can generate a Bing Maps key by visiting [https://www.bingmapsportal.com/](https://www.bingmapsportal.com/). Set the `BingMapsApi.defaultKey` property to the value of your application's key before constructing the `CesiumWidget` or any other types that use the Bing Maps API.

           BingMapsApi.defaultKey = 'my-key-generated-with-bingmapsportal.com';

  - `Scene.pick` now returns an object with a `primitive` property, not the primitive itself. For example, code that looked like:

           var primitive = scene.pick(/* ... */);
           if (defined(primitive)) {
              // Use primitive
           }

    should now look like:

           var p = scene.pick(/* ... */);
           if (defined(p) && defined(p.primitive)) {
              // Use p.primitive
           }

  - Removed `getViewMatrix`, `getInverseViewMatrix`, `getInverseTransform`, `getPositionWC`, `getDirectionWC`, `getUpWC` and `getRightWC` from `Camera`. Instead, use the `viewMatrix`, `inverseViewMatrix`, `inverseTransform`, `positionWC`, `directionWC`, `upWC`, and `rightWC` properties.
  - Removed `getProjectionMatrix` and `getInfiniteProjectionMatrix` from `PerspectiveFrustum`, `PerspectiveOffCenterFrustum` and `OrthographicFrustum`. Instead, use the `projectionMatrix` and `infiniteProjectionMatrix` properties.
  - The following prototype functions were removed:

    - From `Quaternion`: `conjugate`, `magnitudeSquared`, `magnitude`, `normalize`, `inverse`, `add`, `subtract`, `negate`, `dot`, `multiply`, `multiplyByScalar`, `divideByScalar`, `getAxis`, `getAngle`, `lerp`, `slerp`, `equals`, `equalsEpsilon`
    - From `Cartesian2`, `Cartesian3`, and `Cartesian4`: `getMaximumComponent`, `getMinimumComponent`, `magnitudeSquared`, `magnitude`, `normalize`, `dot`, `multiplyComponents`, `add`, `subtract`, `multiplyByScalar`, `divideByScalar`, `negate`, `abs`, `lerp`, `angleBetween`, `mostOrthogonalAxis`, `equals`, and `equalsEpsilon`.
    - From `Cartesian3`: `cross`

    Code that previously looked like `quaternion.magnitude();` should now look like `Quaternion.magnitude(quaternion);`.

  - `DynamicObjectCollection` and `CompositeDynamicObjectCollection` have been largely re-written, see the documentation for complete details. Highlights include:
    - `getObject` has been renamed `getById`.
    - `removeObject` has been renamed `removeById`.
    - `collectionChanged` event added for notification of objects being added or removed.
  - `DynamicScene` graphics object (`DynamicBillboard`, etc...) have had their static `mergeProperties` and `clean` functions removed.
  - `UniformState.update` now takes a context as its first parameter.
  - `Camera` constructor now takes a context instead of a canvas.
  - `SceneTransforms.clipToWindowCoordinates` now takes a context instead of a canvas.
  - Removed `canvasDimensions` from `FrameState`.
  - Removed `context` option from `Material` constructor and parameter from `Material.fromType`.
  - Renamed `TextureWrap.CLAMP` to `TextureWrap.CLAMP_TO_EDGE`.

- Added `Geometries` tab to Sandcastle with an example for each geometry type.
- Added `CorridorOutlineGeometry`.
- Added `PolylineGeometry`, `PolylineColorAppearance`, and `PolylineMaterialAppearance`.
- Added `colors` option to `SimplePolylineGeometry` for per vertex or per segment colors.
- Added proper support for browser zoom.
- Added `propertyChanged` event to `DynamicScene` graphics objects for receiving change notifications.
- Added prototype `clone` and `merge` functions to `DynamicScene` graphics objects.
- Added `width`, `height`, and `nearFarScalar` properties to `DynamicBillboard` for controlling the image size.
- Added `heading` and `tilt` properties to `CameraController`.
- Added `Scene.sunBloom` to enable/disable the bloom filter on the sun. The bloom filter should be disabled for better frame rates on mobile devices.
- Added `getDrawingBufferWidth` and `getDrawingBufferHeight` to `Context`.
- Added new built-in GLSL functions `czm_getLambertDiffuse` and `czm_getSpecular`.
- Added support for [EXT_frag_depth](http://www.khronos.org/registry/webgl/extensions/EXT_frag_depth/).
- Improved graphics performance.
  - An Everest terrain view went from 135-140 to over 150 frames per second.
  - Rendering over a thousand polylines in the same collection with different materials went from 20 to 40 frames per second.
- Improved runtime generation of GLSL shaders.
- Made sun size accurate.
- Fixed bug in triangulation that fails on complex polygons. Instead, it makes a best effort to render what it can. [#1121](https://github.com/CesiumGS/cesium/issues/1121)
- Fixed geometries not closing completely. [#1093](https://github.com/CesiumGS/cesium/issues/1093)
- Fixed `EllipsoidTangentPlane.projectPointOntoPlane` for tangent planes on an ellipsoid other than the unit sphere.
- `CompositePrimitive.add` now returns the added primitive. This allows us to write more concise code.

        var p = new Primitive(/* ... */);
        primitives.add(p);
        return p;

  becomes

        return primitives.add(new Primitive(/* ... */));

### b20 - 2013-09-03

_This releases fixes 2D and other issues with Chrome 29.0.1547.57 ([#1002](https://github.com/CesiumGS/cesium/issues/1002) and [#1047](https://github.com/CesiumGS/cesium/issues/1047))._

- Breaking changes:

  - The `CameraFlightPath` functions `createAnimation`, `createAnimationCartographic`, and `createAnimationExtent` now take `scene` as their first parameter instead of `frameState`.
  - Completely refactored the `DynamicScene` property system to vastly improve the API. See [#1080](https://github.com/CesiumGS/cesium/pull/1080) for complete details.
    - Removed `CzmlBoolean`, `CzmlCartesian2`, `CzmlCartesian3`, `CzmlColor`, `CzmlDefaults`, `CzmlDirection`, `CzmlHorizontalOrigin`, `CzmlImage`, `CzmlLabelStyle`, `CzmlNumber`, `CzmlPosition`, `CzmlString`, `CzmlUnitCartesian3`, `CzmlUnitQuaternion`, `CzmlUnitSpherical`, and `CzmlVerticalOrigin` since they are no longer needed.
    - Removed `DynamicProperty`, `DynamicMaterialProperty`, `DynamicDirectionsProperty`, and `DynamicVertexPositionsProperty`; replacing them with an all new system of properties.
      - `Property` - base interface for all properties.
      - `CompositeProperty` - a property composed of other properties.
      - `ConstantProperty` - a property whose value never changes.
      - `SampledProperty` - a property whose value is interpolated from a set of samples.
      - `TimeIntervalCollectionProperty` - a property whose value changes based on time interval.
      - `MaterialProperty` - base interface for all material properties.
      - `CompositeMaterialProperty` - a `CompositeProperty` for materials.
      - `ColorMaterialProperty` - a property that maps to a color material. (replaces `DynamicColorMaterial`)
      - `GridMaterialProperty` - a property that maps to a grid material. (replaces `DynamicGridMaterial`)
      - `ImageMaterialProperty` - a property that maps to an image material. (replaces `DynamicImageMaterial`)
      - `PositionProperty`- base interface for all position properties.
      - `CompositePositionProperty` - a `CompositeProperty` for positions.
      - `ConstantPositionProperty` - a `PositionProperty` whose value does not change in respect to the `ReferenceFrame` in which is it defined.
      - `SampledPositionProperty` - a `SampledProperty` for positions.
      - `TimeIntervalCollectionPositionProperty` - A `TimeIntervalCollectionProperty` for positions.
  - Removed `processCzml`, use `CzmlDataSource` instead.
  - `Source/Widgets/Viewer/lighter.css` was deleted, use `Source/Widgets/lighter.css` instead.
  - Replaced `ExtentGeometry` parameters for extruded extent to make them consistent with other geometries.
    - `options.extrudedOptions.height` -> `options.extrudedHeight`
    - `options.extrudedOptions.closeTop` -> `options.closeBottom`
    - `options.extrudedOptions.closeBottom` -> `options.closeTop`
  - Geometry constructors no longer compute vertices or indices. Use the type's `createGeometry` method. For example, code that looked like:

          var boxGeometry = new BoxGeometry({
            minimumCorner : min,
            maximumCorner : max,
            vertexFormat : VertexFormat.POSITION_ONLY
          });

    should now look like:

          var box = new BoxGeometry({
              minimumCorner : min,
              maximumCorner : max,
              vertexFormat : VertexFormat.POSITION_ONLY
          });
          var geometry = BoxGeometry.createGeometry(box);

  - Removed `createTypedArray` and `createArrayBufferView` from each of the `ComponentDatatype` enumerations. Instead, use `ComponentDatatype.createTypedArray` and `ComponentDatatype.createArrayBufferView`.
  - `DataSourceDisplay` now requires a `DataSourceCollection` to be passed into its constructor.
  - `DeveloperError` and `RuntimeError` no longer contain an `error` property. Call `toString`, or check the `stack` property directly instead.
  - Replaced `createPickFragmentShaderSource` with `createShaderSource`.
  - Renamed `PolygonPipeline.earClip2D` to `PolygonPipeline.triangulate`.

- Added outline geometries. [#1021](https://github.com/CesiumGS/cesium/pull/1021).
- Added `CorridorGeometry`.
- Added `Billboard.scaleByDistance` and `NearFarScalar` to control billboard minimum/maximum scale based on camera distance.
- Added `EllipsoidGeodesic`.
- Added `PolylinePipeline.scaleToSurface`.
- Added `PolylinePipeline.scaleToGeodeticHeight`.
- Added the ability to specify a `minimumTerrainLevel` and `maximumTerrainLevel` when constructing an `ImageryLayer`. The layer will only be shown for terrain tiles within the specified range.
- Added `Math.setRandomNumberSeed` and `Math.nextRandomNumber` for generating repeatable random numbers.
- Added `Color.fromRandom` to generate random and partially random colors.
- Added an `onCancel` callback to `CameraFlightPath` functions that will be executed if the flight is canceled.
- Added `Scene.debugShowFrustums` and `Scene.debugFrustumStatistics` for rendering debugging.
- Added `Packable` and `PackableForInterpolation` interfaces to aid interpolation and in-memory data storage. Also made most core Cesium types implement them.
- Added `InterpolationAlgorithm` interface to codify the base interface already being used by `LagrangePolynomialApproximation`, `LinearApproximation`, and `HermitePolynomialApproximation`.
- Improved the performance of polygon triangulation using an O(n log n) algorithm.
- Improved geometry batching performance by moving work to a web worker.
- Improved `WallGeometry` to follow the curvature of the earth.
- Improved visual quality of closed translucent geometries.
- Optimized polyline bounding spheres.
- `Viewer` now automatically sets its clock to that of the first added `DataSource`, regardless of how it was added to the `DataSourceCollection`. Previously, this was only done for dropped files by `viewerDragDropMixin`.
- `CesiumWidget` and `Viewer` now display an HTML error panel if an error occurs while rendering, which can be disabled with a constructor option.
- `CameraFlightPath` now automatically disables and restores mouse input for the flights it generates.
- Fixed broken surface rendering in Columbus View when using the `EllipsoidTerrainProvider`.
- Fixed triangulation for polygons that cross the international date line.
- Fixed `EllipsoidPrimitive` rendering for some oblate ellipsoids. [#1067](https://github.com/CesiumGS/cesium/pull/1067).
- Fixed Cesium on Nexus 4 with Android 4.3.
- Upgraded Knockout from version 2.2.1 to 2.3.0.

### b19 - 2013-08-01

- Breaking changes:
  - Replaced tessellators and meshes with geometry. In particular:
    - Replaced `CubeMapEllipsoidTessellator` with `EllipsoidGeometry`.
    - Replaced `BoxTessellator` with `BoxGeometry`.
    - Replaced `ExtentTessletaor` with `ExtentGeometry`.
    - Removed `PlaneTessellator`. It was incomplete and not used.
    - Renamed `MeshFilters` to `GeometryPipeline`.
    - Renamed `MeshFilters.toWireframeInPlace` to `GeometryPipeline.toWireframe`.
    - Removed `MeshFilters.mapAttributeIndices`. It was not used.
    - Renamed `Context.createVertexArrayFromMesh` to `Context.createVertexArrayFromGeometry`. Likewise, renamed `mesh` constructor property to `geometry`.
  - Renamed `ComponentDatatype.*.toTypedArray` to `ComponentDatatype.*.createTypedArray`.
  - Removed `Polygon.configureExtent`. Use `ExtentPrimitive` instead.
  - Removed `Polygon.bufferUsage`. It is no longer needed.
  - Removed `height` and `textureRotationAngle` arguments from `Polygon` `setPositions` and `configureFromPolygonHierarchy` functions. Use `Polygon` `height` and `textureRotationAngle` properties.
  - Renamed `PolygonPipeline.cleanUp` to `PolygonPipeline.removeDuplicates`.
  - Removed `PolygonPipeline.wrapLongitude`. Use `GeometryPipeline.wrapLongitude` instead.
  - Added `surfaceHeight` parameter to `BoundingSphere.fromExtent3D`.
  - Added `surfaceHeight` parameter to `Extent.subsample`.
  - Renamed `pointInsideTriangle2D` to `pointInsideTriangle`.
  - Renamed `getLogo` to `getCredit` for `ImageryProvider` and `TerrainProvider`.
- Added Geometry and Appearances [#911](https://github.com/CesiumGS/cesium/pull/911).
- Added property `intersectionWidth` to `DynamicCone`, `DynamicPyramid`, `CustomSensorVolume`, and `RectangularPyramidSensorVolume`.
- Added `ExtentPrimitive`.
- Added `PolylinePipeline.removeDuplicates`.
- Added `barycentricCoordinates` to compute the barycentric coordinates of a point in a triangle.
- Added `BoundingSphere.fromEllipsoid`.
- Added `BoundingSphere.projectTo2D`.
- Added `Extent.fromDegrees`.
- Added `czm_tangentToEyeSpaceMatrix` built-in GLSL function.
- Added debugging aids for low-level rendering: `DrawCommand.debugShowBoundingVolume` and `Scene.debugCommandFilter`.
- Added extrusion to `ExtentGeometry`.
- Added `Credit` and `CreditDisplay` for displaying credits on the screen.
- Improved performance and visual quality of `CustomSensorVolume` and `RectangularPyramidSensorVolume`.
- Improved the performance of drawing polygons created with `configureFromPolygonHierarchy`.

### b18 - 2013-07-01

- Breaking changes:
  - Removed `CesiumViewerWidget` and replaced it with a new `Viewer` widget with mixin architecture. This new widget does not depend on Dojo and is part of the combined Cesium.js file. It is intended to be a flexible base widget for easily building robust applications. ([#838](https://github.com/CesiumGS/cesium/pull/838))
  - Changed all widgets to use ECMAScript 5 properties. All public observable properties now must be accessed and assigned as if they were normal properties, instead of being called as functions. For example:
    - `clockViewModel.shouldAnimate()` -> `clockViewModel.shouldAnimate`
    - `clockViewModel.shouldAnimate(true);` -> `clockViewModel.shouldAnimate = true;`
  - `ImageryProviderViewModel.fromConstants` has been removed. Use the `ImageryProviderViewModel` constructor directly.
  - Renamed the `transitioner` property on `CesiumWidget`, `HomeButton`, and `ScreenModePicker` to `sceneTrasitioner` to be consistent with property naming convention.
  - `ImageryProvider.loadImage` now requires that the calling imagery provider instance be passed as its first parameter.
  - Removed the Dojo-based `checkForChromeFrame` function, and replaced it with a new standalone version that returns a promise to signal when the asynchronous check has completed.
  - Removed `Assets/Textures/NE2_LR_LC_SR_W_DR_2048.jpg`. If you were previously using this image with `SingleTileImageryProvider`, consider instead using `TileMapServiceImageryProvider` with a URL of `Assets/Textures/NaturalEarthII`.
  - The `Client CZML` SandCastle demo has been removed, largely because it is redundant with the Simple CZML demo.
  - The `Two Viewer Widgets` SandCastle demo has been removed. We will add back a multi-scene example when we have a good architecture for it in place.
  - Changed static `clone` functions in all objects such that if the object being cloned is undefined, the function will return undefined instead of throwing an exception.
- Fix resizing issues in `CesiumWidget` ([#608](https://github.com/CesiumGS/cesium/issues/608), [#834](https://github.com/CesiumGS/cesium/issues/834)).
- Added initial support for [GeoJSON](http://www.geojson.org/) and [TopoJSON](https://github.com/mbostock/topojson). ([#890](https://github.com/CesiumGS/cesium/pull/890), [#906](https://github.com/CesiumGS/cesium/pull/906))
- Added rotation, aligned axis, width, and height properties to `Billboard`s.
- Improved the performance of "missing tile" checking, especially for Bing imagery.
- Improved the performance of terrain and imagery refinement, especially when using a mixture of slow and fast imagery sources.
- `TileMapServiceImageryProvider` now supports imagery with a minimum level. This improves compatibility with tile sets generated by MapTiler or gdal2tiles.py using their default settings.
- Added `Context.getAntialias`.
- Improved test robustness on Mac.
- Upgraded RequireJS to version 2.1.6, and Almond to 0.2.5.
- Fixed artifacts that showed up on the edges of imagery tiles on a number of GPUs.
- Fixed an issue in `BaseLayerPicker` where destroy wasn't properly cleaning everything up.
- Added the ability to unsubscribe to `Timeline` update event.
- Added a `screenSpaceEventHandler` property to `CesiumWidget`. Also added a `sceneMode` option to the constructor to set the initial scene mode.
- Added `useDefaultRenderLoop` property to `CesiumWidget` that allows the default render loop to be disabled so that a custom render loop can be used.
- Added `CesiumWidget.onRenderLoopError` which is an `Event` that is raised if an exception is generated inside of the default render loop.
- `ImageryProviderViewModel.creationCommand` can now return an array of ImageryProvider instances, which allows adding multiple layers when a single item is selected in the `BaseLayerPicker` widget.

### b17 - 2013-06-03

- Breaking changes:
  - Replaced `Uniform.getFrameNumber` and `Uniform.getTime` with `Uniform.getFrameState`, which returns the full frame state.
  - Renamed `Widgets/Fullscreen` folder to `Widgets/FullscreenButton` along with associated objects/files.
    - `FullscreenWidget` -> `FullscreenButton`
    - `FullscreenViewModel` -> `FullscreenButtonViewModel`
  - Removed `addAttribute`, `removeAttribute`, and `setIndexBuffer` from `VertexArray`. They were not used.
- Added support for approximating local vertical, local horizontal (LVLH) reference frames when using `DynamicObjectView` in 3D. The object automatically selects LVLH or EastNorthUp based on the object's velocity.
- Added support for CZML defined vectors via new `CzmlDirection`, `DynamicVector`, and `DynamicVectorVisualizer` objects.
- Added `SceneTransforms.wgs84ToWindowCoordinates`. [#746](https://github.com/CesiumGS/cesium/issues/746).
- Added `fromElements` to `Cartesian2`, `Cartesian3`, and `Cartesian4`.
- Added `DrawCommand.cull` to avoid redundant visibility checks.
- Added `czm_morphTime` automatic GLSL uniform.
- Added support for [OES_vertex_array_object](http://www.khronos.org/registry/webgl/extensions/OES_vertex_array_object/), which improves rendering performance.
- Added support for floating-point textures.
- Added `IntersectionTests.trianglePlaneIntersection`.
- Added `computeHorizonCullingPoint`, `computeHorizonCullingPointFromVertices`, and `computeHorizonCullingPointFromExtent` methods to `EllipsoidalOccluder` and used them to build a more accurate horizon occlusion test for terrain rendering.
- Added sun visualization. See `Sun` and `Scene.sun`.
- Added a new `HomeButton` widget for returning to the default view of the current scene mode.
- Added `Command.beforeExecute` and `Command.afterExecute` events to enable additional processing when a command is executed.
- Added rotation parameter to `Polygon.configureExtent`.
- Added camera flight to extents. See new methods `CameraController.getExtentCameraCoordinates` and `CameraFlightPath.createAnimationExtent`.
- Improved the load ordering of terrain and imagery tiles, so that relevant detail is now more likely to be loaded first.
- Improved appearance of the Polyline arrow material.
- Fixed polyline clipping artifact. [#728](https://github.com/CesiumGS/cesium/issues/728).
- Fixed polygon crossing International Date Line for 2D and Columbus view. [#99](https://github.com/CesiumGS/cesium/issues/99).
- Fixed issue for camera flights when `frameState.mode === SceneMode.MORPHING`.
- Fixed ISO8601 date parsing when UTC offset is specified in the extended format, such as `2008-11-10T14:00:00+02:30`.

### b16 - 2013-05-01

- Breaking changes:

  - Removed the color, outline color, and outline width properties of polylines. Instead, use materials for polyline color and outline properties. Code that looked like:

           var polyline = polylineCollection.add({
               positions : positions,
               color : new Color(1.0, 1.0, 1.0, 1.0),
               outlineColor : new Color(1.0, 0.0, 0.0, 1.0),
               width : 1.0,
               outlineWidth : 3.0
           });

    should now look like:

           var outlineMaterial = Material.fromType(context, Material.PolylineOutlineType);
           outlineMaterial.uniforms.color = new Color(1.0, 1.0, 1.0, 1.0);
           outlineMaterial.uniforms.outlineColor = new Color(1.0, 0.0, 0.0, 1.0);
           outlineMaterial.uniforms.outlinewidth = 2.0;

           var polyline = polylineCollection.add({
               positions : positions,
               width : 3.0,
               material : outlineMaterial
           });

  - `CzmlCartographic` has been removed and all cartographic values are converted to Cartesian internally during CZML processing. This improves performance and fixes interpolation of cartographic source data. The Cartographic representation can still be retrieved if needed.
  - Removed `ComplexConicSensorVolume`, which was not documented and did not work on most platforms. It will be brought back in a future release. This does not affect CZML, which uses a custom sensor to approximate a complex conic.
  - Replaced `computeSunPosition` with `Simon1994PlanetaryPosition`, which has functions to calculate the position of the sun and the moon more accurately.
  - Removed `Context.createClearState`. These properties are now part of `ClearCommand`.
  - `RenderState` objects returned from `Context.createRenderState` are now immutable.
  - Removed `positionMC` from `czm_materialInput`. It is no longer used by any materials.

- Added wide polylines that work with and without ANGLE.
- Polylines now use materials to describe their surface appearance. See the [Fabric](https://github.com/CesiumGS/cesium/wiki/Fabric) wiki page for more details on how to create materials.
- Added new `PolylineOutline`, `PolylineGlow`, `PolylineArrow`, and `Fade` materials.
- Added `czm_pixelSizeInMeters` automatic GLSL uniform.
- Added `AnimationViewModel.snapToTicks`, which when set to true, causes the shuttle ring on the Animation widget to snap to the defined tick values, rather than interpolate between them.
- Added `Color.toRgba` and `Color.fromRgba` to convert to/from numeric unsigned 32-bit RGBA values.
- Added `GridImageryProvider` for custom rendering effects and debugging.
- Added new `Grid` material.
- Made `EllipsoidPrimitive` double-sided.
- Improved rendering performance by minimizing WebGL state calls.
- Fixed an error in Web Worker creation when loading Cesium.js from a different origin.
- Fixed `EllipsoidPrimitive` picking and picking objects with materials that have transparent parts.
- Fixed imagery smearing artifacts on mobile devices and other devices without high-precision fragment shaders.

### b15 - 2013-04-01

- Breaking changes:
  - `Billboard.computeScreenSpacePosition` now takes `Context` and `FrameState` arguments instead of a `UniformState` argument.
  - Removed `clampToPixel` property from `BillboardCollection` and `LabelCollection`. This option is no longer needed due to overall LabelCollection visualization improvements.
  - Removed `Widgets/Dojo/CesiumWidget` and replaced it with `Widgets/CesiumWidget`, which has no Dojo dependancies.
  - `destroyObject` no longer deletes properties from the object being destroyed.
  - `darker.css` files have been deleted and the `darker` theme is now the default style for widgets. The original theme is now known as `lighter` and is in corresponding `lighter.css` files.
  - CSS class names have been standardized to avoid potential collisions. All widgets now follow the same pattern, `cesium-<widget>-<className>`.
  - Removed `view2D`, `view3D`, and `viewColumbus` properties from `CesiumViewerWidget`. Use the `sceneTransitioner` property instead.
- Added `BoundingSphere.fromCornerPoints`.
- Added `fromArray` and `distance` functions to `Cartesian2`, `Cartesian3`, and `Cartesian4`.
- Added `DynamicPath.resolution` property for setting the maximum step size, in seconds, to take when sampling a position for path visualization.
- Added `TileCoordinatesImageryProvider` that renders imagery with tile X, Y, Level coordinates on the surface of the globe. This is mostly useful for debugging.
- Added `DynamicEllipse` and `DynamicObject.ellipse` property to render CZML ellipses on the globe.
- Added `sampleTerrain` function to sample the terrain height of a list of `Cartographic` positions.
- Added `DynamicObjectCollection.removeObject` and handling of the new CZML `delete` property.
- Imagery layers with an `alpha` of exactly 0.0 are no longer rendered. Previously these invisible layers were rendered normally, which was a waste of resources. Unlike the `show` property, imagery tiles in a layer with an `alpha` of 0.0 are still downloaded, so the layer will become visible more quickly when its `alpha` is increased.
- Added `onTransitionStart` and `onTransitionComplete` events to `SceneModeTransitioner`.
- Added `SceneModePicker`; a new widget for morphing between scene modes.
- Added `BaseLayerPicker`; a new widget for switching among pre-configured base layer imagery providers.

### b14 - 2013-03-01

- Breaking changes:
  - Major refactoring of both animation and widgets systems as we move to an MVVM-like architecture for user interfaces.
    - New `Animation` widget for controlling playback.
    - AnimationController.js has been deleted.
    - `ClockStep.SYSTEM_CLOCK_DEPENDENT` was renamed to `ClockStep.SYSTEM_CLOCK_MULTIPLIER`.
    - `ClockStep.SYSTEM_CLOCK` was added to have the clock always match the system time.
    - `ClockRange.LOOP` was renamed to `ClockRange.LOOP_STOP` and now only loops in the forward direction.
    - `Clock.reverseTick` was removed, simply negate `Clock.multiplier` and pass it to `Clock.tick`.
    - `Clock.shouldAnimate` was added to indicate if `Clock.tick` should actually advance time.
    - The Timeline widget was moved into the Widgets/Timeline subdirectory.
    - `Dojo/TimelineWidget` was removed. You should use the non-toolkit specific Timeline widget directly.
  - Removed `CesiumViewerWidget.fullScreenElement`, instead use the `CesiumViewerWidget.fullscreen.viewModel.fullScreenElement` observable property.
  - `IntersectionTests.rayPlane` now takes the new `Plane` type instead of separate `planeNormal` and `planeD` arguments.
  - Renamed `ImageryProviderError` to `TileProviderError`.
- Added support for global terrain visualization via `CesiumTerrainProvider`, `ArcGisImageServerTerrainProvider`, and `VRTheWorldTerrainProvider`. See the [Terrain Tutorial](http://cesiumjs.org/2013/02/15/Cesium-Terrain-Tutorial/) for more information.
- Added `FullscreenWidget` which is a simple, single-button widget that toggles fullscreen mode of the specified element.
- Added interactive extent drawing to the `Picking` Sandcastle example.
- Added `HeightmapTessellator` to create a mesh from a heightmap.
- Added `JulianDate.equals`.
- Added `Plane` for representing the equation of a plane.
- Added a line segment-plane intersection test to `IntersectionTests`.
- Improved the lighting used in 2D and Columbus View modes. In general, the surface lighting in these modes should look just like it does in 3D.
- Fixed an issue where a `PolylineCollection` with a model matrix other than the identity would be incorrectly rendered in 2D and Columbus view.
- Fixed an issue in the `ScreenSpaceCameraController` where disabled mouse events can cause the camera to be moved after being re-enabled.

### b13 - 2013-02-01

- Breaking changes:
  - The combined `Cesium.js` file and other required files are now created in `Build/Cesium` and `Build/CesiumUnminified` folders.
  - The Web Worker files needed when using the combined `Cesium.js` file are now in a `Workers` subdirectory.
  - Removed `erosion` property from `Polygon`, `ComplexConicSensorVolume`, `RectangularPyramidSensorVolume`, and `ComplexConicSensorVolume`. Use the new `Erosion` material. See the Sandbox Animation example.
  - Removed `setRectangle` and `getRectangle` methods from `ViewportQuad`. Use the new `rectangle` property.
  - Removed `time` parameter from `Scene.initializeFrame`. Instead, pass the time to `Scene.render`.
- Added new `RimLighting` and `Erosion` materials. See the [Fabric](https://github.com/CesiumGS/cesium/wiki/Fabric) wiki page.
- Added `hue` and `saturation` properties to `ImageryLayer`.
- Added `czm_hue` and `czm_saturation` to adjust the hue and saturation of RGB colors.
- Added `JulianDate.getDaysDifference` method.
- Added `Transforms.computeIcrfToFixedMatrix` and `computeFixedToIcrfMatrix`.
- Added `EarthOrientationParameters`, `EarthOrientationParametersSample`, `Iau2006XysData`, and `Iau2006XysDataSample` classes to `Core`.
- CZML now supports the ability to specify positions in the International Celestial Reference Frame (ICRF), and inertial reference frame.
- Fixed globe rendering on the Nexus 4 running Google Chrome Beta.
- `ViewportQuad` now supports the material system. See the [Fabric](https://github.com/CesiumGS/cesium/wiki/Fabric) wiki page.
- Fixed rendering artifacts in `EllipsoidPrimitive`.
- Fixed an issue where streaming CZML would fail when changing material types.
- Updated Dojo from 1.7.2 to 1.8.4. Reminder: Cesium does not depend on Dojo but uses it for reference applications.

### b12a - 2013-01-18

- Breaking changes:

  - Renamed the `server` property to `url` when constructing a `BingMapsImageryProvider`. Likewise, renamed `BingMapsImageryProvider.getServer` to `BingMapsImageryProvider.getUrl`. Code that looked like

           var bing = new BingMapsImageryProvider({
               server : 'dev.virtualearth.net'
           });

    should now look like:

           var bing = new BingMapsImageryProvider({
               url : 'http://dev.virtualearth.net'
           });

  - Renamed `toCSSColor` to `toCssColorString`.
  - Moved `minimumZoomDistance` and `maximumZoomDistance` from the `CameraController` to the `ScreenSpaceCameraController`.

- Added `fromCssColorString` to `Color` to create a `Color` instance from any CSS value.
- Added `fromHsl` to `Color` to create a `Color` instance from H, S, L values.
- Added `Scene.backgroundColor`.
- Added `textureRotationAngle` parameter to `Polygon.setPositions` and `Polygon.configureFromPolygonHierarchy` to rotate textures on polygons.
- Added `Matrix3.fromRotationX`, `Matrix3.fromRotationY`, `Matrix3.fromRotationZ`, and `Matrix2.fromRotation`.
- Added `fromUniformScale` to `Matrix2`, `Matrix3`, and `Matrix4`.
- Added `fromScale` to `Matrix2`.
- Added `multiplyByUniformScale` to `Matrix4`.
- Added `flipY` property when calling `Context.createTexture2D` and `Context.createCubeMap`.
- Added `MeshFilters.encodePosition` and `EncodedCartesian3.encode`.
- Fixed jitter artifacts with polygons.
- Fixed camera tilt close to the `minimumZoomDistance`.
- Fixed a bug that could lead to blue tiles when zoomed in close to the North and South poles.
- Fixed a bug where removing labels would remove the wrong label and ultimately cause a crash.
- Worked around a bug in Firefox 18 preventing typed arrays from being transferred to or from Web Workers.
- Upgraded RequireJS to version 2.1.2, and Almond to 0.2.3.
- Updated the default Bing Maps API key.

### b12 - 2013-01-03

- Breaking changes:
  - Renamed `EventHandler` to `ScreenSpaceEventHandler`.
  - Renamed `MouseEventType` to `ScreenSpaceEventType`.
  - Renamed `MouseEventType.MOVE` to `ScreenSpaceEventType.MOUSE_MOVE`.
  - Renamed `CameraEventHandler` to `CameraEventAggregator`.
  - Renamed all `*MouseAction` to `*InputAction` (including get, set, remove, etc).
  - Removed `Camera2DController`, `CameraCentralBodyController`, `CameraColumbusViewController`, `CameraFlightController`, `CameraFreeLookController`, `CameraSpindleController`, and `CameraControllerCollection`. Common ways to modify the camera are through the `CameraController` object of the `Camera` and will work in all scene modes. The default camera handler is the `ScreenSpaceCameraController` object on the `Scene`.
  - Changed default Natural Earth imagery to a 2K version of [Natural Earth II with Shaded Relief, Water, and Drainages](http://www.naturalearthdata.com/downloads/10m-raster-data/10m-natural-earth-2/). The previously used version did not include lakes and rivers. This replaced `Source/Assets/Textures/NE2_50M_SR_W_2048.jpg` with `Source/Assets/Textures/NE2_LR_LC_SR_W_DR_2048.jpg`.
- Added pinch-zoom, pinch-twist, and pinch-tilt for touch-enabled browsers (particularly mobile browsers).
- Improved rendering support on Nexus 4 and Nexus 7 using Firefox.
- Improved camera flights.
- Added Sandbox example using NASA's new [Black Marble](http://www.nasa.gov/mission_pages/NPP/news/earth-at-night.html) night imagery.
- Added constrained z-axis by default to the Cesium widgets.
- Upgraded Jasmine from version 1.1.0 to 1.3.0.
- Added `JulianDate.toIso8601`, which creates an ISO8601 compliant representation of a JulianDate.
- The `Timeline` widget now properly displays leap seconds.

### b11 - 2012-12-03

- Breaking changes:
  - Widget render loop now started by default. Startup code changed, see Sandcastle examples.
  - Changed `Timeline.makeLabel` to take a `JulianDate` instead of a JavaScript date parameter.
  - Default Earth imagery has been moved to a new package `Assets`. Images used by `Sandcastle` examples have been moved to the Sandcastle folder, and images used by the Dojo widgets are now self-contained in the `Widgets` package.
  - `positionToEyeEC` in `czm_materialInput` is no longer normalized by default.
  - `FullScreen` and related functions have been renamed to `Fullscreen` to match the W3C standard name.
  - `Fullscreen.isFullscreenEnabled` was incorrectly implemented in certain browsers. `isFullscreenEnabled` now correctly determines whether the browser will allow an element to go fullscreen. A new `isFullscreen` function is available to determine if the browser is currently in fullscreen mode.
  - `Fullscreen.getFullScreenChangeEventName` and `Fullscreen.getFullScreenChangeEventName` now return the proper event name, suitable for use with the `addEventListener` API, instead prefixing them with "on".
  - Removed `Scene.setSunPosition` and `Scene.getSunPosition`. The sun position used for lighting is automatically computed based on the scene's time.
  - Removed a number of rendering options from `CentralBody`, including the ground atmosphere, night texture, specular map, cloud map, cloud shadows, and bump map. These features weren't really production ready and had a disproportionate cost in terms of shader complexity and compilation time. They may return in a more polished form in a future release.
  - Removed `affectedByLighting` property from `Polygon`, `EllipsoidPrimitive`, `RectangularPyramidSensorVolume`, `CustomSensorVolume`, and `ComplexConicSensorVolume`.
  - Removed `DistanceIntervalMaterial`. This was not documented.
  - `Matrix2.getElementIndex`, `Matrix3.getElementIndex`, and `Matrix4.getElementIndex` functions have had their parameters swapped and now take row first and column second. This is consistent with other class constants, such as Matrix2.COLUMN1ROW2.
  - Replaced `CentralBody.showSkyAtmosphere` with `Scene.skyAtmosphere` and `SkyAtmosphere`. This has no impact for those using the Cesium widget.
- Improved lighting in Columbus view and on polygons, ellipsoids, and sensors.
- Fixed atmosphere rendering artifacts and improved Columbus view transition.
- Fixed jitter artifacts with billboards and polylines.
- Added `TileMapServiceImageryProvider`. See the Imagery Layers `Sandcastle` example.
- Added `Water` material. See the Materials `Sandcastle` example.
- Added `SkyBox` to draw stars. Added `CesiumWidget.showSkyBox` and `CesiumViewerWidget.showSkyBox`.
- Added new `Matrix4` functions: `Matrix4.multiplyByTranslation`, `multiplyByPoint`, and `Matrix4.fromScale`. Added `Matrix3.fromScale`.
- Added `EncodedCartesian3`, which is used to eliminate jitter when drawing primitives.
- Added new automatic GLSL uniforms: `czm_frameNumber`, `czm_temeToPseudoFixed`, `czm_entireFrustum`, `czm_inverseModel`, `czm_modelViewRelativeToEye`, `czm_modelViewProjectionRelativeToEye`, `czm_encodedCameraPositionMCHigh`, and `czm_encodedCameraPositionMCLow`.
- Added `czm_translateRelativeToEye` and `czm_luminance` GLSL functions.
- Added `shininess` to `czm_materialInput`.
- Added `QuadraticRealPolynomial`, `CubicRealPolynomial`, and `QuarticRealPolynomial` for finding the roots of quadratic, cubic, and quartic polynomials.
- Added `IntersectionTests.grazingAltitudeLocation` for finding a point on a ray nearest to an ellipsoid.
- Added `mostOrthogonalAxis` function to `Cartesian2`, `Cartesian3`, and `Cartesian4`.
- Changed CesiumViewerWidget default behavior so that zooming to an object now requires a single left-click, rather than a double-click.
- Updated third-party [Tween.js](https://github.com/sole/tween.js/).

### b10 - 2012-11-02

- Breaking changes:
  - Renamed `Texture2DPool` to `TexturePool`.
  - Renamed `BingMapsTileProvider` to `BingMapsImageryProvider`.
  - Renamed `SingleTileProvider` to `SingleTileImageryProvider`.
  - Renamed `ArcGISTileProvider` to `ArcGisMapServerImageryProvider`.
  - Renamed `EquidistantCylindrdicalProjection` to `GeographicProjection`.
  - Renamed `MercatorProjection` to `WebMercatorProjection`.
  - `CentralBody.dayTileProvider` has been removed. Instead, add one or more imagery providers to the collection returned by `CentralBody.getImageryLayers()`.
  - The `description.generateTextureCoords` parameter passed to `ExtentTessellator.compute` is now called `description.generateTextureCoordinates`.
  - Renamed `bringForward`, `sendBackward`, `bringToFront`, and `sendToBack` methods on `CompositePrimitive` to `raise`, `lower`, `raiseToTop`, and `lowerToBottom`, respectively.
  - `Cache` and `CachePolicy` are no longer used and have been removed.
  - Fixed problem with Dojo widget startup, and removed "postSetup" callback in the process. See Sandcastle examples and update your startup code.
- `CentralBody` now allows imagery from multiple sources to be layered and alpha blended on the globe. See the new `Imagery Layers` and `Map Projections` Sandcastle examples.
- Added `WebMapServiceImageryProvider`.
- Improved middle mouse click behavior to always tilt in the same direction.
- Added `getElementIndex` to `Matrix2`, `Matrix3`, and `Matrix4`.

### b9 - 2012-10-01

- Breaking changes:
  - Removed the `render` and `renderForPick` functions of primitives. The primitive `update` function updates a list of commands for the renderer. For more details, see the [Data Driven Renderer](https://github.com/CesiumGS/cesium/wiki/Data-Driven-Renderer-Details).
  - Removed `Context.getViewport` and `Context.setViewport`. The viewport defaults to the size of the canvas if a primitive does not override the viewport property in the render state.
  - `shallowEquals` has been removed.
  - Passing `undefined` to any of the set functions on `Billboard` now throws an exception.
  - Passing `undefined` to any of the set functions on `Polyline` now throws an exception.
  - `PolygonPipeline.scaleToGeodeticHeight` now takes ellipsoid as the last parameter, instead of the first. It also now defaults to `Ellipsoid.WGS84` if no parameter is provided.
- The new Sandcastle live editor and demo gallery replace the Sandbox and Skeleton examples.
- Improved picking performance and accuracy.
- Added EllipsoidPrimitive for visualizing ellipsoids and spheres. Currently, this is only supported in 3D, not 2D or Columbus view.
- Added `DynamicEllipsoid` and `DynamicEllipsoidVisualizer` which use the new `EllipsoidPrimitive` to implement ellipsoids in CZML.
- `Extent` functions now take optional result parameters. Also added `getCenter`, `intersectWith`, and `contains` functions.
- Add new utility class, `DynamicObjectView` for tracking a DynamicObject with the camera across scene modes; also hooked up CesiumViewerWidget to use it.
- Added `enableTranslate`, `enableZoom`, and `enableRotate` properties to `Camera2DController` to selectively toggle camera behavior. All values default to `true`.
- Added `Camera2DController.setPositionCartographic` to simplify moving the camera programmatically when in 2D mode.
- Improved near/far plane distances and eliminated z-fighting.
- Added `Matrix4.multiplyByTranslation`, `Matrix4.fromScale`, and `Matrix3.fromScale`.

### b8 - 2012-09-05

- Breaking changes:

  - Materials are now created through a centralized Material class using a JSON schema called [Fabric](https://github.com/CesiumGS/cesium/wiki/Fabric). For example, change:

          polygon.material = new BlobMaterial({repeat : 10.0});

    to:

          polygon.material = Material.fromType(context, 'Blob');
          polygon.material.repeat = 10.0;

    or:

          polygon.material = new Material({
              context : context,
              fabric : {
                  type : 'Blob',
                  uniforms : {
                      repeat : 10.0
                  }
              }
          });

  - `Label.computeScreenSpacePosition` now requires the current scene state as a parameter.
  - Passing `undefined` to any of the set functions on `Label` now throws an exception.
  - Renamed `agi_` prefix on GLSL identifiers to `czm_`.
  - Replaced `ViewportQuad` properties `vertexShader` and `fragmentShader` with optional constructor arguments.
  - Changed the GLSL automatic uniform `czm_viewport` from an `ivec4` to a `vec4` to reduce casting.
  - `Billboard` now defaults to an image index of `-1` indicating no texture, previously billboards defaulted to `0` indicating the first texture in the atlas. For example, change:

          billboards.add({
              position : { x : 1.0, y : 2.0, z : 3.0 },
          });

    to:

          billboards.add({
              position : { x : 1.0, y : 2.0, z : 3.0 },
              imageIndex : 0
          });

  - Renamed `SceneState` to `FrameState`.
  - `SunPosition` was changed from a static object to a function `computeSunPosition`; which now returns a `Cartesian3` with the computed position. It was also optimized for performance and memory pressure. For example, change:

          var result = SunPosition.compute(date);
          var position = result.position;

        to:

          var position = computeSunPosition(date);

- All `Quaternion` operations now have static versions that work with any objects exposing `x`, `y`, `z` and `w` properties.
- Added support for nested polygons with holes. See `Polygon.configureFromPolygonHierarchy`.
- Added support to the renderer for view frustum and central body occlusion culling. All built-in primitives, such as `BillboardCollection`, `Polygon`, `PolylineCollection`, etc., can be culled. See the advanced examples in the Sandbox for details.
- Added `writeTextToCanvas` function which handles sizing the resulting canvas to fit the desired text.
- Added support for CZML path visualization via the `DynamicPath` and `DynamicPathVisualizer` objects. See the [CZML wiki](https://github.com/CesiumGS/cesium/wiki/CZML-Guide) for more details.
- Added support for [WEBGL_depth_texture](http://www.khronos.org/registry/webgl/extensions/WEBGL_depth_texture/). See `Framebuffer.setDepthTexture`.
- Added `CesiumMath.isPowerOfTwo`.
- Added `affectedByLighting` to `ComplexConicSensorVolume`, `CustomSensorVolume`, and `RectangularPyramidSensorVolume` to turn lighting on/off for these objects.
- CZML `Polygon`, `Cone`, and `Pyramid` objects are no longer affected by lighting.
- Added `czm_viewRotation` and `czm_viewInverseRotation` automatic GLSL uniforms.
- Added a `clampToPixel` property to `BillboardCollection` and `LabelCollection`. When true, it aligns all billboards and text to a pixel in screen space, providing a crisper image at the cost of jumpier motion.
- `Ellipsoid` functions now take optional result parameters.

### b7 - 2012-08-01

- Breaking changes:

  - Removed keyboard input handling from `EventHandler`.
  - `TextureAtlas` takes an object literal in its constructor instead of separate parameters. Code that previously looked like:

          context.createTextureAtlas(images, pixelFormat, borderWidthInPixels);

    should now look like:

          context.createTextureAtlas({images : images, pixelFormat : pixelFormat, borderWidthInPixels : borderWidthInPixels});

  - `Camera.pickEllipsoid` returns the picked position in world coordinates and the ellipsoid parameter is optional. Prefer the new `Scene.pickEllipsoid` method. For example, change

          var position = camera.pickEllipsoid(ellipsoid, windowPosition);

    to:

          var position = scene.pickEllipsoid(windowPosition, ellipsoid);

  - `Camera.getPickRay` now returns the new `Ray` type instead of an object with position and direction properties.
  - `Camera.viewExtent` now takes an `Extent` argument instead of west, south, east and north arguments. Prefer `Scene.viewExtent` over `Camera.viewExtent`. `Scene.viewExtent` will work in any `SceneMode`. For example, change

          camera.viewExtent(ellipsoid, west, south, east, north);

    to:

          scene.viewExtent(extent, ellipsoid);

  - `CameraSpindleController.mouseConstrainedZAxis` has been removed. Instead, use `CameraSpindleController.constrainedAxis`. Code that previously looked like:

          spindleController.mouseConstrainedZAxis = true;

    should now look like:

          spindleController.constrainedAxis = Cartesian3.UNIT_Z;

  - The `Camera2DController` constructor and `CameraControllerCollection.add2D` now require a projection instead of an ellipsoid.
  - `Chain` has been removed. `when` is now included as a more complete CommonJS Promises/A implementation.
  - `Jobs.downloadImage` was replaced with `loadImage` to provide a promise that will asynchronously load an image.
  - `jsonp` now returns a promise for the requested data, removing the need for a callback parameter.
  - JulianDate.getTimeStandard() has been removed, dates are now always stored internally as TAI.
  - LeapSeconds.setLeapSeconds now takes an array of LeapSecond instances instead of JSON.
  - TimeStandard.convertUtcToTai and TimeStandard.convertTaiToUtc have been removed as they are no longer needed.
  - `Cartesian3.prototype.getXY()` was replaced with `Cartesian2.fromCartesian3`. Code that previously looked like `cartesian3.getXY();` should now look like `Cartesian2.fromCartesian3(cartesian3);`.
  - `Cartesian4.prototype.getXY()` was replaced with `Cartesian2.fromCartesian4`. Code that previously looked like `cartesian4.getXY();` should now look like `Cartesian2.fromCartesian4(cartesian4);`.
  - `Cartesian4.prototype.getXYZ()` was replaced with `Cartesian3.fromCartesian4`. Code that previously looked like `cartesian4.getXYZ();` should now look like `Cartesian3.fromCartesian4(cartesian4);`.
  - `Math.angleBetween` was removed because it was a duplicate of `Cartesian3.angleBetween`. Simply replace calls of the former to the later.
  - `Cartographic3` was renamed to `Cartographic`.
  - `Cartographic2` was removed; use `Cartographic` instead.
  - `Ellipsoid.toCartesian` was renamed to `Ellipsoid.cartographicToCartesian`.
  - `Ellipsoid.toCartesians` was renamed to `Ellipsoid.cartographicArrayToCartesianArray`.
  - `Ellipsoid.toCartographic2` was renamed to `Ellipsoid.cartesianToCartographic`.
  - `Ellipsoid.toCartographic2s` was renamed to `Ellipsoid.cartesianArrayToCartographicArray`.
  - `Ellipsoid.toCartographic3` was renamed to `Ellipsoid.cartesianToCartographic`.
  - `Ellipsoid.toCartographic3s` was renamed to `Ellipsoid.cartesianArrayToCartographicArray`.
  - `Ellipsoid.cartographicDegreesToCartesian` was removed. Code that previously looked like `ellipsoid.cartographicDegreesToCartesian(new Cartographic(45, 50, 10))` should now look like `ellipsoid.cartographicToCartesian(Cartographic.fromDegrees(45, 50, 10))`.
  - `Math.cartographic3ToRadians`, `Math.cartographic2ToRadians`, `Math.cartographic2ToDegrees`, and `Math.cartographic3ToDegrees` were removed. These functions are no longer needed because Cartographic instances are always represented in radians.
  - All functions starting with `multiplyWith` now start with `multiplyBy` to be consistent with functions starting with `divideBy`.
  - The `multiplyWithMatrix` function on each `Matrix` type was renamed to `multiply`.
  - All three Matrix classes have been largely re-written for consistency and performance. The `values` property has been eliminated and Matrices are no longer immutable. Code that previously looked like `matrix = matrix.setColumn0Row0(12);` now looks like `matrix[Matrix2.COLUMN0ROW0] = 12;`. Code that previously looked like `matrix.setColumn3(cartesian3);` now looked like `matrix.setColumn(3, cartesian3, matrix)`.
  - 'Polyline' is no longer externally creatable. To create a 'Polyline' use the 'PolylineCollection.add' method.

          Polyline polyline = new Polyline();

    to

          PolylineCollection polylineCollection = new PolylineCollection();
          Polyline polyline = polylineCollection.add();

- All `Cartesian2` operations now have static versions that work with any objects exposing `x` and `y` properties.
- All `Cartesian3` operations now have static versions that work with any objects exposing `x`, `y`, and `z` properties.
- All `Cartesian4` operations now have static versions that work with any objects exposing `x`, `y`, `z` and `w` properties.
- All `Cartographic` operations now have static versions that work with any objects exposing `longitude`, `latitude`, and `height` properties.
- All `Matrix` classes are now indexable like arrays.
- All `Matrix` operations now have static versions of all prototype functions and anywhere we take a Matrix instance as input can now also take an Array or TypedArray.
- All `Matrix`, `Cartesian`, and `Cartographic` operations now take an optional result parameter for object re-use to reduce memory pressure.
- Added `Cartographic.fromDegrees` to make creating Cartographic instances from values in degrees easier.
- Added `addImage` to `TextureAtlas` so images can be added to a texture atlas after it is constructed.
- Added `Scene.pickEllipsoid`, which picks either the ellipsoid or the map depending on the current `SceneMode`.
- Added `Event`, a new utility class which makes it easy for objects to expose event properties.
- Added `TextureAtlasBuilder`, a new utility class which makes it easy to build a TextureAtlas asynchronously.
- Added `Clock`, a simple clock for keeping track of simulated time.
- Added `LagrangePolynomialApproximation`, `HermitePolynomialApproximation`, and `LinearApproximation` interpolation algorithms.
- Added `CoordinateConversions`, a new static class where most coordinate conversion methods will be stored.
- Added `Spherical` coordinate type
- Added a new DynamicScene layer for time-dynamic, data-driven visualization. This include CZML processing. For more details see https://github.com/CesiumGS/cesium/wiki/Architecture and https://github.com/CesiumGS/cesium/wiki/CZML-in-Cesium.
- Added a new application, Cesium Viewer, for viewing CZML files and otherwise exploring the globe.
- Added a new Widgets directory, to contain common re-usable Cesium related controls.
- Added a new Timeline widget to the Widgets directory.
- Added a new Widgets/Dojo directory, to contain dojo-specific widgets.
- Added new Timeline and Cesium dojo widgets.
- Added `CameraCentralBodyController` as the new default controller to handle mouse input.
  - The left mouse button rotates around the central body.
  - The right mouse button and mouse wheel zoom in and out.
  - The middle mouse button rotates around the point clicked on the central body.
- Added `computeTemeToPseudoFixedMatrix` function to `Transforms`.
- Added 'PolylineCollection' to manage numerous polylines. 'PolylineCollection' dramatically improves rendering speed when using polylines.

### b6a - 2012-06-20

- Breaking changes:
  - Changed `Tipsify.tipsify` and `Tipsify.calculateACMR` to accept an object literal instead of three separate arguments. Supplying a maximum index and cache size is now optional.
  - `CentralBody` no longer requires a camera as the first parameter.
- Added `CentralBody.northPoleColor` and `CentralBody.southPoleColor` to fill in the poles if they are not covered by a texture.
- Added `Polygon.configureExtent` to create a polygon defined by west, south, east, and north values.
- Added functions to `Camera` to provide position and directions in world coordinates.
- Added `showThroughEllipsoid` to `CustomSensorVolume` and `RectangularPyramidSensorVolume` to allow sensors to draw through Earth.
- Added `affectedByLighting` to `CentralBody` and `Polygon` to turn lighting on/off for these objects.

### b5 - 2012-05-15

- Breaking changes:

  - Renamed Geoscope to Cesium. To update your code, change all `Geoscope.*` references to `Cesium.*`, and reference Cesium.js instead of Geoscope.js.
  - `CompositePrimitive.addGround` was removed; use `CompositePrimitive.add` instead. For example, change

          primitives.addGround(polygon);

    to:

          primitives.add(polygon);

  - Moved `eastNorthUpToFixedFrame` and `northEastDownToFixedFrame` functions from `Ellipsoid` to a new `Transforms` object. For example, change

          var m = ellipsoid.eastNorthUpToFixedFrame(p);

    to:

          var m = Cesium.Transforms.eastNorthUpToFixedFrame(p, ellipsoid);

  - Label properties `fillStyle` and `strokeStyle` were renamed to `fillColor` and `outlineColor`; they are also now color objects instead of strings. The label `Color` property has been removed.

    For example, change

          label.setFillStyle("red");
          label.setStrokeStyle("#FFFFFFFF");

    to:

          label.setFillColor({ red : 1.0, blue : 0.0, green : 0.0, alpha : 1.0 });
          label.setOutlineColor({ red : 1.0, blue : 1.0, green : 1.0, alpha : 1.0 });

  - Renamed `Tipsify.Tipsify` to `Tipsify.tipsify`.
  - Renamed `Tipsify.CalculateACMR` to `Tipsify.calculateACMR`.
  - Renamed `LeapSecond.CompareLeapSecondDate` to `LeapSecond.compareLeapSecondDate`.
  - `Geoscope.JSONP.get` is now `Cesium.jsonp`. `Cesium.jsonp` now takes a url, a callback function, and an options object. The previous 2nd and 4th parameters are now specified using the options object.
  - `TWEEN` is no longer globally defined, and is instead available as `Cesium.Tween`.
  - Chain.js functions such as `run` are now moved to `Cesium.Chain.run`, etc.
  - `Geoscope.CollectionAlgorithms.binarySearch` is now `Cesium.binarySearch`.
  - `Geoscope.ContainmentTests.pointInsideTriangle2D` is now `Cesium.pointInsideTriangle2D`.
  - Static constructor methods prefixed with "createFrom", now start with "from":

          Matrix2.createfromColumnMajorArray

    becomes

          Matrix2.fromColumnMajorArray

  - The `JulianDate` constructor no longer takes a `Date` object, use the new from methods instead:

          new JulianDate(new Date());

    becomes

          JulianDate.fromDate(new Date("January 1, 2011 12:00:00 EST"));
          JulianDate.fromIso8601("2012-04-24T18:08Z");
          JulianDate.fromTotalDays(23452.23);

  - `JulianDate.getDate` is now `JulianDate.toDate()` and returns a new instance each time.
  - `CentralBody.logoOffsetX` and `logoOffsetY` have been replaced with `CentralBody.logoOffset`, a `Cartesian2`.
  - TileProviders now take a proxy object instead of a string, to allow more control over how proxy URLs are built. Construct a DefaultProxy, passing the previous proxy URL, to get the previous behavior.
  - `Ellipsoid.getScaledWgs84()` has been removed since it is not needed.
  - `getXXX()` methods which returned a new instance of what should really be a constant are now exposed as frozen properties instead. This should improve performance and memory pressure.

    - `Cartsian2/3/4.getUnitX()` -> `Cartsian2/3/4.UNIT_X`
    - `Cartsian2/3/4.getUnitY()` -> `Cartsian2/3/4.UNIT_Y`
    - `Cartsian2/3/4.getUnitZ()` -> `Cartsian3/4.UNIT_Z`
    - `Cartsian2/3/4.getUnitW()` -> `Cartsian4.UNIT_W`
    - `Matrix/2/3/4.getIdentity()` -> `Matrix/2/3/4.IDENTITY`
    - `Quaternion.getIdentity()` -> `Quaternion.IDENTITY`
    - `Ellipsoid.getWgs84()` -> `Ellipsoid.WGS84`
    - `Ellipsoid.getUnitSphere()` -> `Ellipsoid.UNIT_SPHERE`
    - `Cartesian2/3/4/Cartographic.getZero()` -> `Cartesian2/3/4/Cartographic.ZERO`

- Added `PerformanceDisplay` which can be added to a scene to display frames per second (FPS).
- Labels now correctly allow specifying fonts by non-pixel CSS units such as points, ems, etc.
- Added `Shapes.computeEllipseBoundary` and updated `Shapes.computeCircleBoundary` to compute boundaries using arc-distance.
- Added `fileExtension` and `credit` properties to `OpenStreetMapTileProvider` construction.
- Night lights no longer disappear when `CentralBody.showGroundAtmosphere` is `true`.

### b4 - 2012-03-01

- Breaking changes:

  - Replaced `Geoscope.SkyFromSpace` object with `CentralBody.showSkyAtmosphere` property.
  - For mouse click and double click events, replaced `event.x` and `event.y` with `event.position`.
  - For mouse move events, replaced `movement.startX` and `startY` with `movement.startPosition`. Replaced `movement.endX` and `movement.endY` with `movement.endPosition`.
  - `Scene.Pick` now takes a `Cartesian2` with the origin at the upper-left corner of the canvas. For example, code that looked like:

          scene.pick(movement.endX, scene.getCanvas().clientHeight - movement.endY);

    becomes:

          scene.pick(movement.endPosition);

- Added `SceneTransitioner` to switch between 2D and 3D views. See the new Skeleton 2D example.
- Added `CentralBody.showGroundAtmosphere` to show an atmosphere on the ground.
- Added `Camera.pickEllipsoid` to get the point on the globe under the mouse cursor.
- Added `Polygon.height` to draw polygons at a constant altitude above the ellipsoid.

### b3 - 2012-02-06

- Breaking changes:
  - Replaced `Geoscope.Constants` and `Geoscope.Trig` with `Geoscope.Math`.
  - `Polygon`
    - Replaced `setColor` and `getColor` with a `material.color` property.
    - Replaced `setEllipsoid` and `getEllipsoid` with an `ellipsoid` property.
    - Replaced `setGranularity` and `getGranularity` with a `granularity` property.
  - `Polyline`
    - Replaced `setColor`/`getColor` and `setOutlineColor`/`getOutlineColor` with `color` and `outline` properties.
    - Replaced `setWidth`/`getWidth` and `setOutlineWidth`/`getOutlineWidth` with `width` and `outlineWidth` properties.
  - Removed `Geoscope.BillboardCollection.bufferUsage`. It is now automatically determined.
  - Removed `Geoscope.Label` set/get functions for `shadowOffset`, `shadowBlur`, `shadowColor`. These are no longer supported.
  - Renamed `Scene.getTransitions` to `Scene.getAnimations`.
  - Renamed `SensorCollection` to `SensorVolumeCollection`.
  - Replaced `ComplexConicSensorVolume.material` with separate materials for each surface: `outerMaterial`, `innerMaterial`, and `capMaterial`.
  - Material renames
    - `TranslucentSensorVolumeMaterial` to `ColorMaterial`.
    - `DistanceIntervalSensorVolumeMaterial` to `DistanceIntervalMaterial`.
    - `TieDyeSensorVolumeMaterial` to `TieDyeMaterial`.
    - `CheckerboardSensorVolumeMaterial` to `CheckerboardMaterial`.
    - `PolkaDotSensorVolumeMaterial` to `DotMaterial`.
    - `FacetSensorVolumeMaterial` to `FacetMaterial`.
    - `BlobSensorVolumeMaterial` to `BlobMaterial`.
  - Added new materials:
    - `VerticalStripeMaterial`
    - `HorizontalStripeMaterial`
    - `DistanceIntervalMaterial`
  - Added polygon material support via the new `Polygon.material` property.
  - Added clock angle support to `ConicSensorVolume` via the new `maximumClockAngle` and `minimumClockAngle` properties.
  - Added a rectangular sensor, `RectangularPyramidSensorVolume`.
  - Changed custom sensor to connect direction points using the sensor's radius; previously, points were connected with a line.
  - Improved performance and memory usage of `BillboardCollection` and `LabelCollection`.
  - Added more mouse events.
  - Added Sandbox examples for new features.

### b2 - 2011-12-01

- Added complex conic and custom sensor volumes, and various materials to change their appearance. See the new Sensor folder in the Sandbox.
- Added modelMatrix property to primitives to render them in a local reference frame. See the polyline example in the Sandbox.
- Added eastNorthUpToFixedFrame() and northEastDownToFixedFrame() to Ellipsoid to create local reference frames.
- Added CameraFlightController to zoom smoothly from one point to another. See the new camera examples in the Sandbox.
- Added row and column assessors to Matrix2, Matrix3, and Matrix4.
- Added Scene, which reduces the amount of code required to use Geoscope. See the Skeleton. We recommend using this instead of explicitly calling update() and render() for individual or composite primitives. Existing code will need minor changes:

  - Calls to Context.pick() should be replaced with Scene.pick().
  - Primitive constructors no longer require a context argument.
  - Primitive update() and render() functions now require a context argument. However, when using the new Scene object, these functions do not need to be called directly.
  - TextureAtlas should no longer be created directly; instead, call Scene.getContext().createTextureAtlas().
  - Other breaking changes:

    - Camera get/set functions, e.g., getPosition/setPosition were replaced with properties, e.g., position.
    - Replaced CompositePrimitive, Polygon, and Polyline getShow/setShow functions with a show property.
    - Replaced Polyline, Polygon, BillboardCollection, and LabelCollection getBufferUsage/setBufferUsage functions with a bufferUsage property.
    - Changed colors used by billboards, labels, polylines, and polygons. Previously, components were named r, g, b, and a. They are now red, green, blue, and alpha. Previously, each component's range was [0, 255]. The range is now [0, 1] floating point. For example,

            color : { r : 0, g : 255, b : 0, a : 255 }

      becomes:

            color : { red : 0.0, green : 1.0, blue : 0.0, alpha : 1.0 }

### b1 - 2011-09-19

- Added `Shapes.computeCircleBoundary` to compute circles. See the Sandbox.
- Changed the `EventHandler` constructor function to take the Geoscope canvas, which ensures the mouse position is correct regardless of the canvas' position on the page. Code that previously looked like:

        var handler = new Geoscope.EventHandler();

  should now look like:

        var handler = new Geoscope.EventHandler(canvas);

- Context.Pick no longer requires clamping the x and y arguments. Code that previously looked like:

        var pickedObject = context.pick(primitives, us, Math.max(x, 0.0),
            Math.max(context.getCanvas().clientHeight - y, 0.0));

  can now look like:

        var pickedObject = context.pick(primitives, us, x, context.getCanvas().clientHeight - y);

- Changed Polyline.setWidth and Polyline.setOutlineWidth to clamp the width to the WebGL implementation limit instead of throwing an exception. Code that previously looked like:

        var maxWidth = context.getMaximumAliasedLineWidth();
        polyline.setWidth(Math.min(5, maxWidth));
        polyline.setOutlineWidth(Math.min(10, maxWidth));

  can now look like:

        polyline.setWidth(5);
        polyline.setOutlineWidth(10);

- Improved the Sandbox:
  - Code in the editor is now evaluated as you type for quick prototyping.
  - Highlighting a Geoscope type in the editor and clicking the doc button in the toolbar now brings up the reference help for that type.
- BREAKING CHANGE: The `Context` constructor-function now takes an element instead of an ID. Code that previously looked like:

        var context = new Geoscope.Context("glCanvas");
        var canvas = context.getCanvas();

  should now look like:

        var canvas = document.getElementById("glCanvas");
        var context = new Geoscope.Context(canvas);

### b0 - 2011-08-31

- Added new Sandbox and Skeleton examples. The sandbox contains example code for common tasks. The skeleton is a bare-bones application for building upon. Most sandbox code examples can be copy and pasted directly into the skeleton.
- Added `Geoscope.Polygon` for drawing polygons on the globe.
- Added `Context.pick` to pick objects in one line of code.
- Added `bringForward`, `bringToFront`, `sendBackward`, and `sendToBack` functions to `CompositePrimitive` to control the render-order for ground primitives.
- Added `getShow`/`setShow` functions to `Polyline` and `CompositePrimitive`.
- Added new camera control and event types including `CameraFreeLookEventHandler`, `CameraSpindleEventHandler`, and `EventHandler`.
- Replaced `Ellipsoid.toCartesian3` with `Ellipsoid.toCartesian`.
- update and `updateForPick` functions no longer require a `UniformState` argument.

## Alpha Releases

### a6 - 2011-08-05

- Added support for lines using `Geoscope.Polyline`. See the Sandbox example.
- Made `CompositePrimitive`, `LabelCollection`, and `BillboardCollection` have consistent function names, including a new `contains()` function.
- Improved reference documentation layout.

### a5 - 2011-07-22

- Flushed out `CompositePrimitive`, `TimeStandard`, and `LeapSecond` types.
- Improved support for browsers using ANGLE (Windows Only).

### a4 - 2011-07-15

- Added `Geoscope.TimeStandard` for handling TAI and UTC time standards.
- Added `Geoscope.Quaternion`, which is a foundation for future camera control.
- Added initial version of `Geoscope.PrimitiveCollection` to simplify rendering.
- Prevented billboards/labels near the surface from getting cut off by the globe.
- See the Sandbox for example code.
- Added more reference documentation for labels.

### a3 - 2011-07-08

- Added `Geoscope.LabelCollection` for drawing text.
- Added `Geoscope.JulianDate` and `Geoscope.TimeConstants` for proper time handling.
- See the Sandbox example for how to use the new labels and Julian date.

### a2 - 2011-07-01

- Added `Geoscope.ViewportQuad` and `Geoscope.Rectangle` (foundations for 2D map).
- Improved the visual quality of cloud shadows.

### a1 - 2011-06-24

- Added `SunPosition` type to compute the sun position for a julian date.
- Simplified picking. See the mouse move event in the Sandbox example.
- `Cartographic2` and `Cartographic3` are now mutable types.
- Added reference documentation for billboards.

### a0 - 2011-06-17

- Initial Release.<|MERGE_RESOLUTION|>--- conflicted
+++ resolved
@@ -2,21 +2,17 @@
 
 ### 1.107 - 2023-07-01
 
-<<<<<<< HEAD
+##### Additions :tada:
+
+- Added `Cesium3DTileset.cacheBytes` and `Cesium3DTileset.maximumCacheOverflowBytes` to better control memory usage. To replicate previous behavior, convert `maximumMemoryUsage` from MB to bytes, assign the value to `cacheBytes`, and set `maximumCacheOverflowBytes = Number.MAX_VALUE`
+
 ##### Fixes :wrench:
 
 - Fixed `PostProcessStage` crash affecting point clouds rendered with attenuation. [#11339](https://github.com/CesiumGS/cesium/issues/11339)
-=======
-##### Additions :tada:
-
-- Added `Cesium3DTileset.cacheBytes` and `Cesium3DTileset.maximumCacheOverflowBytes` to better control memory usage. To replicate previous behavior, convert `maximumMemoryUsage` from MB to bytes, assign the value to `cacheBytes`, and set `maximumCacheOverflowBytes = Number.MAX_VALUE`
-
-##### Fixes :wrench:
 
 ##### Deprecated :hourglass_flowing_sand:
 
 - `Cesium3DTileset.maximumMemoryUsage` has been deprecated in CesiumJS 1.107. It will be removed in 1.110. Use `Cesium3DTileset.cacheBytes` and `Cesium3DTileset.maximumCacheOverflowBytes` instead. [#11310](https://github.com/CesiumGS/cesium/pull/11310)
->>>>>>> 5de34c26
 
 ### 1.106.1 - 2023-06-02
 
