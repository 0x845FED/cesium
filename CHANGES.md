--- conflicted
+++ resolved
@@ -1,7 +1,6 @@
 # Change Log
 
-<<<<<<< HEAD
-### 1.117 - 2024-05-01
+### 1.118
 
 #### @cesium/engine
 
@@ -9,7 +8,7 @@
 
 - Fixed a bug where `TaskProcessor` worker loading would check the worker module ID rather than the absolute URL when determining if it is cross-origin. [#11833](https://github.com/CesiumGS/cesium/pull/11833)
 - Fixed a bug where cross-origin workers would error when loaded with the CommonJS `importScripts` shim instead of an ESM `import`. [#11833](https://github.com/CesiumGS/cesium/pull/11833)
-=======
+
 ### 1.117
 
 #### @cesium/engine
@@ -29,7 +28,6 @@
 ##### Fixes :wrench:
 
 - Fixed leaked CSS styling from `I3SBuildingSceneLayerExplorer` widget. [#11959](https://github.com/CesiumGS/cesium/pull/11959)
->>>>>>> 0734229e
 
 ### 1.116 - 2024-04-01
 
