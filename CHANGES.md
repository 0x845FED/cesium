--- conflicted
+++ resolved
@@ -11,13 +11,10 @@
 ##### Fixes :wrench:
 
 - Fixed a bug where the scale of a `PointPrimitive` was incorrect when `scaleByDistance` was set to a `NearFarScalar` [#10912](https://github.com/CesiumGS/cesium/pull/10912)
-<<<<<<< HEAD
 - Fixed glTF models with a mix of Draco and non-Draco attributes. [#10936](https://github.com/CesiumGS/cesium/pull/10936)
-=======
 - Fixed the JSDoc and TypeScript definitions of arguments in `Matrix2.multiplyByScalar`, `Matrix3.multiplyByScalar`, and several functions in the `S2Cell` class. [#10899](https://github.com/CesiumGS/cesium/pull/10899)
 - Fixed a bug where the entity collection of a `GpxDataSource` did not have the `owner` property set. [#10921](https://github.com/CesiumGS/cesium/issues/10921)
 - Fixed a bug where \*.ktx2 images loading fail. [#10869](https://github.com/CesiumGS/cesium/pull/10869)
->>>>>>> 747caee7
 
 ### 1.100 - 2022-12-01
 
