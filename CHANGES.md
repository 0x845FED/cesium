--- conflicted
+++ resolved
@@ -11,13 +11,10 @@
 
 ##### Additions :tada:
 
-<<<<<<< HEAD
-- `Cesium3DTileset` now has a `splitDirection` property, allowing the tileset to only be drawn on the left or right side of the screen. This is useful for visual comparison of tilesets.
-=======
 - Added `minimumPixelSize`, `scale`, and `maximumScale` to `ModelExperimental`. [#10092](https://github.com/CesiumGS/cesium/pull/10092)
 - Added `Cartesian2.clamp`, `Cartesian3.clamp`, and `Cartesian4.clamp`. [#10197](https://github.com/CesiumGS/cesium/pull/10197)
 - Added experimental support for the [3D Tiles 1.1 draft](https://github.com/CesiumGS/3d-tiles/pull/666). #10189
->>>>>>> d43ef638
+- `Cesium3DTileset` now has a `splitDirection` property, allowing the tileset to only be drawn on the left or right side of the screen. This is useful for visual comparison of tilesets.
 
 ##### Fixes :wrench:
 
