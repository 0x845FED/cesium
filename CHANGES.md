# Change Log

<<<<<<< HEAD
### 1.95 - 2022-07-01

##### Breaking Changes :mega:

- Tilesets rendered with `ModelExperimental` must set `projectTo2D` to true in order to be accurately projected and rendered in 2D / CV mode. [#10440](https://github.com/CesiumGS/cesium/pull/10440)

##### Additions :tada:

- Memory statistics for `ModelExperimental` now appear in the `Cesium3DTilesInspector`. This includes binary metadata memory, which is not counted by `Model`. [#10397](https://github.com/CesiumGS/cesium/pull/10397)
- Memory statistics for `ResourceCache` (used by `ModelExperimental`) now appear in the `Cesium3DTilesInspector`. [#10413](https://github.com/CesiumGS/cesium/pull/10413)
- Added support for rendering individual models in 2D / CV using `ModelExperimental`. [#10419](https://github.com/CesiumGS/cesium/pull/10419)
- Added support for rendering instanced tilesets in 2D / CV using `ModelExperimental`. [#10433](https://github.com/CesiumGS/cesium/pull/10433)
- Added `modelUpAxis` and `modelForwardAxis` constructor options to `Cesium3DTileset` [#10439](https://github.com/CesiumGS/cesium/pull/10439)
- Added `heightReference` to `ModelExperimental`. [#10448](https://github.com/CesiumGS/cesium/pull/10448)

##### Fixes :wrench:

- Fixed `FeatureDetection` for Microsoft Edge. [#10429](https://github.com/CesiumGS/cesium/pull/10429)
=======
### 1.94.3 - 2022-06-10

- Fixed a crash with vector tilesets with lines when clamping to terrain or 3D tiles. [#10447](https://github.com/CesiumGS/cesium/pull/10447)
>>>>>>> ae746a04

### 1.94.2 - 2022-06-03

- This is an npm only release to fix the improperly published 1.94.1.

### 1.94.1 - 2022-06-03

##### Additions :tada:

- Added support for rendering individual models in 2D / CV using `ModelExperimental`. [#10419](https://github.com/CesiumGS/cesium/pull/10419)

##### Fixes :wrench:

- Fixed `Cesium3DTileColorBlendMode.REPLACE` for certain tilesets. [#10424](https://github.com/CesiumGS/cesium/pull/10424)
- Fixed a crash when applying a style to a vector tileset with point features. [#10427](https://github.com/CesiumGS/cesium/pull/10427)

### 1.94 - 2022-06-01

##### Breaking Changes :mega:

- Removed individual image-based lighting parameters from `Model` and `Cesium3DTileset`. [#10388](https://github.com/CesiumGS/cesium/pull/10388)
- Models and tilesets rendered with `ModelExperimental` must set `enableDebugWireframe` to true in order for `debugWireframe` to work in WebGL1. [#10344](https://github.com/CesiumGS/cesium/pull/10344)
- Removed `ImagerySplitPosition` and `Scene.imagerySplitPosition`. Use `SplitDirection` and `Scene.splitPosition` instead.[#10418](https://github.com/CesiumGS/cesium/pull/10418)
- Removed restriction on enabling `Scene.orderIndependentTranslucency` on iPad and iOS. [#10417](https://github.com/CesiumGS/cesium/pull/10417)

##### Additions :tada:

- Added `Cesium3DTileStyle.fromUrl` for loading a style from a url. [#10348](https://github.com/CesiumGS/cesium/pull/10348)
- Added `IndexDatatype.fromTypedArray`. [#10350](https://github.com/CesiumGS/cesium/pull/10350)
- Added `ModelAnimationCollection.animateWhilePaused` and `ModelAnimation.animationTime` to allow explicit control over a model's animations. [#9339](https://github.com/CesiumGS/cesium/pull/9339)
- Replaced `options.gltf` with `options.url` in `ModelExperimental.fromGltf`. [#10371](https://github.com/CesiumGS/cesium/pull/10371)
- Added support for 2D / CV mode for non-instanced tilesets rendered with `ModelExperimental`. [#10384](https://github.com/CesiumGS/cesium/pull/10384)
- Added `PolygonGraphics.textureCoordinates`, `PolygonGeometry.textureCoordinates`, `CoplanarPolygonGeometry.textureCoordinates`, which override the default `stRotation`-based texture coordinate calculation behaviour with the provided texture coordinates, specified in the form of a `PolygonHierarchy` of `Cartesian2` points. [#10109](https://github.com/CesiumGS/cesium/pull/10109)

##### Fixes :wrench:

- Fixed the rendering issues related to order-independent translucency on iOS devices. [#10417](https://github.com/CesiumGS/cesium/pull/10417)
- Fixed the inaccurate computation of bounding spheres for models not centered at (0,0,0) in their local space. [#10395](https://github.com/CesiumGS/cesium/pull/10395)
- Fixed the inaccurate computation of bounding spheres for `ModelExperimental`. [#10339](https://github.com/CesiumGS/cesium/pull/10339/)
- Fixed error when destroying a 3D tileset before it has finished loading. [#10363](Fixes https://github.com/CesiumGS/cesium/issues/10363)
- Fixed race condition which can occur when updating `Cesium3DTileStyle` before its `readyPromise` has resolved. [#10345](https://github.com/CesiumGS/cesium/issues/10345)
- Fixed label background rendering. [#10342](https://github.com/CesiumGS/cesium/issues/10342)
- Enabled support for loading web assembly modules in Edge. [#6541](https://github.com/CesiumGS/cesium/pull/6541)
- Fixed crash for zero-area `region` bounding volumes in a 3D Tileset. [#10351](https://github.com/CesiumGS/cesium/pull/10351)
- Fixed `Cesium3DTileset.debugShowUrl` so that it works for implicit tiles too. [#10372](https://github.com/CesiumGS/cesium/issues/10372)
- Fixed crash when loading a tileset without a metadata schema but has external tilesets with tile or content metadata. [#10387](https://github.com/CesiumGS/cesium/pull/10387)
- Fixed winding order for negatively scaled models in `ModelExperimental`. [#10405](https://github.com/CesiumGS/cesium/pull/10405)
- Fixed error when calling `sampleTerrain` over a large area that required lots of tile requests. [#10425](https://github.com/CesiumGS/cesium/pull/10425)

##### Deprecated :hourglass_flowing_sand:

- Support for glTF 1.0 assets has been deprecated and will be removed in CesiumJS 1.95. Please convert any glTF 1.0 assets to glTF 2.0. [#10414](https://github.com/CesiumGS/cesium/pull/10414)
- Support for the glTF extension `KHR_techniques_webgl` has been deprecated and will be removed in CesiumJS 1.95. If custom GLSL shaders are needed, use `CustomShader` instead. [#10414](https://github.com/CesiumGS/cesium/pull/10414)
- `Model.gltf`, `Model.basePath`, `Model.pendingTextureLoads` (properties), and `Model.dequantizeInShader` (constructor option) were deprecate in CesiumJS 1.94 and will be removed in CesiumJS 1.95. [#10415](https://github.com/CesiumGS/cesium/pull/10415)
- `Model.boundingSphere` currently returns results in the model's local coordinate system, but in CesiumJS 1.95 it will be changed to return results in ECEF coordinates. [#10415](https://github.com/CesiumGS/cesium/pull/10415)
- `Cesium3DTileStyle` constructor parameters of `string` or `Resource` type have been deprecated and will be removed in CesiumJS 1.96. If loading a style from a url, use `Cesium3DTileStyle.fromUrl` instead. [#10348](https://github.com/CesiumGS/cesium/pull/10348)
- `Cesium3DTileStyle.readyPromise` and `Cesium3DTileStyle.ready` have been deprecated and will be removed in CesiumJS 1.96. If loading a style from a url, use `Cesium3DTileStyle.fromUrl` instead. [#10348](https://github.com/CesiumGS/cesium/pull/10348)

### 1.93 - 2022-05-02

##### Breaking Changes :mega:

- Temporarily disable `Scene.orderIndependentTranslucency` by default on iPad and iOS due to a WebGL regression, see [#9827](https://github.com/CesiumGS/cesium/issues/9827). The old default will be restored once the issue has been resolved.

##### Additions :tada:

- Improved rendering of ground and sky atmosphere. [#10063](https://github.com/CesiumGS/cesium/pull/10063)
- Added support for morph targets in `ModelExperimental`. [#10271](https://github.com/CesiumGS/cesium/pull/10271)
- Added support for skins in `ModelExperimental`. [#10282](https://github.com/CesiumGS/cesium/pull/10282)
- Added support for animations in `ModelExperimental`. [#10314](https://github.com/CesiumGS/cesium/pull/10314)
- Added `debugWireframe` to `ModelExperimental`. [#10332](https://github.com/CesiumGS/cesium/pull/10332)
- Added `GeoJsonSource.process` to support adding features without removing existing entities, similar to `CzmlDataSource.process`. [#9275](https://github.com/CesiumGS/cesium/issues/9275)
- `KmlDataSource` now exposes the `camera` and `canvas` properties, which are used to provide information about the state of the `Viewer` when making network requests for a [`Link`](https://developers.google.com/kml/documentation/kmlreference#link). Passing these values in the constructor is now optional.
- Prevent text selection in the Timeline widget. [#10325](https://github.com/CesiumGS/cesium/pull/10325)

##### Fixes :wrench:

- Fixed `GoogleEarthEnterpriseImageryProvider.requestImagery`, `GridImageryProvider.requestImagery`, and `TileCoordinateImageryProvider.requestImagery` return types to match interface. [#10265](https://github.com/CesiumGS/cesium/issues/10265)
- Various property and return TypeScript definitions were corrected, and the `Event` class was made generic in order to support strongly typed event callbacks. [#10292](https://github.com/CesiumGS/cesium/pull/10292)
- Fixed debug label rendering in `Cesium3dTilesInspector`. [#10246](https://github.com/CesiumGS/cesium/issues/10246)
- Fixed a crash that occurred in `ModelExperimental` when loading a Draco-compressed model with tangents. [#10294](https://github.com/CesiumGS/cesium/pull/10294)
- Fixed an incorrect model matrix computation for `i3dm` tilesets that are loaded using `ModelExperimental`. [#10302](https://github.com/CesiumGS/cesium/pull/10302)
- Fixed race condition during billboard clamping when the height reference changes. [#10191](https://github.com/CesiumGS/cesium/issues/10191)
- Fixed ability to run `test` and other support tasks from within the release zip file. [#10311](https://github.com/CesiumGS/cesium/pull/10311)

### 1.92 - 2022-04-01

##### Breaking Changes :mega:

- Removed `Cesium.when`. Any `Promise` in the Cesium API has changed to the native `Promise` API. Code bases using cesium will likely need updates after this change. See the [upgrade guide](https://community.cesium.com/t/cesiumjs-is-switching-from-when-js-to-native-promises-which-will-be-a-breaking-change-in-1-92/17213) for instructions on how to update your code base to be compliant with native promises.
- `ArcGisMapServerImageryProvider.readyPromise` will not reject if there is a failure unless the request cannot be retried.
- `SingleTileImageryProvider.readyPromise` will not reject if there is a failure unless the request cannot be retried.
- Removed links to SpecRunner.html and related Jasmine files for running unit tests in browsers.

##### Additions :tada:

- Added experimental support for the [3D Tiles 1.1 draft](https://github.com/CesiumGS/3d-tiles/pull/666). [#10189](https://github.com/CesiumGS/cesium/pull/10189)
- Added support for `EXT_structural_metadata` property attributes in `CustomShader` [#10228](https://github.com/CesiumGS/cesium/pull/10228)
- Added partial support for `EXT_structural_metadata` property textures in `CustomShader` [#10247](https://github.com/CesiumGS/cesium/pull/10247)
- Added `minimumPixelSize`, `scale`, and `maximumScale` to `ModelExperimental`. [#10092](https://github.com/CesiumGS/cesium/pull/10092)
- `Cesium3DTileset` now has a `splitDirection` property, allowing the tileset to only be drawn on the left or right side of the screen. This is useful for visual comparison of tilesets. [#10193](https://github.com/CesiumGS/cesium/pull/10193)
- Added `lightColor` to `ModelExperimental` [#10207](https://github.com/CesiumGS/cesium/pull/10207)
- Added image-based lighting to `ModelExperimental`. [#10234](https://github.com/CesiumGS/cesium/pull/10234)
- Added clipping planes to `ModelExperimental`. [#10250](https://github.com/CesiumGS/cesium/pull/10250)
- Added `Cartesian2.clamp`, `Cartesian3.clamp`, and `Cartesian4.clamp`. [#10197](https://github.com/CesiumGS/cesium/pull/10197)
- Added a 'renderable' property to 'Fog' to disable its visual rendering while preserving tiles culling at a distance. [#10186](https://github.com/CesiumGS/cesium/pull/10186)
- Refactored metadata API so `tileset.metadata` and `content.group.metadata` are more symmetric with `content.metadata` and `tile.metadata`. [#10224](https://github.com/CesiumGS/cesium/pull/10224)

##### Fixes :wrench:

- Fixed `Scene` documentation for `msaaSamples` property. [#10205](https://github.com/CesiumGS/cesium/pull/10205)
- Fixed a bug where `pnts` tiles would crash when `Cesium.ExperimentalFeatures.enableModelExperimental` was true. [#10183](https://github.com/CesiumGS/cesium/pull/10183)
- Fixed an issue with Firefox and dimensionless SVG images. [#9191](https://github.com/CesiumGS/cesium/pull/9191)
- Fixed `ShadowMap` documentation for `options.pointLightRadius` type. [#10195](https://github.com/CesiumGS/cesium/pull/10195)
- Fixed evaluation of `minimumLevel` on metadataFailure for TileMapServiceImageryProvider. [#10198](https://github.com/CesiumGS/cesium/pull/10198)
- Fixed a bug where models without normals would render as solid black. Now, such models will use unlit shading. [#10237](https://github.com/CesiumGS/cesium/pull/10237)

##### Deprecated :hourglass_flowing_sand:

- `ImagerySplitDirection` and `Scene.imagerySplitPosition` have been deprecated and will be removed in CesiumJS 1.94. Use `SplitDirection` and `Scene.splitPosition` instead.
- Tilesets and models should now specify image-based lighting parameters in `ImageBasedLighting` instead of as individual options. The individual parameters are deprecated and will be removed in CesiumJS 1.94. [#10226](https://github.com/CesiumGS/cesium/pull/10226)

### 1.91 - 2022-03-01

##### Breaking Changes :mega:

- In Cesium 1.92, `when.js` will be removed and replaced with native promises. `Cesium.when` is deprecated and will be removed in 1.92. Any `Promise` returned from a function as of 1.92 will switch the native `Promise` API. Code bases using cesium will likely need updates after this change. See the [upgrade guide](https://community.cesium.com/t/cesiumjs-is-switching-from-when-js-to-native-promises-which-will-be-a-breaking-change-in-1-92/17213) for instructions on how to update your code base to be compliant with native promises.
- Fixed an inconsistently handled exception in `camera.getPickRay` that arises when the scene is not rendered. `camera.getPickRay` can now return undefined. [#10139](https://github.com/CesiumGS/cesium/pull/10139)

##### Additions :tada:

- Added MSAA support for WebGL2. Enabled in the `Viewer` constructor with the `msaaSamples` option and can be controlled through `Scene.msaaSamples`.
- glTF contents now use `ModelExperimental` by default. [#10055](https://github.com/CesiumGS/cesium/pull/10055)
- Added the ability to toggle back-face culling in `ModelExperimental`. [#10070](https://github.com/CesiumGS/cesium/pull/10070)
- Added `depthPlaneEllipsoidOffset` to `Viewer` and `Scene` constructors to address rendering artifacts below the WGS84 ellipsoid. [#9200](https://github.com/CesiumGS/cesium/pull/9200)
- Added support for `debugColorTiles` in `ModelExperimental`. [#10071](https://github.com/CesiumGS/cesium/pull/10071)
- Added support for shadows in `ModelExperimental`. [#10077](https://github.com/CesiumGS/cesium/pull/10077)
- Added `packArray` and `unpackArray` for matrix types. [#10118](https://github.com/CesiumGS/cesium/pull/10118)
- Added more affine transformation helper functions to `Matrix2`, `Matrix3`, and `Matrix4`. [#10124](https://github.com/CesiumGS/cesium/pull/10124)
  - Added `setScale`, `setUniformScale`, `setRotation`, `getRotation`, and `multiplyByUniformScale` to `Matrix2`.
  - Added `setScale`, `setUniformScale`, `setRotation`, and `multiplyByUniformScale` to `Matrix3`.
  - Added `setUniformScale`, `setRotation`, `getRotation`, and `fromRotation` to `Matrix4`.
- Added `AxisAlignedBoundingBox.fromCorners`. [#10130](https://github.com/CesiumGS/cesium/pull/10130)
- Added `BoundingSphere.fromTransformation`. [#10130](https://github.com/CesiumGS/cesium/pull/10130)
- Added `OrientedBoundingBox.fromTransformation`, `OrientedBoundingBox.computeCorners`, and `OrientedBoundingBox.computeTransformation`. [#10130](https://github.com/CesiumGS/cesium/pull/10130)
- Added `Rectangle.subsection`. [#10130](https://github.com/CesiumGS/cesium/pull/10130)
- Added option to show tileset credits on screen. [#10144](https://github.com/CesiumGS/cesium/pull/10144)
- glTF copyrights now appear under the credits display. [#10138](https://github.com/CesiumGS/cesium/pull/10138)
- Credits are now sorted based on their number of occurrences. [#10141](https://github.com/CesiumGS/cesium/pull/10141)

##### Fixes :wrench:

- Fixed a bug where updating `ModelExperimental`'s model matrix would not update its bounding sphere. [#10078](https://github.com/CesiumGS/cesium/pull/10078)
- Fixed feature ID texture artifacts on Safari. [#10111](https://github.com/CesiumGS/cesium/pull/10111)
- Fixed a bug where a translucent shader applied to a `ModelExperimental` with opaque features was not being rendered. [#10110](https://github.com/CesiumGS/cesium/pull/10110)

### 1.90 - 2022-02-01

##### Additions :tada:

- Feature IDs for styling and picking in `ModelExperimental` can now be selected via `(tileset|model).featureIdIndex` and `(tileset|model).instanceFeatureIdIndex`. [#10018](https://github.com/CesiumGS/cesium/pull/10018)
- Added support for all types of feature IDs in `CustomShader`. [#10018](https://github.com/CesiumGS/cesium/pull/10018)
- Moved documentation for `CustomShader` into `Documentation/CustomShaderGuide/` to make it more discoverable. [#10054](https://github.com/CesiumGS/cesium/pull/10054)
- Added getters `Cesium3DTileFeature.featureId` and `ModelFeature.featureId` so the feature ID or batch ID can be accessed from a picked feature. [#10022](https://github.com/CesiumGS/cesium/pull/10022)
- Added `I3dmLoader` to transcode .i3dm to `ModelExperimental`. [#9968](https://github.com/CesiumGS/cesium/pull/9968)
- Added `PntsLoader` to transcode .pnts to `ModelExperimental`. [#9978](https://github.com/CesiumGS/cesium/pull/9978)
- Added point cloud attenuation support to `ModelExperimental`. [#9998](https://github.com/CesiumGS/cesium/pull/9998)

##### Fixes :wrench:

- Fixed an error when loading GeoJSON with null `stroke` or `fill` properties but valid opacity values. [#9717](https://github.com/CesiumGS/cesium/pull/9717)
- Fixed `scene.pickTranslucentDepth` for translucent point clouds with eye dome lighting. [#9991](https://github.com/CesiumGS/cesium/pull/9991)
- Added a setter for `tileset.pointCloudShading` that throws if set to `undefined` to clarify that this is disallowed. [#9998](https://github.com/CesiumGS/cesium/pull/9998)
- Fixes handling .b3dm `_BATCHID` accessors in `ModelExperimental` [#10008](https://github.com/CesiumGS/cesium/pull/10008) and [10031](https://github.com/CesiumGS/cesium/pull/10031)
- Fixed path entity being drawn when data is unavailable [#1704](https://github.com/CesiumGS/cesium/pull/1704)
- Fixed setting `tileset.imageBasedLightingFactor` has no effect on i3dm tile content. [#10020](https://github.com/CesiumGS/cesium/pull/10020)
- Zooming out is no longer sluggish when close to `screenSpaceCameraController.minimumDistance`. [#9932](https://github.com/CesiumGS/cesium/pull/9932)
- Fixed Particle System Weather sandcastle demo to work with new ES6 rules. [#10045](https://github.com/CesiumGS/cesium/pull/10045)

### 1.89 - 2022-01-03

##### Breaking Changes :mega:

- Removed `Scene.debugShowGlobeDepth`. [#9965](https://github.com/CesiumGS/cesium/pull/9965)
- Removed `CesiumInspectorViewModel.globeDepth` and `CesiumInspectorViewModel.pickDepth`. [#9965](https://github.com/CesiumGS/cesium/pull/9965)
- `barycentricCoordinates` returns `undefined` when the input triangle is degenerate. [#9175](https://github.com/CesiumGS/cesium/pull/9175)

##### Additions :tada:

- Added a `pointSize` field to custom vertex shaders for more control over shading point clouds. [#9960](https://github.com/CesiumGS/cesium/pull/9960)
- Added `lambertDiffuseMultiplier` property to Globe object to enhance terrain lighting. [#9878](https://github.com/CesiumGS/cesium/pull/9878)
- Added `getFeatureInfoUrl` option to `WebMapServiceImageryProvider` which reads the getFeatureInfo request URL for WMS service if it differs with the getCapabilities URL. [#9563](https://github.com/CesiumGS/cesium/pull/9563)
- Added `tileset.enableModelExperimental` so tilesets with `Model` and `ModelExperimental` can be mixed in the same scene. [#9982](https://github.com/CesiumGS/cesium/pull/9982)

##### Fixes :wrench:

- Fixed handling of vec3 vertex colors in `ModelExperimental`. [#9955](https://github.com/CesiumGS/cesium/pull/9955)
- Fixed handling of Draco quantized vec3 vertex colors in `ModelExperimental`. [#9957](https://github.com/CesiumGS/cesium/pull/9957)
- Fixed handling of vec3 vertex colors in `CustomShaderPipelineStage`. [#9964](https://github.com/CesiumGS/cesium/pull/9964)
- Fixes how `Camera.changed` handles changes in `heading`. [#9970](https://github.com/CesiumGS/cesium/pull/9970)
- Fixed handling of subtree root transforms in `Implicit3DTileContent`. [#9971](https://github.com/CesiumGS/cesium/pull/9971)
- Fixed issue in `ModelExperimental` where indices were not the correct data type after draco decode. [#9974](https://github.com/CesiumGS/cesium/pull/9974)
- Fixed WMS 1.3.0 `GetMap` `bbox` parameter so that it follows the axis ordering as defined in the EPSG database. [#9797](https://github.com/CesiumGS/cesium/pull/9797)
- Fixed `KmlDataSource` so that it can handle relative URLs for additional elements - video, audio, iframe etc. [#9328](https://github.com/CesiumGS/cesium/pull/9328)

### 1.88 - 2021-12-01

##### Fixes :wrench:

- Fixed a bug with .ktx2 textures having an incorrect minification filter. [#9876](https://github.com/CesiumGS/cesium/pull/9876/)
- Fixed incorrect diffuse texture alpha in glTFs with the `KHR_materials_pbrSpecularGlossiness` extension. [#9943](https://github.com/CesiumGS/cesium/pull/9943)

### 1.87.1 - 2021-11-09

##### Additions :tada:

- Added experimental implementations of [3D Tiles Next](https://github.com/CesiumGS/3d-tiles/tree/main/next). The following extensions are supported:
  - [3DTILES_content_gltf](https://github.com/CesiumGS/3d-tiles/tree/main/extensions/3DTILES_content_gltf) for using glTF models directly as tile contents
  - [3DTILES_metadata](https://github.com/CesiumGS/3d-tiles/tree/main/extensions/3DTILES_metadata) for adding structured metadata to tilesets, tiles, or groups of tile content
  - [EXT_mesh_features](https://github.com/KhronosGroup/glTF/pull/2082) for adding feature identification and feature metadata to glTF models
  - [3DTILES_implicit_tiling](https://github.com/CesiumGS/3d-tiles/tree/main/extensions/3DTILES_implicit_tiling) for a compact representation of quadtrees and octrees
  - [3DTILES_bounding_volume_S2](https://github.com/CesiumGS/3d-tiles/tree/main/extensions/3DTILES_bounding_volume_S2) for [S2](https://s2geometry.io/) bounding volumes
  - [3DTILES_multiple_contents](https://github.com/CesiumGS/3d-tiles/tree/main/extensions/3DTILES_multiple_contents) for storing multiple contents within a single tile
- Added `ModelExperimental`, a new experimental architecture for loading glTF models. It is disabled by default; set `ExperimentalFeatures.enableModelExperimental = true` to enable it.
- Added `CustomShader` class for styling `Cesium3DTileset` or `ModelExperimental` with custom GLSL shaders
- Added Sandcastle examples for 3D Tiles Next: [Photogrammetry Classification](http://sandcastle.cesium.com/index.html?src=3D%20Tiles%20Next%20Photogrammetry%20Classification.html&label=3D%20Tiles%20Next), [CDB Yemen](http://sandcastle.cesium.com/index.html?src=3D%20Tiles%20Next%20CDB%20Yemen.html&label=3D%20Tiles%20Next), and [S2 Globe](http://sandcastle.cesium.com/index.html?src=3D%20Tiles%20Next%20S2%20Globe.html&label=3D%20Tiles%20Next)

### 1.87 - 2021-11-01

##### Additions :tada:

- Added `ScreenOverlay` support to `KmlDataSource`. [#9864](https://github.com/CesiumGS/cesium/pull/9864)
- Added back some support for Draco attribute quantization as a workaround until a full fix in the next Draco version. [#9904](https://github.com/CesiumGS/cesium/pull/9904)
- Added `CumulusCloud.color` for customizing cloud colors. [#9877](https://github.com/CesiumGS/cesium/pull/9877)

##### Fixes :wrench:

- Point cloud styles that reference a missing property now treat the missing property as `undefined` rather than throwing an error. [#9882](https://github.com/CesiumGS/cesium/pull/9882)
- Fixed Draco attribute quantization in point clouds. [#9908](https://github.com/CesiumGS/cesium/pull/9908)
- Fixed crashes caused by the cloud noise texture exceeding WebGL's maximum supported texture size. [#9885](https://github.com/CesiumGS/cesium/pull/9885)
- Updated third-party zip.js library to 2.3.12 to fix compatibility with Webpack 4. [#9897](https://github.com/cesiumgs/cesium/pull/9897)

### 1.86.1 - 2021-10-15

##### Fixes :wrench:

- Fixed zip.js configurations causing CesiumJS to not work with Node 16. [#9861](https://github.com/CesiumGS/cesium/pull/9861)
- Fixed a bug in `Rectangle.union` with rectangles that span the entire globe. [#9866](https://github.com/CesiumGS/cesium/pull/9866)

### 1.86 - 2021-10-01

##### Breaking Changes :mega:

- Updated to Draco 1.4.1 and temporarily disabled attribute quantization. [#9847](https://github.com/CesiumGS/cesium/issues/9847)

##### Fixes :wrench:

- Fixed incorrect behavior in `CameraFlightPath` when using Columbus View. [#9192](https://github.com/CesiumGS/cesium/pull/9192)

### 1.85 - 2021-09-01

##### Breaking Changes :mega:

- Removed `Scene.terrainExaggeration` and `options.terrainExaggeration` for `CesiumWidget`, `Viewer`, and `Scene`, which were deprecated in CesiumJS 1.83. Use `Globe.terrainExaggeration` instead.

##### Additions :tada:

- Added `CloudCollection` and `CumulusCloud` for adding procedurally generated clouds to a scene. [#9737](https://github.com/CesiumGS/cesium/pull/9737)
- `BingMapsGeocoderService` now takes an optional [Culture Code](https://docs.microsoft.com/en-us/bingmaps/rest-services/common-parameters-and-types/supported-culture-codes) for localizing results. [#9729](https://github.com/CesiumGS/cesium/pull/9729)

##### Fixes :wrench:

- Fixed several crashes related to point cloud eye dome lighting. [#9719](https://github.com/CesiumGS/cesium/pull/9719)

### 1.84 - 2021-08-02

##### Breaking Changes :mega:

- Dropped support for Internet Explorer, which was deprecated in CesiumJS 1.83.

##### Additions :tada:

- Added a `polylinePositions` getter to `Cesium3DTileFeature` that gets the decoded positions of a polyline vector feature. [#9684](https://github.com/CesiumGS/cesium/pull/9684)
- Added `ImageryLayerCollection.pickImageryLayers`, which determines the imagery layers that are intersected by a pick ray. [#9651](https://github.com/CesiumGS/cesium/pull/9651)

##### Fixes :wrench:

- Fixed an issue where styling vector points based on their batch table properties would crash. [#9692](https://github.com/CesiumGS/cesium/pull/9692)
- Fixed an issue in `TileBoundingRegion.distanceToCamera` that caused incorrect results when the camera was on the opposite site of the globe. [#9678](https://github.com/CesiumGS/cesium/pull/9678)
- Fixed an error with removing a CZML datasource when the clock interval has a duration of zero. [#9637](https://github.com/CesiumGS/cesium/pull/9637)
- Fixed the ability to set a material's image to `undefined` and `Material.DefaultImageId`. [#9644](https://github.com/CesiumGS/cesium/pull/9644)
- Fixed render crash when creating a `polylineVolume` with very close points. [#9669](https://github.com/CesiumGS/cesium/pull/9669)
- Fixed a bug in `PolylineGeometry` that incorrectly shifted colors when duplicate positions were removed. [#9676](https://github.com/CesiumGS/cesium/pull/9676)
- Fixed the calculation of `OrientedBoundingBox.distancedSquaredTo` such that they handle `halfAxes` with magnitudes near zero. [#9670](https://github.com/CesiumGS/cesium/pull/9670)
- Fixed a crash that would hang the browser if a `Label` was created with a soft hyphen in its text. [#9682](https://github.com/CesiumGS/cesium/pull/9682)
- Fixed the incorrect calculation of `distanceSquaredTo` in `BoundingSphere`. [#9686](https://github.com/CesiumGS/cesium/pull/9686)

### 1.83 - 2021-07-01

##### Breaking Changes :mega:

- Dropped support for KTX1 and Crunch textures; use the [`ktx2ktx2`](https://github.com/KhronosGroup/KTX-Software) converter tool to update existing KTX1 files.

##### Additions :tada:

- Added support for KTX2 and Basis Universal compressed textures. [#9513](https://github.com/CesiumGS/cesium/issues/9513)
  - Added support for glTF models with the [`KHR_texture_basisu`](https://github.com/KhronosGroup/glTF/blob/master/extensions/2.0/Khronos/KHR_texture_basisu/README.md) extension.
  - Added support for 8-bit, 16-bit float, and 32-bit float KTX2 specular environment maps.
  - Added support for KTX2 images in `Material`.
  - Added new `PixelFormat` and `WebGLConstants` enums from WebGL extensions `WEBGL_compressed_texture_etc`, `WEBGL_compressed_texture_astc`, and `EXT_texture_compression_bptc`.
- Added dynamic terrain exaggeration with `Globe.terrainExaggeration` and `Globe.terrainExaggerationRelativeHeight`. [#9603](https://github.com/CesiumGS/cesium/pull/9603)
- Added `CustomHeightmapTerrainProvider`, a simple `TerrainProvider` that gets height values from a callback function. [#9604](https://github.com/CesiumGS/cesium/pull/9604)
- Added the ability to hide outlines on OSM Buildings and other tilesets and glTF models using the `CESIUM_primitive_outline` extension. [#8959](https://github.com/CesiumGS/cesium/issues/8959)
- Added checks for supported 3D Tiles extensions. [#9552](https://github.com/CesiumGS/cesium/issues/9552)
- Added option to ignore extraneous colorspace information in glTF textures and `ImageBitmap`. [#9624](https://github.com/CesiumGS/cesium/pull/9624)
- Added `options.fadingEnabled` parameter to `ShadowMap` to control whether shadows fade out when the light source is close to the horizon. [#9565](https://github.com/CesiumGS/cesium/pull/9565)
- Added documentation clarifying that the `outlineWidth` property will be ignored on all major browsers on Windows platforms. [#9600](https://github.com/CesiumGS/cesium/pull/9600)
- Added documentation for `KmlTour`, `KmlTourFlyTo`, and `KmlTourWait`. Added documentation and a `kmlTours` getter to `KmlDataSource`. Removed references to `KmlTourSoundCues`. [#8073](https://github.com/CesiumGS/cesium/issues/8073)

##### Fixes :wrench:

- Fixed a regression where older tilesets without a top-level `geometricError` would fail to load. [#9618](https://github.com/CesiumGS/cesium/pull/9618)
- Fixed an issue in `WebMapTileServiceImageryProvider` where using URL subdomains caused query parameters to be dropped from requests. [#9606](https://github.com/CesiumGS/cesium/pull/9606)
- Fixed an issue in `ScreenSpaceCameraController.tilt3DOnTerrain` that caused unexpected camera behavior when tilting terrain diagonally along the screen. [#9562](https://github.com/CesiumGS/cesium/pull/9562)
- Fixed error handling in `GlobeSurfaceTile` to print terrain tile request errors to console. [#9570](https://github.com/CesiumGS/cesium/pull/9570)
- Fixed broken image URL in the KML Sandcastle. [#9579](https://github.com/CesiumGS/cesium/pull/9579)
- Fixed an error where the `positionToEyeEC` and `tangentToEyeMatrix` properties for custom materials were not set in `GlobeFS`. [#9597](https://github.com/CesiumGS/cesium/pull/9597)
- Fixed misleading documentation in `Matrix4.inverse` and `Matrix4.inverseTransformation` that used "affine transformation" instead of "rotation and translation" specifically. [#9608](https://github.com/CesiumGS/cesium/pull/9608)
- Fixed a regression where external images in glTF models were not being loaded with `preferImageBitmap`, which caused them to decode on the main thread and cause frame rate stuttering. [#9627](https://github.com/CesiumGS/cesium/pull/9627)
- Fixed misleading "else" case condition for `color` and `show` in `Cesium3DTileStyle`. A default `color` value is used if no `color` conditions are given. The default value for `show`, `true`, is used if no `show` conditions are given. [#9633](https://github.com/CesiumGS/cesium/pull/9633)
- Fixed a crash that occurred after disabling and re-enabling a post-processing stage. This also prevents the screen from randomly flashing when enabling stages for the first time. [#9649](https://github.com/CesiumGS/cesium/pull/9649)

##### Deprecated :hourglass_flowing_sand:

- `Scene.terrainExaggeration` and `options.terrainExaggeration` for `CesiumWidget`, `Viewer`, and `Scene` have been deprecated and will be removed in CesiumJS 1.85. They will be replaced with `Globe.terrainExaggeration`.
- Support for Internet Explorer has been deprecated and will end in CesiumJS 1.84.

### 1.82.1 - 2021-06-01

- This is an npm only release to fix the improperly published 1.82.0.

### 1.82 - 2021-06-01

##### Additions :tada:

- Added `FeatureDetection.supportsBigInt64Array`, `FeatureDetection.supportsBigUint64Array` and `FeatureDetection.supportsBigInt`.

##### Fixes :wrench:

- Fixed `processTerrain` in `decodeGoogleEarthEnterprisePacket` to handle a newer terrain packet format that includes water surface meshes after terrain meshes. [#9519](https://github.com/CesiumGS/cesium/pull/9519)

### 1.81 - 2021-05-01

##### Fixes :wrench:

- Fixed an issue where `Camera.flyTo` would not work properly with a non-WGS84 Ellipsoid. [#9498](https://github.com/CesiumGS/cesium/pull/9498)
- Fixed an issue where setting the `ViewportQuad` rectangle after creating the viewport had no effect.[#9511](https://github.com/CesiumGS/cesium/pull/9511)
- Fixed an issue where TypeScript was not picking up type defintions for `ArcGISTiledElevationTerrainProvider`. [#9522](https://github.com/CesiumGS/cesium/pull/9522)

##### Deprecated :hourglass_flowing_sand:

- `loadCRN` and `loadKTX` have been deprecated and will be removed in CesiumJS 1.83. They will be replaced with support for KTX2. [#9478](https://github.com/CesiumGS/cesium/pull/9478)

### 1.80 - 2021-04-01

##### Additions :tada:

- Added support for drawing ground primitives on translucent 3D Tiles. [#9399](https://github.com/CesiumGS/cesium/pull/9399)

### 1.79.1 - 2021-03-01

##### Fixes :wrench:

- Fixed a regression in 1.79 that broke terrain exaggeration. [#9397](https://github.com/CesiumGS/cesium/pull/9397)
- Fixed an issue where interpolating certain small rhumblines with surface distance 0.0 would not return the expected result. [#9430](https://github.com/CesiumGS/cesium/pull/9430)

### 1.79 - 2021-03-01

##### Breaking Changes :mega:

- Removed `Cesium3DTileset.url`, which was deprecated in CesiumJS 1.78. Use `Cesium3DTileset.resource.url` to retrieve the url value.
- Removed `EasingFunction.QUADRACTIC_IN`, which was deprecated in CesiumJS 1.77. Use `EasingFunction.QUADRATIC_IN`.
- Removed `EasingFunction.QUADRACTIC_OUT`, which was deprecated in CesiumJS 1.77. Use `EasingFunction.QUADRATIC_OUT`.
- Removed `EasingFunction.QUADRACTIC_IN_OUT`, which was deprecated in CesiumJS 1.77. Use `EasingFunction.QUADRATIC_IN_OUT`.
- Changed `TaskProcessor.maximumActiveTasks` constructor option to be infinity by default. [#9313](https://github.com/CesiumGS/cesium/pull/9313)

##### Fixes :wrench:

- Fixed an issue that prevented use of the full CesiumJS zip release package in a Node.js application.
- Fixed an issue where certain inputs to EllipsoidGeodesic would result in a surfaceDistance of NaN. [#9316](https://github.com/CesiumGS/cesium/pull/9316)
- Fixed `sampleTerrain` and `sampleTerrainMostDetailed` not working for `ArcGISTiledElevationTerrainProvider`. [#9286](https://github.com/CesiumGS/cesium/pull/9286)
- Consistent with the spec, CZML `polylineVolume` now expects its shape positions to specified using the `cartesian2` property. Use of the `cartesian` is also supported for backward-compatibility. [#9384](https://github.com/CesiumGS/cesium/pull/9384)
- Removed an unnecessary matrix copy each time a `Cesium3DTileset` is updated. [#9366](https://github.com/CesiumGS/cesium/pull/9366)

### 1.78 - 2021-02-01

##### Additions :tada:

- Added `BillboardCollection.show`, `EntityCluster.show`, `LabelCollection.show`, `PointPrimitiveCollection.show`, and `PolylineCollection.show` for a convenient way to control show of the entire collection [#9307](https://github.com/CesiumGS/cesium/pull/9307)
- `TaskProcessor` now accepts an absolute URL in addition to a worker name as it's first parameter. This makes it possible to use custom web workers with Cesium's task processing system without copying them to Cesium's Workers directory. [#9338](https://github.com/CesiumGS/cesium/pull/9338)
- Added `Cartesian2.cross` which computes the magnitude of the cross product of two vectors whose Z values are implicitly 0. [#9305](https://github.com/CesiumGS/cesium/pull/9305)
- Added `Math.previousPowerOfTwo`. [#9310](https://github.com/CesiumGS/cesium/pull/9310)

##### Fixes :wrench:

- Fixed an issue with `Math.mod` introducing a small amount of floating point error even when the input did not need to be altered. [#9354](https://github.com/CesiumGS/cesium/pull/9354)

##### Deprecated :hourglass_flowing_sand:

- `Cesium3DTileset.url` has been deprecated and will be removed in Cesium 1.79. Instead, use `Cesium3DTileset.resource.url` to retrieve the url value.

### 1.77 - 2021-01-04

##### Additions :tada:

- Added `ElevationBand` material, which maps colors and gradients to exact elevations. [#9132](https://github.com/CesiumGS/cesium/pull/9132)

##### Fixes :wrench:

- Fixed an issue where changing a model or tileset's `color`, `backFaceCulling`, or `silhouetteSize` would trigger an error. [#9271](https://github.com/CesiumGS/cesium/pull/9271)

##### Deprecated :hourglass_flowing_sand:

- `EasingFunction.QUADRACTIC_IN` was deprecated and will be removed in Cesium 1.79. It has been replaced with `EasingFunction.QUADRATIC_IN`. [#9220](https://github.com/CesiumGS/cesium/issues/9220)
- `EasingFunction.QUADRACTIC_OUT` was deprecated and will be removed in Cesium 1.79. It has been replaced with `EasingFunction.QUADRATIC_OUT`. [#9220](https://github.com/CesiumGS/cesium/issues/9220)
- `EasingFunction.QUADRACTIC_IN_OUT` was deprecated and will be removed in Cesium 1.79. It has been replaced with `EasingFunction.QUADRATIC_IN_OUT`. [#9220](https://github.com/CesiumGS/cesium/issues/9220)

### 1.76 - 2020-12-01

##### Fixes :wrench:

- Fixed an issue where tileset styles would be reapplied every frame when a tileset has a style and `tileset.preloadWhenHidden` is true and `tileset.show` is false. Also fixed a related issue where styles would be reapplied if the style being set is the same as the active style. [#9223](https://github.com/CesiumGS/cesium/pull/9223)
- Fixed JSDoc and TypeScript type definitions for `EllipsoidTangentPlane.fromPoints` which didn't list a return type. [#9227](https://github.com/CesiumGS/cesium/pull/9227)
- Updated DOMPurify from 1.0.8 to 2.2.2. [#9240](https://github.com/CesiumGS/cesium/issues/9240)

### 1.75 - 2020-11-02

##### Fixes :wrench:

- Fixed an issue in the PBR material where models with the `KHR_materials_unlit` extension had the normal attribute disabled. [#9173](https://github.com/CesiumGS/cesium/pull/9173).
- Fixed JSDoc and TypeScript type definitions for `writeTextToCanvas` which listed incorrect return type. [#9196](https://github.com/CesiumGS/cesium/pull/9196)
- Fixed JSDoc and TypeScript type definitions for `Viewer.globe` constructor option to allow disabling the globe on startup. [#9063](https://github.com/CesiumGS/cesium/pull/9063)

### 1.74 - 2020-10-01

##### Additions :tada:

- Added `Matrix3.inverseTranspose` and `Matrix4.inverseTranspose`. [#9135](https://github.com/CesiumGS/cesium/pull/9135)

##### Fixes :wrench:

- Fixed an issue where the camera zooming is stuck when looking up. [#9126](https://github.com/CesiumGS/cesium/pull/9126)
- Fixed an issue where Plane doesn't rotate correctly around the main local axis. [#8268](https://github.com/CesiumGS/cesium/issues/8268)
- Fixed clipping planes with non-uniform scale. [#9135](https://github.com/CesiumGS/cesium/pull/9135)
- Fixed an issue where ground primitives would get clipped at certain camera angles. [#9114](https://github.com/CesiumGS/cesium/issues/9114)
- Fixed a bug that could cause half of the globe to disappear when setting the `terrainProvider. [#9161](https://github.com/CesiumGS/cesium/pull/9161)
- Fixed a crash when loading Cesium OSM buildings with shadows enabled. [#9172](https://github.com/CesiumGS/cesium/pull/9172)

### 1.73 - 2020-09-01

##### Breaking Changes :mega:

- Removed `MapboxApi`, which was deprecated in CesiumJS 1.72. Pass your access token directly to the `MapboxImageryProvider` or `MapboxStyleImageryProvider` constructors.
- Removed `BingMapsApi`, which was deprecated in CesiumJS 1.72. Pass your access key directly to the `BingMapsImageryProvider` or `BingMapsGeocoderService` constructors.

##### Additions :tada:

- Added support for the CSS `line-height` specifier in the `font` property of a `Label`. [#8954](https://github.com/CesiumGS/cesium/pull/8954)
- `Viewer` now has default pick handling for `Cesium3DTileFeature` data and will display its properties in the default Viewer `InfoBox` as well as set `Viewer.selectedEntity` to a transient Entity instance representing the data. [#9121](https://github.com/CesiumGS/cesium/pull/9121).

##### Fixes :wrench:

- Fixed several artifacts on mobile devices caused by using insufficient precision. [#9064](https://github.com/CesiumGS/cesium/pull/9064)
- Fixed handling of `data:` scheme for the Cesium ion logo URL. [#9085](https://github.com/CesiumGS/cesium/pull/9085)
- Fixed an issue where the boundary rectangles in `TileAvailability` are not sorted correctly, causing terrain to sometimes fail to achieve its maximum detail. [#9098](https://github.com/CesiumGS/cesium/pull/9098)
- Fixed an issue where a request for an availability tile of the reference layer is delayed because the throttle option is on. [#9099](https://github.com/CesiumGS/cesium/pull/9099)
- Fixed an issue where Node.js tooling could not resolve package.json. [#9105](https://github.com/CesiumGS/cesium/pull/9105)
- Fixed classification artifacts on some mobile devices. [#9108](https://github.com/CesiumGS/cesium/pull/9108)
- Fixed an issue where Resource silently fails to load if being used multiple times. [#9093](https://github.com/CesiumGS/cesium/issues/9093)

### 1.72 - 2020-08-03

##### Breaking Changes :mega:

- CesiumJS no longer ships with a default Mapbox access token and Mapbox imagery layers have been removed from the `BaseLayerPicker` defaults. If you are using `MapboxImageryProvider` or `MapboxStyleImageryProvider`, use `options.accessToken` when initializing the imagery provider.

##### Additions :tada:

- Added support for glTF multi-texturing via `TEXCOORD_1`. [#9075](https://github.com/CesiumGS/cesium/pull/9075)

##### Deprecated :hourglass_flowing_sand:

- `MapboxApi.defaultAccessToken` was deprecated and will be removed in CesiumJS 1.73. Pass your access token directly to the MapboxImageryProvider or MapboxStyleImageryProvider constructors.
- `BingMapsApi` was deprecated and will be removed in CesiumJS 1.73. Pass your access key directly to the BingMapsImageryProvider or BingMapsGeocoderService constructors.

##### Fixes :wrench:

- Fixed `Color.fromCssColorString` when color string contains spaces. [#9015](https://github.com/CesiumGS/cesium/issues/9015)
- Fixed 3D Tileset replacement refinement when leaf is empty. [#8996](https://github.com/CesiumGS/cesium/pull/8996)
- Fixed a bug in the assessment of terrain tile visibility [#9033](https://github.com/CesiumGS/cesium/issues/9033)
- Fixed vertical polylines with `arcType: ArcType.RHUMB`, including lines drawn via GeoJSON. [#9028](https://github.com/CesiumGS/cesium/pull/9028)
- Fixed wall rendering when underground [#9041](https://github.com/CesiumGS/cesium/pull/9041)
- Fixed issue where a side of the wall was missing if the first position and the last position were equal [#9044](https://github.com/CesiumGS/cesium/pull/9044)
- Fixed `translucencyByDistance` for label outline color [#9003](https://github.com/CesiumGS/cesium/pull/9003)
- Fixed return value for `SampledPositionProperty.removeSample` [#9017](https://github.com/CesiumGS/cesium/pull/9017)
- Fixed issue where wall doesn't have correct texture coordinates when there are duplicate positions input [#9042](https://github.com/CesiumGS/cesium/issues/9042)
- Fixed an issue where clipping planes would not clip at the correct distances on some Android devices, most commonly reproducible on devices with `Mali` GPUs that do not support float textures via WebGL [#9023](https://github.com/CesiumGS/cesium/issues/9023)

### 1.71 - 2020-07-01

##### Breaking Changes :mega:

- Updated `WallGeometry` to respect the order of positions passed in, instead of making the positions respect a counter clockwise winding order. This will only affect the look of walls with an image material. If this changed the way your wall is drawing, reverse the order of the positions. [#8955](https://github.com/CesiumGS/cesium/pull/8955/)

##### Additions :tada:

- Added `backFaceCulling` property to `Cesium3DTileset` and `Model` to support viewing the underside or interior of a tileset or model. [#8981](https://github.com/CesiumGS/cesium/pull/8981)
- Added `Ellipsoid.surfaceArea` for computing the approximate surface area of a rectangle on the surface of an ellipsoid. [#8986](https://github.com/CesiumGS/cesium/pull/8986)
- Added support for PolylineVolume in CZML. [#8841](https://github.com/CesiumGS/cesium/pull/8841)
- Added `Color.toCssHexString` for getting the CSS hex string equivalent for a color. [#8987](https://github.com/CesiumGS/cesium/pull/8987)

##### Fixes :wrench:

- Fixed issue where tileset was not playing glTF animations. [#8962](https://github.com/CesiumGS/cesium/issues/8962)
- Fixed a divide-by-zero bug in `Ellipsoid.geodeticSurfaceNormal` when given the origin as input. `undefined` is returned instead. [#8986](https://github.com/CesiumGS/cesium/pull/8986)
- Fixed error with `WallGeometry` when there were adjacent positions with very close values. [#8952](https://github.com/CesiumGS/cesium/pull/8952)
- Fixed artifact for skinned model when log depth is enabled. [#6447](https://github.com/CesiumGS/cesium/issues/6447)
- Fixed a bug where certain rhumb arc polylines would lead to a crash. [#8787](https://github.com/CesiumGS/cesium/pull/8787)
- Fixed handling of Label's backgroundColor and backgroundPadding option [#8949](https://github.com/CesiumGS/cesium/pull/8949)
- Fixed several bugs when rendering CesiumJS in a WebGL 2 context. [#797](https://github.com/CesiumGS/cesium/issues/797)
- Fixed a bug where switching from perspective to orthographic caused triangles to overlap each other incorrectly. [#8346](https://github.com/CesiumGS/cesium/issues/8346)
- Fixed a bug where switching to orthographic camera on the first frame caused the zoom level to be incorrect. [#8853](https://github.com/CesiumGS/cesium/pull/8853)
- Fixed `scene.pickFromRay` intersection inaccuracies. [#8439](https://github.com/CesiumGS/cesium/issues/8439)
- Fixed a bug where a null or undefined name property passed to the `Entity` constructor would throw an exception.[#8832](https://github.com/CesiumGS/cesium/pull/8832)
- Fixed JSDoc and TypeScript type definitions for `ScreenSpaceEventHandler.getInputAction` which listed incorrect return type. [#9002](https://github.com/CesiumGS/cesium/pull/9002)
- Improved the style of the error panel. [#8739](https://github.com/CesiumGS/cesium/issues/8739)
- Fixed animation widget SVG icons not appearing in iOS 13.5.1. [#8993](https://github.com/CesiumGS/cesium/pull/8993)

### 1.70.1 - 2020-06-10

##### Additions :tada:

- Add a `toString` method to the `Resource` class in case an instance gets logged as a string. [#8722](https://github.com/CesiumGS/cesium/issues/8722)
- Exposed `Transforms.rotationMatrixFromPositionVelocity` method from Cesium's private API. [#8927](https://github.com/CesiumGS/cesium/issues/8927)

##### Fixes :wrench:

- Fixed JSDoc and TypeScript type definitions for all `ImageryProvider` types, which were missing `defaultNightAlpha` and `defaultDayAlpha` properties. [#8908](https://github.com/CesiumGS/cesium/pull/8908)
- Fixed JSDoc and TypeScript for `MaterialProperty`, which were missing the ability to take primitive types in their constructor. [#8904](https://github.com/CesiumGS/cesium/pull/8904)
- Fixed JSDoc and TypeScript type definitions to allow the creation of `GeometryInstance` instances using `XXXGeometry` classes. [#8941](https://github.com/CesiumGS/cesium/pull/8941).
- Fixed JSDoc and TypeScript for `buildModuleUrl`, which was accidentally excluded from the official CesiumJS API. [#8923](https://github.com/CesiumGS/cesium/pull/8923)
- Fixed JSDoc and TypeScript type definitions for `EllipsoidGeodesic` which incorrectly listed `result` as required. [#8904](https://github.com/CesiumGS/cesium/pull/8904)
- Fixed JSDoc and TypeScript type definitions for `EllipsoidTangentPlane.fromPoints`, which takes an array of `Cartesian3`, not a single instance. [#8928](https://github.com/CesiumGS/cesium/pull/8928)
- Fixed JSDoc and TypeScript type definitions for `EntityCollection.getById` and `CompositeEntityCollection.getById`, which can both return undefined. [#8928](https://github.com/CesiumGS/cesium/pull/8928)
- Fixed JSDoc and TypeScript type definitions for `Viewer` options parameters.
- Fixed a memory leak where some 3D Tiles requests were being unintentionally retained after the requests were cancelled. [#8843](https://github.com/CesiumGS/cesium/pull/8843)
- Fixed a bug with handling of PixelFormat's flipY. [#8893](https://github.com/CesiumGS/cesium/pull/8893)

### 1.70.0 - 2020-06-01

##### Major Announcements :loudspeaker:

- All Cesium ion users now have access to Cesium OSM Buildings - a 3D buildings layer covering the entire world built with OpenStreetMap building data, available as 3D Tiles. Read more about it [on our blog](https://cesium.com/blog/2020/06/01/cesium-osm-buildings/).
  - [Explore it on Sandcastle](https://sandcastle.cesium.com/index.html?src=Cesium%20OSM%20Buildings.html).
  - Add it to your CesiumJS app: `viewer.scene.primitives.add(Cesium.createOsmBuildings())`.
  - Contains per-feature data like building name, address, and much more. [Read more about the available properties](https://cesium.com/content/cesium-osm-buildings/).
- CesiumJS now ships with official TypeScript type definitions! [#8878](https://github.com/CesiumGS/cesium/pull/8878)
  - If you import CesiumJS as a module, the new definitions will automatically be used by TypeScript and related tooling.
  - If you import individual CesiumJS source files directly, you'll need to add `"types": ["cesium"]` in your tsconfig.json in order for the definitions to be used.
  - If you’re using your own custom definitions and you’re not yet ready to switch, you can delete `Source/Cesium.d.ts` after install.
  - See our [blog post](https://cesium.com/blog/2020/06/01/cesiumjs-tsd/) for more information and a technical overview of how it all works.
- CesiumJS now supports underground rendering with globe translucency! [#8726](https://github.com/CesiumGS/cesium/pull/8726)
  - Added options for controlling globe translucency through the new [`GlobeTranslucency`](https://cesium.com/learn/cesiumjs/ref-doc/GlobeTranslucency.html) object including front face alpha, back face alpha, and a translucency rectangle.
  - Added `Globe.undergroundColor` and `Globe.undergroundColorAlphaByDistance` for controlling how the back side of the globe is rendered when the camera is underground or the globe is translucent. [#8867](https://github.com/CesiumGS/cesium/pull/8867)
  - Improved camera controls when the camera is underground. [#8811](https://github.com/CesiumGS/cesium/pull/8811)
  - Sandcastle examples: [Globe Translucency](https://sandcastle.cesium.com/?src=Globe%20Translucency.html), [Globe Interior](https://sandcastle.cesium.com/?src=Globe%20Interior.html), and [Underground Color](https://sandcastle.cesium.com/?src=Underground%20Color.html&label=All)

##### Additions :tada:

- Our API reference documentation has received dozens of fixes and improvements, largely due to the TypeScript effort.
- Added `Cesium3DTileset.extensions` to get the extensions property from the tileset JSON. [#8829](https://github.com/CesiumGS/cesium/pull/8829)
- Added `Camera.completeFlight`, which causes the current camera flight to immediately jump to the final destination and call its complete callback. [#8788](https://github.com/CesiumGS/cesium/pull/8788)
- Added `nightAlpha` and `dayAlpha` properties to `ImageryLayer` to control alpha separately for the night and day sides of the globe. [#8868](https://github.com/CesiumGS/cesium/pull/8868)
- Added `SkyAtmosphere.perFragmentAtmosphere` to switch between per-vertex and per-fragment atmosphere shading. [#8866](https://github.com/CesiumGS/cesium/pull/8866)
- Added a new sandcastle example to show how to add fog using a `PostProcessStage` [#8798](https://github.com/CesiumGS/cesium/pull/8798)
- Added `frustumSplits` option to `DebugCameraPrimitive`. [8849](https://github.com/CesiumGS/cesium/pull/8849)
- Supported `#rgba` and `#rrggbbaa` formats in `Color.fromCssColorString`. [8873](https://github.com/CesiumGS/cesium/pull/8873)

##### Fixes :wrench:

- Fixed a bug that could cause rendering of a glTF model to become corrupt when switching from a Uint16 to a Uint32 index buffer to accomodate new vertices added for edge outlining. [#8820](https://github.com/CesiumGS/cesium/pull/8820)
- Fixed a bug where a removed billboard could prevent changing of the `TerrainProvider`. [#8766](https://github.com/CesiumGS/cesium/pull/8766)
- Fixed an issue with 3D Tiles point cloud styling where `${feature.propertyName}` and `${feature["propertyName"]}` syntax would cause a crash. Also fixed an issue where property names with non-alphanumeric characters would crash. [#8785](https://github.com/CesiumGS/cesium/pull/8785)
- Fixed a bug where `DebugCameraPrimitive` was ignoring the near and far planes of the `Camera`. [#8848](https://github.com/CesiumGS/cesium/issues/8848)
- Fixed sky atmosphere artifacts below the horizon. [#8866](https://github.com/CesiumGS/cesium/pull/8866)
- Fixed ground primitives in orthographic mode. [#5110](https://github.com/CesiumGS/cesium/issues/5110)
- Fixed the depth plane in orthographic mode. This improves the quality of polylines and other primitives that are rendered near the horizon. [8858](https://github.com/CesiumGS/cesium/pull/8858)

### 1.69.0 - 2020-05-01

##### Breaking Changes :mega:

- The property `Scene.sunColor` has been removed. Use `scene.light.color` and `scene.light.intensity` instead. [#8774](https://github.com/CesiumGS/cesium/pull/8774)
- Removed `isArray`. Use the native `Array.isArray` function instead. [#8779](https://github.com/CesiumGS/cesium/pull/8779)

##### Additions :tada:

- Added `RequestScheduler` to the public API; this allows users to have more control over the requests made by CesiumJS. [#8384](https://github.com/CesiumGS/cesium/issues/8384)
- Added support for high-quality edges on solid geometry in glTF models. [#8776](https://github.com/CesiumGS/cesium/pull/8776)
- Added `Scene.cameraUnderground` for checking whether the camera is underneath the globe. [#8765](https://github.com/CesiumGS/cesium/pull/8765)

##### Fixes :wrench:

- Fixed several problems with polylines when the logarithmic depth buffer is enabled, which is the default on most systems. [#8706](https://github.com/CesiumGS/cesium/pull/8706)
- Fixed a bug with very long view ranges requiring multiple frustums even with the logarithmic depth buffer enabled. Previously, such scenes could resolve depth incorrectly. [#8727](https://github.com/CesiumGS/cesium/pull/8727)
- Fixed an issue with glTF skinning support where an optional property `skeleton` was considered required by Cesium. [#8175](https://github.com/CesiumGS/cesium/issues/8175)
- Fixed an issue with clamping of non-looped glTF animations. Subscribers to animation `update` events should expect one additional event firing as an animation stops. [#7387](https://github.com/CesiumGS/cesium/issues/7387)
- Geometry instance floats now work for high precision floats on newer iOS devices. [#8805](https://github.com/CesiumGS/cesium/pull/8805)
- Fixed a bug where the elevation contour material's alpha was not being applied. [#8749](https://github.com/CesiumGS/cesium/pull/8749)
- Fix potential memory leak when destroying `CesiumWidget` instances. [#8591](https://github.com/CesiumGS/cesium/pull/8591)
- Fixed displaying the Cesium ion icon when running in an Android, iOS or UWP WebView. [#8758](https://github.com/CesiumGS/cesium/pull/8758)

### 1.68.0 - 2020-04-01

##### Additions :tada:

- Added basic underground rendering support. When the camera is underground the globe will be rendered as a solid surface and underground entities will not be culled. [#8572](https://github.com/AnalyticalGraphicsInc/cesium/pull/8572)
- The `CesiumUnminified` build now includes sourcemaps. [#8572](https://github.com/CesiumGS/cesium/pull/8659)
- Added glTF `STEP` animation interpolation. [#8786](https://github.com/CesiumGS/cesium/pull/8786)
- Added the ability to edit CesiumJS shaders on-the-fly using the [SpectorJS](https://spector.babylonjs.com/) Shader Editor. [#8608](https://github.com/CesiumGS/cesium/pull/8608)

##### Fixes :wrench:

- Cesium can now be used in Node.JS 12 and later, with or without `--experimental-modules`. It can still be used in earlier versions as well. [#8572](https://github.com/CesiumGS/cesium/pull/8659)
- Interacting with the Cesium canvas will now blur the previously focused element. This prevents unintended modification of input elements when interacting with the globe. [#8662](https://github.com/CesiumGS/cesium/pull/8662)
- `TileMapServiceImageryProvider` will now force `minimumLevel` to 0 if the `tilemapresource.xml` metadata request fails and the `rectangle` is too large for the given detail level [#8448](https://github.com/AnalyticalGraphicsInc/cesium/pull/8448)
- Fixed ground atmosphere rendering when using a smaller ellipsoid. [#8683](https://github.com/CesiumGS/cesium/issues/8683)
- Fixed globe incorrectly occluding objects when using a smaller ellipsoid. [#7124](https://github.com/CesiumGS/cesium/issues/7124)
- Fixed a regression introduced in 1.67 which caused overlapping colored ground geometry to have visual artifacts. [#8694](https://github.com/CesiumGS/cesium/pull/8694)
- Fixed a clipping problem when viewing a polyline up close with the logarithmic depth buffer enabled, which is the default on most systems. [#8703](https://github.com/CesiumGS/cesium/pull/8703)

### 1.67.0 - 2020-03-02

##### Breaking Changes :mega:

- `Cesium3DTileset.skipLevelOfDetail` is now `false` by default. [#8631](https://github.com/CesiumGS/cesium/pull/8631)
- glTF models are now rendered using the `LEQUALS` depth test function instead of `LESS`. This means that when geometry overlaps, the _later_ geometry will be visible above the earlier, where previously the opposite was true. We believe this is a more sensible default, and makes it easier to render e.g. outlined buildings with glTF. [#8646](https://github.com/CesiumGS/cesium/pull/8646)

##### Additions :tada:

- Massively improved performance of clamped Entity ground geometry with dynamic colors. [#8630](https://github.com/CesiumGS/cesium/pull/8630)
- Added `Entity.tileset` for loading a 3D Tiles tileset via the Entity API using the new `Cesium3DTilesetGraphics` class. [#8580](https://github.com/CesiumGS/cesium/pull/8580)
- Added `tileset.uri`, `tileset.show`, and `tileset.maximumScreenSpaceError` properties to CZML processing for loading 3D Tiles. [#8580](https://github.com/CesiumGS/cesium/pull/8580)
- Added `Color.lerp` for linearly interpolating between two RGB colors. [#8607](https://github.com/CesiumGS/cesium/pull/8607)
- `CesiumTerrainProvider` now supports terrain tiles using a `WebMercatorTilingScheme` by specifying `"projection": "EPSG:3857"` in `layer.json`. It also now supports numbering tiles from the North instead of the South by specifying `"scheme": "slippyMap"` in `layer.json`. [#8563](https://github.com/CesiumGS/cesium/pull/8563)
- Added basic support for `isNaN`, `isFinite`, `null`, and `undefined` in the 3D Tiles styling GLSL backend for point clouds. [#8621](https://github.com/CesiumGS/cesium/pull/8621)
- Added `sizeInMeters` to `ParticleSystem`. [#7746](https://github.com/CesiumGS/cesium/pull/7746)

##### Fixes :wrench:

- Fixed a bug that caused large, nearby geometry to be clipped when using a logarithmic depth buffer, which is the default on most systems. [#8600](https://github.com/CesiumGS/cesium/pull/8600)
- Fixed a bug where tiles would not load if the camera was tracking a moving tileset. [#8598](https://github.com/CesiumGS/cesium/pull/8598)
- Fixed a bug where applying a new 3D Tiles style during a flight would not update all existing tiles. [#8622](https://github.com/CesiumGS/cesium/pull/8622)
- Fixed a bug where Cartesian vectors could not be packed to typed arrays [#8568](https://github.com/CesiumGS/cesium/pull/8568)
- Updated knockout from 3.5.0 to 3.5.1. [#8424](https://github.com/CesiumGS/cesium/pull/8424)
- Cesium's local development server now works in Node 12 & 13 [#8648](https://github.com/CesiumGS/cesium/pull/8648)

##### Deprecated :hourglass_flowing_sand:

- The `isArray` function has been deprecated and will be removed in Cesium 1.69. Use the native `Array.isArray` function instead. [#8526](https://github.com/CesiumGS/cesium/pull/8526)

### 1.66.0 - 2020-02-03

##### Deprecated :hourglass_flowing_sand:

- The property `Scene.sunColor` has been deprecated and will be removed in Cesium 1.69. Use `scene.light.color` and `scene.light.intensity` instead. [#8493](https://github.com/CesiumGS/cesium/pull/8493)

##### Additions :tada:

- `useBrowserRecommendedResolution` flag in `Viewer` and `CesiumWidget` now defaults to `true`. This ensures Cesium rendering is fast and smooth by default across all devices. Set it to `false` to always render at native device resolution instead at the cost of performance on under-powered devices. [#8548](https://github.com/CesiumGS/cesium/pull/8548)
- Cesium now creates a WebGL context with a `powerPreference` value of `high-performance`. Some browsers use this setting to enable a second, more powerful, GPU. You can set it back to `default`, or opt-in to `low-power` mode, by passing the context option when creating a `Viewer` or `CesiumWidget` instance:

```js
var viewer = new Viewer("cesiumContainer", {
  contextOptions: {
    webgl: {
      powerPreference: "default",
    },
  },
});
```

- Added more customization to Cesium's lighting system. [#8493](https://github.com/CesiumGS/cesium/pull/8493)
  - Added `Light`, `DirectionalLight`, and `SunLight` classes for creating custom light sources.
  - Added `Scene.light` for setting the scene's light source, which defaults to a `SunLight`.
  - Added `Globe.dynamicAtmosphereLighting` for enabling lighting effects on atmosphere and fog, such as day/night transitions. It is true by default but may be set to false if the atmosphere should stay unchanged regardless of the scene's light direction.
  - Added `Globe.dynamicAtmosphereLightingFromSun` for using the sun direction instead of the scene's light direction when `Globe.dynamicAtmosphereLighting` is enabled. See the moonlight example in the [Lighting Sandcastle example](https://cesiumjs.org/Cesium/Apps/Sandcastle/?src=Lighting.html).
  - Primitives and the globe are now shaded with the scene light's color.
- Updated SampleData models to glTF 2.0. [#7802](https://github.com/CesiumGS/cesium/issues/7802)
- Added `Globe.showSkirts` to support the ability to hide terrain skirts when viewing terrain from below the surface. [#8489](https://github.com/CesiumGS/cesium/pull/8489)
- Added `minificationFilter` and `magnificationFilter` options to `Material` to control texture filtering. [#8473](https://github.com/CesiumGS/cesium/pull/8473)
- Updated [earcut](https://github.com/mapbox/earcut) to 2.2.1. [#8528](https://github.com/CesiumGS/cesium/pull/8528)
- Added a font cache to improve label performance. [#8537](https://github.com/CesiumGS/cesium/pull/8537)

##### Fixes :wrench:

- Fixed a bug where the camera could go underground during mouse navigation. [#8504](https://github.com/CesiumGS/cesium/pull/8504)
- Fixed a bug where rapidly updating a `PolylineCollection` could result in an `instanceIndex` is out of range error. [#8546](https://github.com/CesiumGS/cesium/pull/8546)
- Fixed issue where `RequestScheduler` double-counted image requests made via `createImageBitmap`. [#8162](https://github.com/CesiumGS/cesium/issues/8162)
- Reduced Cesium bundle size by avoiding unnecessarily importing `Cesium3DTileset` in `Picking.js`. [#8532](https://github.com/CesiumGS/cesium/pull/8532)
- Fixed a bug where files with backslashes were not loaded in KMZ files. [#8533](https://github.com/CesiumGS/cesium/pull/8533)
- Fixed WebGL warning message about `EXT_float_blend` being implicitly enabled. [#8534](https://github.com/CesiumGS/cesium/pull/8534)
- Fixed a bug where toggling point cloud classification visibility would result in a grey screen on Linux / Nvidia. [#8538](https://github.com/CesiumGS/cesium/pull/8538)
- Fixed a bug where a point in a `PointPrimitiveCollection` was rendered in the middle of the screen instead of being clipped. [#8542](https://github.com/CesiumGS/cesium/pull/8542)
- Fixed a crash when deleting and re-creating polylines from CZML. `ReferenceProperty` now returns undefined when the target entity or property does not exist, instead of throwing. [#8544](https://github.com/CesiumGS/cesium/pull/8544)
- Fixed terrain tile picking in the Cesium Inspector. [#8567](https://github.com/CesiumGS/cesium/pull/8567)
- Fixed a crash that could occur when an entity was deleted while the corresponding `Primitive` was being created asynchronously. [#8569](https://github.com/CesiumGS/cesium/pull/8569)
- Fixed a crash when calling `camera.lookAt` with the origin (0, 0, 0) as the target. This could happen when looking at a tileset with the origin as its center. [#8571](https://github.com/CesiumGS/cesium/pull/8571)
- Fixed a bug where `camera.viewBoundingSphere` was modifying the `offset` parameter. [#8438](https://github.com/CesiumGS/cesium/pull/8438)
- Fixed a crash when creating a plane with both position and normal on the Z-axis. [#8576](https://github.com/CesiumGS/cesium/pull/8576)
- Fixed `BoundingSphere.projectTo2D` when the bounding sphere’s center is at the origin. [#8482](https://github.com/CesiumGS/cesium/pull/8482)

### 1.65.0 - 2020-01-06

##### Breaking Changes :mega:

- `OrthographicFrustum.getPixelDimensions`, `OrthographicOffCenterFrustum.getPixelDimensions`, `PerspectiveFrustum.getPixelDimensions`, and `PerspectiveOffCenterFrustum.getPixelDimensions` now require a `pixelRatio` argument before the `result` argument. The previous function definition has been deprecated since 1.63. [#8320](https://github.com/CesiumGS/cesium/pull/8320)
- The function `Matrix4.getRotation` has been renamed to `Matrix4.getMatrix3`. `Matrix4.getRotation` has been deprecated since 1.62. [#8183](https://github.com/CesiumGS/cesium/pull/8183)
- `createTileMapServiceImageryProvider` and `createOpenStreetMapImageryProvider` have been removed. Instead, pass the same options to `new TileMapServiceImageryProvider` and `new OpenStreetMapImageryProvider` respectively. The old functions have been deprecated since 1.62. [#8174](https://github.com/CesiumGS/cesium/pull/8174)

##### Additions :tada:

- Added `Globe.backFaceCulling` to support viewing terrain from below the surface. [#8470](https://github.com/CesiumGS/cesium/pull/8470)

##### Fixes :wrench:

- Fixed Geocoder auto-complete suggestions when hosted inside Web Components. [#8425](https://github.com/CesiumGS/cesium/pull/8425)
- Fixed terrain tile culling problems when under ellipsoid. [#8397](https://github.com/CesiumGS/cesium/pull/8397)
- Fixed primitive culling when below the ellipsoid but above terrain. [#8398](https://github.com/CesiumGS/cesium/pull/8398)
- Improved the translucency calculation for the Water material type. [#8455](https://github.com/CesiumGS/cesium/pull/8455)
- Fixed bounding volume calculation for `GroundPrimitive`. [#4883](https://github.com/CesiumGS/cesium/issues/4483)
- Fixed `OrientedBoundingBox.fromRectangle` for rectangles with width greater than 180 degrees. [#8475](https://github.com/CesiumGS/cesium/pull/8475)
- Fixed globe picking so that it returns the closest intersecting triangle instead of the first intersecting triangle. [#8390](https://github.com/CesiumGS/cesium/pull/8390)
- Fixed horizon culling issues with large root tiles. [#8487](https://github.com/CesiumGS/cesium/pull/8487)
- Fixed a lighting bug affecting Macs with Intel integrated graphics where glTF 2.0 PBR models with double sided materials would have flipped normals. [#8494](https://github.com/CesiumGS/cesium/pull/8494)

### 1.64.0 - 2019-12-02

##### Fixes :wrench:

- Fixed an issue in image based lighting where an invalid environment map would silently fail. [#8303](https://github.com/CesiumGS/cesium/pull/8303)
- Various small internal improvements

### 1.63.1 - 2019-11-06

##### Fixes :wrench:

- Fixed regression in 1.63 where ground atmosphere and labels rendered incorrectly on displays with `window.devicePixelRatio` greater than 1.0. [#8351](https://github.com/CesiumGS/cesium/pull/8351)
- Fixed regression in 1.63 where some primitives would show through the globe when log depth is disabled. [#8368](https://github.com/CesiumGS/cesium/pull/8368)

### 1.63 - 2019-11-01

##### Major Announcements :loudspeaker:

- Cesium has migrated to ES6 modules. This may or may not be a breaking change for your application depending on how you use Cesium. See our [blog post](https://cesium.com/blog/2019/10/31/cesiumjs-es6/) for the full details.
- We’ve consolidated all of our website content from cesiumjs.org and cesium.com into one home on cesium.com. Here’s where you can now find:
  - [Sandcastle](https://sandcastle.cesium.com) - `https://sandcastle.cesium.com`
  - [API Docs](https://cesium.com/learn/cesiumjs/ref-doc/) - `https://cesium.com/learn/cesiumjs/ref-doc/`
  - [Downloads](https://cesium.com/downloads/) - `https://cesium.com/downloads/`
  - Hosted releases can be found at `https://cesium.com/downloads/cesiumjs/releases/<CesiumJS Version Number>/Build/Cesium/Cesium.js`
  - See our [blog post](https://cesium.com/blog/2019/10/15/cesiumjs-migration/) for more information.

##### Additions :tada:

- Decreased Web Workers bundle size by a factor of 10, from 8384KB (2624KB gzipped) to 863KB (225KB gzipped). This makes Cesium load faster, especially on low-end devices and slower network connections.
- Added full UTF-8 support to labels, greatly improving support for non-latin alphabets and emoji. [#7280](https://github.com/CesiumGS/cesium/pull/7280)
- Added `"type": "module"` to package.json to take advantage of native ES6 module support in newer versions of Node.js. This also enables module-based front-end development for tooling that relies on Node.js module resolution.
- The combined `Build/Cesium/Cesium.js` and `Build/CesiumUnminified/Cesium.js` have been upgraded from IIFE to UMD modules that support IIFE, AMD, and commonjs.
- Added `pixelRatio` parameter to `OrthographicFrustum.getPixelDimensions`, `OrthographicOffCenterFrustum.getPixelDimensions`, `PerspectiveFrustum.getPixelDimensions`, and `PerspectiveOffCenterFrustum.getPixelDimensions`. Pass in `scene.pixelRatio` for dimensions in CSS pixel units or `1.0` for dimensions in native device pixel units. [#8237](https://github.com/CesiumGS/cesium/pull/8237)

##### Fixes :wrench:

- Fixed css pixel usage for polylines, point clouds, models, primitives, and post-processing. [#8113](https://github.com/CesiumGS/cesium/issues/8113)
- Fixed a bug where `scene.sampleHeightMostDetailed` and `scene.clampToHeightMostDetailed` would not resolve in request render mode. [#8281](https://github.com/CesiumGS/cesium/issues/8281)
- Fixed seam artifacts when log depth is disabled, `scene.globe.depthTestAgainstTerrain` is false, and primitives are under the globe. [#8205](https://github.com/CesiumGS/cesium/pull/8205)
- Fix dynamic ellipsoids using `innerRadii`, `minimumClock`, `maximumClock`, `minimumCone` or `maximumCone`. [#8277](https://github.com/CesiumGS/cesium/pull/8277)
- Fixed rendering billboard collections containing more than 65536 billboards. [#8325](https://github.com/CesiumGS/cesium/pull/8325)

##### Deprecated :hourglass_flowing_sand:

- `OrthographicFrustum.getPixelDimensions`, `OrthographicOffCenterFrustum.getPixelDimensions`, `PerspectiveFrustum.getPixelDimensions`, and `PerspectiveOffCenterFrustum.getPixelDimensions` now take a `pixelRatio` argument before the `result` argument. The previous function definition will no longer work in 1.65. [#8237](https://github.com/CesiumGS/cesium/pull/8237)

### 1.62 - 2019-10-01

##### Deprecated :hourglass_flowing_sand:

- `createTileMapServiceImageryProvider` and `createOpenStreetMapImageryProvider` have been deprecated and will be removed in Cesium 1.65. Instead, pass the same options to `new TileMapServiceImageryProvider` and `new OpenStreetMapImageryProvider` respectively.
- The function `Matrix4.getRotation` has been deprecated and renamed to `Matrix4.getMatrix3`. `Matrix4.getRotation` will be removed in version 1.65.

##### Additions :tada:

- Added ability to create partial ellipsoids using both the Entity API and CZML. New ellipsoid geometry properties: `innerRadii`, `minimumClock`, `maximumClock`, `minimumCone`, and `maximumCone`. This affects both `EllipsoidGeometry` and `EllipsoidOutlineGeometry`. See the updated [Sandcastle example](https://cesiumjs.org/Cesium/Apps/Sandcastle/?src=Partial%20Ellipsoids.html&label=Geometries). [#5995](https://github.com/CesiumGS/cesium/pull/5995)
- Added `useBrowserRecommendedResolution` flag to `Viewer` and `CesiumWidget`. When true, Cesium renders at CSS pixel resolution instead of native device resolution. This replaces the workaround in the 1.61 change list. [8215](https://github.com/CesiumGS/cesium/issues/8215)
- Added `TileMapResourceImageryProvider` and `OpenStreetMapImageryProvider` classes to improve API consistency: [#4812](https://github.com/CesiumGS/cesium/issues/4812)
- Added `credit` parameter to `CzmlDataSource`, `GeoJsonDataSource`, `KmlDataSource` and `Model`. [#8173](https://github.com/CesiumGS/cesium/pull/8173)
- Added `Matrix3.getRotation` to get the rotational component of a matrix with scaling removed. [#8182](https://github.com/CesiumGS/cesium/pull/8182)

##### Fixes :wrench:

- Fixed labels not showing for individual entities in data sources when clustering is enabled. [#6087](https://github.com/CesiumGS/cesium/issues/6087)
- Fixed an issue where polygons, corridors, rectangles, and ellipses on terrain would not render on some mobile devices. [#6739](https://github.com/CesiumGS/cesium/issues/6739)
- Fixed a bug where GlobeSurfaceTile would not render the tile until all layers completed loading causing globe to appear to hang. [#7974](https://github.com/CesiumGS/cesium/issues/7974)
- Spread out KMl loading across multiple frames to prevent freezing. [#8195](https://github.com/CesiumGS/cesium/pull/8195)
- Fixed a bug where extruded polygons would sometimes be missing segments. [#8035](https://github.com/CesiumGS/cesium/pull/8035)
- Made pixel sizes consistent for polylines and point clouds when rendering at different pixel ratios. [#8113](https://github.com/CesiumGS/cesium/issues/8113)
- `Camera.flyTo` flies to the correct location in 2D when the destination crosses the international date line [#7909](https://github.com/CesiumGS/cesium/pull/7909)
- Fixed 3D tiles style coloring when multiple tilesets are in the scene [#8051](https://github.com/CesiumGS/cesium/pull/8051)
- 3D Tiles geometric error now correctly scales with transform. [#8182](https://github.com/CesiumGS/cesium/pull/8182)
- Fixed per-feature post processing from sometimes selecting the wrong feature. [#7929](https://github.com/CesiumGS/cesium/pull/7929)
- Fixed a bug where dynamic polylines did not use the given arcType. [#8191](https://github.com/CesiumGS/cesium/issues/8191)
- Fixed atmosphere brightness when High Dynamic Range is disabled. [#8149](https://github.com/CesiumGS/cesium/issues/8149)
- Fixed brightness levels for procedural Image Based Lighting. [#7803](https://github.com/CesiumGS/cesium/issues/7803)
- Fixed alpha equation for `BlendingState.ALPHA_BLEND` and `BlendingState.ADDITIVE_BLEND`. [#8202](https://github.com/CesiumGS/cesium/pull/8202)
- Improved display of tile coordinates for `TileCoordinatesImageryProvider` [#8131](https://github.com/CesiumGS/cesium/pull/8131)
- Reduced size of approximateTerrainHeights.json [#7959](https://github.com/CesiumGS/cesium/pull/7959)
- Fixed undefined `quadDetails` error from zooming into the map really close. [#8011](https://github.com/CesiumGS/cesium/pull/8011)
- Fixed a crash for 3D Tiles that have zero volume. [#7945](https://github.com/CesiumGS/cesium/pull/7945)
- Fixed relative-to-center check, `depthFailAppearance` resource freeing for `Primitive` [#8044](https://github.com/CesiumGS/cesium/pull/8044)

### 1.61 - 2019-09-03

##### Additions :tada:

- Added optional `index` parameter to `PrimitiveCollection.add`. [#8041](https://github.com/CesiumGS/cesium/pull/8041)
- Cesium now renders at native device resolution by default instead of CSS pixel resolution, to go back to the old behavior, set `viewer.resolutionScale = 1.0 / window.devicePixelRatio`. [#8082](https://github.com/CesiumGS/cesium/issues/8082)
- Added `getByName` method to `DataSourceCollection` allowing to retrieve `DataSource`s by their name property from the collection

##### Fixes :wrench:

- Disable FXAA by default. To re-enable, set `scene.postProcessStages.fxaa.enabled = true` [#7875](https://github.com/CesiumGS/cesium/issues/7875)
- Fixed a crash when a glTF model used `KHR_texture_transform` without a sampler defined. [#7916](https://github.com/CesiumGS/cesium/issues/7916)
- Fixed post-processing selection filtering to work for bloom. [#7984](https://github.com/CesiumGS/cesium/issues/7984)
- Disabled HDR by default to improve visual quality in most standard use cases. Set `viewer.scene.highDynamicRange = true` to re-enable. [#7966](https://github.com/CesiumGS/cesium/issues/7966)
- Fixed a bug that causes hidden point primitives to still appear on some operating systems. [#8043](https://github.com/CesiumGS/cesium/issues/8043)
- Fix negative altitude altitude handling in `GoogleEarthEnterpriseTerrainProvider`. [#8109](https://github.com/CesiumGS/cesium/pull/8109)
- Fixed issue where KTX or CRN files would not be properly identified. [#7979](https://github.com/CesiumGS/cesium/issues/7979)
- Fixed multiple globe materials making the globe darker. [#7726](https://github.com/CesiumGS/cesium/issues/7726)

### 1.60 - 2019-08-01

##### Additions :tada:

- Reworked label rendering to use signed distance fields (SDF) for crisper text. [#7730](https://github.com/CesiumGS/cesium/pull/7730)
- Added a [new Sandcastle example](https://cesiumjs.org/Cesium/Build/Apps/Sandcastle/?src=Labels%20SDF.html) to showcase the new SDF labels.
- Added support for polygon holes to CZML. [#7991](https://github.com/CesiumGS/cesium/pull/7991)
- Added `totalScale` property to `Label` which is the total scale of the label taking into account the label's scale and the relative size of the desired font compared to the generated glyph size.

##### Fixes :wrench:

- Fixed crash when using ArcGIS terrain with clipping planes. [#7998](https://github.com/CesiumGS/cesium/pull/7998)
- `PolygonGraphics.hierarchy` now converts constant array values to a `PolygonHierarchy` when set, so code that accesses the value of the property can rely on it always being a `PolygonHierarchy`.
- Fixed a bug with lengthwise texture coordinates in the first segment of ground polylines, as observed in some WebGL implementations such as Chrome on Linux. [#8017](https://github.com/CesiumGS/cesium/issues/8017)

### 1.59 - 2019-07-01

##### Additions :tada:

- Adds `ArcGISTiledElevationTerrainProvider` to support LERC encoded terrain from ArcGIS ImageServer. [#7940](https://github.com/CesiumGS/cesium/pull/7940)
- Added CZML support for `heightReference` to `box`, `cylinder`, and `ellipsoid`, and added CZML support for `classificationType` to `corridor`, `ellipse`, `polygon`, `polyline`, and `rectangle`. [#7899](https://github.com/CesiumGS/cesium/pull/7899)
- Adds `exportKML` function to export `Entity` instances with Point, Billboard, Model, Label, Polyline and Polygon graphics. [#7921](https://github.com/CesiumGS/cesium/pull/7921)
- Added support for new Mapbox Style API. [#7698](https://github.com/CesiumGS/cesium/pull/7698)
- Added support for the [AGI_articulations](https://github.com/KhronosGroup/glTF/tree/master/extensions/2.0/Vendor/AGI_articulations) vendor extension of glTF 2.0 to the Entity API and CZML. [#7907](https://github.com/CesiumGS/cesium/pull/7907)

##### Fixes :wrench:

- Fixed a bug that caused missing segments for ground polylines with coplanar points over large distances and problems with polylines containing duplicate points. [#7885](https://github.com/CesiumGS/cesium//pull/7885)
- Fixed a bug where billboards were not pickable when zoomed out completely in 2D View. [#7908](https://github.com/CesiumGS/cesium/pull/7908)
- Fixed a bug where image requests that returned HTTP code 204 would prevent any future request from succeeding on browsers that supported ImageBitmap. [#7914](https://github.com/CesiumGS/cesium/pull/7914/)
- Fixed polyline colors when `scene.highDynamicRange` is enabled. [#7924](https://github.com/CesiumGS/cesium/pull/7924)
- Fixed a bug in the inspector where the min/max height values of a picked tile were undefined. [#7904](https://github.com/CesiumGS/cesium/pull/7904)
- Fixed `Math.factorial` to return the correct values. (https://github.com/CesiumGS/cesium/pull/7969)
- Fixed a bug that caused 3D models to appear darker on Android devices. [#7944](https://github.com/CesiumGS/cesium/pull/7944)

### 1.58.1 - 2018-06-03

_This is an npm-only release to fix a publishing issue_.

### 1.58 - 2019-06-03

##### Additions :tada:

- Added support for new `BingMapsStyle` values `ROAD_ON_DEMAND` and `AERIAL_WITH_LABELS_ON_DEMAND`. The older versions of these, `ROAD` and `AERIAL_WITH_LABELS`, have been deprecated by Bing. [#7808](https://github.com/CesiumGS/cesium/pull/7808)
- Added syntax to delete data from existing properties via CZML. [#7818](https://github.com/CesiumGS/cesium/pull/7818)
- Added `checkerboard` material to CZML. [#7845](https://github.com/CesiumGS/cesium/pull/7845)
- `BingMapsImageryProvider` now uses `DiscardEmptyTileImagePolicy` by default to detect missing tiles as zero-length responses instead of inspecting pixel values. [#7810](https://github.com/CesiumGS/cesium/pull/7810)
- Added support for the [AGI_articulations](https://github.com/KhronosGroup/glTF/tree/master/extensions/2.0/Vendor/AGI_articulations) vendor extension of glTF 2.0 to the Model primitive graphics API. [#7835](https://github.com/CesiumGS/cesium/pull/7835)
- Reduce the number of Bing transactions and ion Bing sessions used when destroying and recreating the same imagery layer to 1. [#7848](https://github.com/CesiumGS/cesium/pull/7848)

##### Fixes :wrench:

- Fixed an edge case where Cesium would provide ion access token credentials to non-ion servers if the actual asset entrypoint was being hosted by ion. [#7839](https://github.com/CesiumGS/cesium/pull/7839)
- Fixed a bug that caused Cesium to request non-existent tiles for terrain tilesets lacking tile availability, i.e. a `layer.json` file.
- Fixed memory leak when removing entities that had a `HeightReference` of `CLAMP_TO_GROUND` or `RELATIVE_TO_GROUND`. This includes when removing a `DataSource`.
- Fixed 3D Tiles credits not being shown in the data attribution box. [#7877](https://github.com/CesiumGS/cesium/pull/7877)

### 1.57 - 2019-05-01

##### Additions :tada:

- Improved 3D Tiles streaming performance, resulting in ~67% camera tour load time reduction, ~44% camera tour load count reduction. And for general camera movement, ~20% load time reduction with ~27% tile load count reduction. Tile load priority changed to focus on loading tiles in the center of the screen first. Added the following tileset optimizations, which unless stated otherwise are enabled by default. [#7774](https://github.com/CesiumGS/cesium/pull/7774)
  - Added `Cesium3DTileset.cullRequestsWhileMoving` option to ignore requests for tiles that will likely be out-of-view due to the camera's movement when they come back from the server.
  - Added `Cesium3DTileset.cullRequestsWhileMovingMultiplier` option to act as a multiplier when used in culling requests while moving. Larger is more aggressive culling, smaller less aggressive culling.
  - Added `Cesium3DTileset.preloadFlightDestinations` option to preload tiles at the camera's flight destination while the camera is in flight.
  - Added `Cesium3DTileset.preferLeaves` option to prefer loading of leaves. Good for additive refinement point clouds. Set to `false` by default.
  - Added `Cesium3DTileset.progressiveResolutionHeightFraction` option to load tiles at a smaller resolution first. This can help get a quick layer of tiles down while full resolution tiles continue to load.
  - Added `Cesium3DTileset.foveatedScreenSpaceError` option to prioritize loading tiles in the center of the screen.
  - Added `Cesium3DTileset.foveatedConeSize` option to control the cone size that determines which tiles are deferred for loading. Tiles outside the cone are potentially deferred.
  - Added `Cesium3DTileset.foveatedMinimumScreenSpaceErrorRelaxation` option to control the starting screen space error relaxation for tiles outside the foveated cone.
  - Added `Cesium3DTileset.foveatedInterpolationCallback` option to control how screen space error threshold is interpolated for tiles outside the foveated cone.
  - Added `Cesium3DTileset.foveatedTimeDelay` option to control how long in seconds to wait after the camera stops moving before deferred tiles start loading in.
- Added new parameter to `PolylineGlowMaterial` called `taperPower`, that works similar to the existing `glowPower` parameter, to taper the back of the line away. [#7626](https://github.com/CesiumGS/cesium/pull/7626)
- Added `Cesium3DTileset.preloadWhenHidden` tileset option to preload tiles when `tileset.show` is false. Loads tiles as if the tileset is visible but does not render them. [#7774](https://github.com/CesiumGS/cesium/pull/7774)
- Added support for the `KHR_texture_transform` glTF extension. [#7549](https://github.com/CesiumGS/cesium/pull/7549)
- Added functions to remove samples from `SampledProperty` and `SampledPositionProperty`. [#7723](https://github.com/CesiumGS/cesium/pull/7723)
- Added support for color-to-alpha with a threshold on imagery layers. [#7727](https://github.com/CesiumGS/cesium/pull/7727)
- Add CZML processing for `heightReference` and `extrudedHeightReference` for geoemtry types that support it.
- `CesiumMath.toSNorm` documentation changed to reflect the function's implementation. [#7774](https://github.com/CesiumGS/cesium/pull/7774)
- Added `CesiumMath.normalize` to convert a scalar value in an arbitrary range to a scalar in the range [0.0, 1.0]. [#7774](https://github.com/CesiumGS/cesium/pull/7774)

##### Fixes :wrench:

- Fixed an error when loading the same glTF model in two separate viewers. [#7688](https://github.com/CesiumGS/cesium/issues/7688)
- Fixed an error where `clampToHeightMostDetailed` or `sampleHeightMostDetailed` would crash if entities were created when the promise resolved. [#7690](https://github.com/CesiumGS/cesium/pull/7690)
- Fixed an issue with compositing merged entity availability. [#7717](https://github.com/CesiumGS/cesium/issues/7717)
- Fixed an error where many imagery layers within a single tile would cause parts of the tile to render as black on some platforms. [#7649](https://github.com/CesiumGS/cesium/issues/7649)
- Fixed a bug that could cause terrain with a single, global root tile (e.g. that uses `WebMercatorTilingScheme`) to be culled unexpectedly in some views. [#7702](https://github.com/CesiumGS/cesium/issues/7702)
- Fixed a problem where instanced 3D models were incorrectly lit when using physically based materials. [#7775](https://github.com/CesiumGS/cesium/issues/7775)
- Fixed a bug where glTF models with certain blend modes were rendered incorrectly in browsers that support ImageBitmap. [#7795](https://github.com/CesiumGS/cesium/issues/7795)

### 1.56.1 - 2019-04-02

##### Additions :tada:

- `Resource.fetchImage` now takes a `preferImageBitmap` option to use `createImageBitmap` when supported to move image decode off the main thread. This option defaults to `false`.

##### Breaking Changes :mega:

- The following breaking changes are relative to 1.56. The `Resource.fetchImage` behavior is now identical to 1.55 and earlier.
  - Changed `Resource.fetchImage` back to return an `Image` by default, instead of an `ImageBitmap` when supported. Note that an `ImageBitmap` cannot be flipped during texture upload. Instead, set `flipY : true` during fetch to flip it.
  - Changed the default `flipY` option in `Resource.fetchImage` to false. This only has an effect when ImageBitmap is used.

### 1.56 - 2019-04-01

##### Breaking Changes :mega:

- `Resource.fetchImage` now returns an `ImageBitmap` instead of `Image` when supported. This allows for decoding images while fetching using `createImageBitmap` to greatly speed up texture upload and decrease frame drops when loading models with large textures. [#7579](https://github.com/CesiumGS/cesium/pull/7579)
- `Cesium3DTileStyle.style` now has an empty `Object` as its default value, instead of `undefined`. [#7567](https://github.com/CesiumGS/cesium/issues/7567)
- `Scene.clampToHeight` now takes an optional `width` argument before the `result` argument. [#7693](https://github.com/CesiumGS/cesium/pull/7693)
- In the `Resource` class, `addQueryParameters` and `addTemplateValues` have been removed. Please use `setQueryParameters` and `setTemplateValues` instead. [#7695](https://github.com/CesiumGS/cesium/issues/7695)

##### Deprecated :hourglass_flowing_sand:

- `Resource.fetchImage` now takes an options object. Use `resource.fetchImage({ preferBlob: true })` instead of `resource.fetchImage(true)`. The previous function definition will no longer work in 1.57. [#7579](https://github.com/CesiumGS/cesium/pull/7579)

##### Additions :tada:

- Added support for touch and hold gesture. The touch and hold delay can be customized by updating `ScreenSpaceEventHandler.touchHoldDelayMilliseconds`. [#7286](https://github.com/CesiumGS/cesium/pull/7286)
- `Resource.fetchImage` now has a `flipY` option to vertically flip an image during fetch & decode. It is only valid when `ImageBitmapOptions` is supported by the browser. [#7579](https://github.com/CesiumGS/cesium/pull/7579)
- Added `backFaceCulling` and `normalShading` options to `PointCloudShading`. Both options are only applicable for point clouds containing normals. [#7399](https://github.com/CesiumGS/cesium/pull/7399)
- `Cesium3DTileStyle.style` reacts to updates and represents the current state of the style. [#7567](https://github.com/CesiumGS/cesium/issues/7567)

##### Fixes :wrench:

- Fixed the value for `BlendFunction.ONE_MINUS_CONSTANT_COLOR`. [#7624](https://github.com/CesiumGS/cesium/pull/7624)
- Fixed `HeadingPitchRoll.pitch` being `NaN` when using `.fromQuaternion` due to a rounding error for pitches close to +/- 90°. [#7654](https://github.com/CesiumGS/cesium/pull/7654)
- Fixed a type of crash caused by the camera being rotated through terrain. [#6783](https://github.com/CesiumGS/cesium/issues/6783)
- Fixed an error in `Resource` when used with template replacements using numeric keys. [#7668](https://github.com/CesiumGS/cesium/pull/7668)
- Fixed an error in `Cesium3DTilePointFeature` where `anchorLineColor` used the same color instance instead of cloning the color [#7686](https://github.com/CesiumGS/cesium/pull/7686)

### 1.55 - 2019-03-01

##### Breaking Changes :mega:

- `czm_materialInput.slope` is now an angle in radians between 0 and pi/2 (flat to vertical), rather than a projected length 1 to 0 (flat to vertical).

##### Additions :tada:

- Updated terrain and imagery rendering, resulting in terrain/imagery loading ~33% faster and using ~33% less data [#7061](https://github.com/CesiumGS/cesium/pull/7061)
- `czm_materialInput.aspect` was added as an angle in radians between 0 and 2pi (east, north, west to south).
- Added CZML `arcType` support for `polyline` and `polygon`, which supersedes `followSurface`. `followSurface` is still supported for compatibility with existing documents. [#7582](https://github.com/CesiumGS/cesium/pull/7582)

##### Fixes :wrench:

- Fixed an issue where models would cause a crash on load if some primitives were Draco encoded and others were not. [#7383](https://github.com/CesiumGS/cesium/issues/7383)
- Fixed an issue where RTL labels not reversing correctly non alphabetic characters [#7501](https://github.com/CesiumGS/cesium/pull/7501)
- Fixed Node.js support for the `Resource` class and any functionality using it internally.
- Fixed an issue where some ground polygons crossing the Prime Meridian would have incorrect bounding rectangles. [#7533](https://github.com/CesiumGS/cesium/pull/7533)
- Fixed an issue where polygons on terrain using rhumb lines where being rendered incorrectly. [#7538](https://github.com/CesiumGS/cesium/pulls/7538)
- Fixed an issue with `EllipsoidRhumbLines.findIntersectionWithLongitude` when longitude was IDL. [#7551](https://github.com/CesiumGS/cesium/issues/7551)
- Fixed model silhouette colors when rendering with high dynamic range. [#7563](https://github.com/CesiumGS/cesium/pull/7563)
- Fixed an issue with ground polylines on globes that use ellipsoids other than WGS84. [#7552](https://github.com/CesiumGS/cesium/issues/7552)
- Fixed an issue where Draco compressed models with RGB per-vertex color would not load in Cesium. [#7576](https://github.com/CesiumGS/cesium/issues/7576)
- Fixed an issue where the outline geometry for extruded Polygons didn't calculate the correct indices. [#7599](https://github.com/CesiumGS/cesium/issues/7599)

### 1.54 - 2019-02-01

##### Highlights :sparkler:

- Added support for polylines and textured entities on 3D Tiles. [#7437](https://github.com/CesiumGS/cesium/pull/7437) and [#7434](https://github.com/CesiumGS/cesium/pull/7434)
- Added support for loading models and 3D tilesets with WebP images using the [`EXT_texture_webp`](https://github.com/KhronosGroup/glTF/blob/master/extensions/2.0/Vendor/EXT_texture_webp/README.md) glTF extension. [#7486](https://github.com/CesiumGS/cesium/pull/7486)
- Added support for rhumb lines to polygon and polyline geometries. [#7492](https://github.com/CesiumGS/cesium/pull/7492)

##### Breaking Changes :mega:

- Billboards with `HeightReference.CLAMP_TO_GROUND` are now clamped to both terrain and 3D Tiles. [#7434](https://github.com/CesiumGS/cesium/pull/7434)
- The default `classificationType` for `GroundPrimitive`, `CorridorGraphics`, `EllipseGraphics`, `PolygonGraphics` and `RectangleGraphics` is now `ClassificationType.BOTH`. [#7434](https://github.com/CesiumGS/cesium/pull/7434)
- The properties `ModelAnimation.speedup` and `ModelAnimationCollection.speedup` have been removed. Use `ModelAnimation.multiplier` and `ModelAnimationCollection.multiplier` respectively instead. [#7494](https://github.com/CesiumGS/cesium/issues/7394)

##### Deprecated :hourglass_flowing_sand:

- `Scene.clampToHeight` now takes an optional `width` argument before the `result` argument. The previous function definition will no longer work in 1.56. [#7287](https://github.com/CesiumGS/cesium/pull/7287)
- `PolylineGeometry.followSurface` has been superceded by `PolylineGeometry.arcType`. The previous definition will no longer work in 1.57. Replace `followSurface: false` with `arcType: Cesium.ArcType.NONE` and `followSurface: true` with `arcType: Cesium.ArcType.GEODESIC`. [#7492](https://github.com/CesiumGS/cesium/pull/7492)
- `SimplePolylineGeometry.followSurface` has been superceded by `SimplePolylineGeometry.arcType`. The previous definition will no longer work in 1.57. Replace `followSurface: false` with `arcType: Cesium.ArcType.NONE` and `followSurface: true` with `arcType: Cesium.ArcType.GEODESIC`. [#7492](https://github.com/CesiumGS/cesium/pull/7492)

##### Additions :tada:

- Added support for textured ground entities (entities with unspecified `height`) and `GroundPrimitives` on 3D Tiles. [#7434](https://github.com/CesiumGS/cesium/pull/7434)
- Added support for polylines on 3D Tiles. [#7437](https://github.com/CesiumGS/cesium/pull/7437)
- Added `classificationType` property to `PolylineGraphics` and `GroundPolylinePrimitive` which specifies whether a polyline clamped to ground should be clamped to terrain, 3D Tiles, or both. [#7437](https://github.com/CesiumGS/cesium/pull/7437)
- Added the ability to specify the width of the intersection volume for `Scene.sampleHeight`, `Scene.clampToHeight`, `Scene.sampleHeightMostDetailed`, and `Scene.clampToHeightMostDetailed`. [#7287](https://github.com/CesiumGS/cesium/pull/7287)
- Added a [new Sandcastle example](https://cesiumjs.org/Cesium/Build/Apps/Sandcastle/?src=Time%20Dynamic%20Wheels.html) on using `nodeTransformations` to rotate a model's wheels based on its velocity. [#7361](https://github.com/CesiumGS/cesium/pull/7361)
- Added a [new Sandcastle example](https://cesiumjs.org/Cesium/Build/Apps/Sandcastle/?src=Polylines%20on%203D%20Tiles.html) for drawing polylines on 3D Tiles [#7522](https://github.com/CesiumGS/cesium/pull/7522)
- Added `EllipsoidRhumbLine` class as a rhumb line counterpart to `EllipsoidGeodesic`. [#7484](https://github.com/CesiumGS/cesium/pull/7484)
- Added rhumb line support to `PolygonGeometry`, `PolygonOutlineGeometry`, `PolylineGeometry`, `GroundPolylineGeometry`, and `SimplePolylineGeometry`. [#7492](https://github.com/CesiumGS/cesium/pull/7492)
- When using Cesium in Node.js, we now use the combined and minified version for improved performance unless `NODE_ENV` is specifically set to `development`.
- Improved the performance of `QuantizedMeshTerrainData.interpolateHeight`. [#7508](https://github.com/CesiumGS/cesium/pull/7508)
- Added support for glTF models with WebP textures using the `EXT_texture_webp` extension. [#7486](https://github.com/CesiumGS/cesium/pull/7486)

##### Fixes :wrench:

- Fixed 3D Tiles performance regression. [#7482](https://github.com/CesiumGS/cesium/pull/7482)
- Fixed an issue where classification primitives with the `CESIUM_3D_TILE` classification type would render on terrain. [#7422](https://github.com/CesiumGS/cesium/pull/7422)
- Fixed an issue where 3D Tiles would show through the globe. [#7422](https://github.com/CesiumGS/cesium/pull/7422)
- Fixed crash when entity geometry show value is an interval that only covered part of the entity availability range [#7458](https://github.com/CesiumGS/cesium/pull/7458)
- Fix rectangle positions at the north and south poles. [#7451](https://github.com/CesiumGS/cesium/pull/7451)
- Fixed image size issue when using multiple particle systems. [#7412](https://github.com/CesiumGS/cesium/pull/7412)
- Fixed Sandcastle's "Open in New Window" button not displaying imagery due to blob URI limitations. [#7250](https://github.com/CesiumGS/cesium/pull/7250)
- Fixed an issue where setting `scene.globe.cartographicLimitRectangle` to `undefined` would cause a crash. [#7477](https://github.com/CesiumGS/cesium/issues/7477)
- Fixed `PrimitiveCollection.removeAll` to no longer `contain` removed primitives. [#7491](https://github.com/CesiumGS/cesium/pull/7491)
- Fixed `GeoJsonDataSource` to use polygons and polylines that use rhumb lines. [#7492](https://github.com/CesiumGS/cesium/pull/7492)
- Fixed an issue where some ground polygons would be cut off along circles of latitude. [#7507](https://github.com/CesiumGS/cesium/issues/7507)
- Fixed an issue that would cause IE 11 to crash when enabling image-based lighting. [#7485](https://github.com/CesiumGS/cesium/issues/7485)

### 1.53 - 2019-01-02

##### Additions :tada:

- Added image-based lighting for PBR models and 3D Tiles. [#7172](https://github.com/CesiumGS/cesium/pull/7172)
  - `Scene.specularEnvironmentMaps` is a url to a KTX file that contains the specular environment map and convoluted mipmaps for image-based lighting of all PBR models in the scene.
  - `Scene.sphericalHarmonicCoefficients` is an array of 9 `Cartesian3` spherical harmonics coefficients for the diffuse irradiance of all PBR models in the scene.
  - The `specularEnvironmentMaps` and `sphericalHarmonicCoefficients` properties of `Model` and `Cesium3DTileset` can be used to override the values from the scene for specific models and tilesets.
  - The `luminanceAtZenith` property of `Model` and `Cesium3DTileset` adjusts the luminance of the procedural image-based lighting.
- Double click away from an entity to un-track it [#7285](https://github.com/CesiumGS/cesium/pull/7285)

##### Fixes :wrench:

- Fixed 3D Tiles visibility checking when running multiple passes within the same frame. [#7289](https://github.com/CesiumGS/cesium/pull/7289)
- Fixed contrast on imagery layers. [#7382](https://github.com/CesiumGS/cesium/issues/7382)
- Fixed rendering transparent background color when `highDynamicRange` is enabled. [#7427](https://github.com/CesiumGS/cesium/issues/7427)
- Fixed translucent geometry when `highDynamicRange` is toggled. [#7451](https://github.com/CesiumGS/cesium/pull/7451)

### 1.52 - 2018-12-03

##### Breaking Changes :mega:

- `TerrainProviders` that implement `availability` must now also implement the `loadTileDataAvailability` method.

##### Deprecated :hourglass_flowing_sand:

- The property `ModelAnimation.speedup` has been deprecated and renamed to `ModelAnimation.multiplier`. `speedup` will be removed in version 1.54. [#7393](https://github.com/CesiumGS/cesium/pull/7393)

##### Additions :tada:

- Added functions to get the most detailed height of 3D Tiles on-screen or off-screen. [#7115](https://github.com/CesiumGS/cesium/pull/7115)
  - Added `Scene.sampleHeightMostDetailed`, an asynchronous version of `Scene.sampleHeight` that uses the maximum level of detail for 3D Tiles.
  - Added `Scene.clampToHeightMostDetailed`, an asynchronous version of `Scene.clampToHeight` that uses the maximum level of detail for 3D Tiles.
- Added support for high dynamic range rendering. It is enabled by default when supported, but can be disabled with `Scene.highDynamicRange`. [#7017](https://github.com/CesiumGS/cesium/pull/7017)
- Added `Scene.invertClassificationSupported` for checking if invert classification is supported.
- Added `computeLineSegmentLineSegmentIntersection` to `Intersections2D`. [#7228](https://github.com/CesiumGS/Cesium/pull/7228)
- Added ability to load availability progressively from a quantized mesh extension instead of upfront. This will speed up load time and reduce memory usage. [#7196](https://github.com/CesiumGS/cesium/pull/7196)
- Added the ability to apply styles to 3D Tilesets that don't contain features. [#7255](https://github.com/CesiumGS/Cesium/pull/7255)

##### Fixes :wrench:

- Fixed issue causing polyline to look wavy depending on the position of the camera [#7209](https://github.com/CesiumGS/cesium/pull/7209)
- Fixed translucency issues for dynamic geometry entities. [#7364](https://github.com/CesiumGS/cesium/issues/7364)

### 1.51 - 2018-11-01

##### Additions :tada:

- Added WMS-T (time) support in WebMapServiceImageryProvider [#2581](https://github.com/CesiumGS/cesium/issues/2581)
- Added `cutoutRectangle` to `ImageryLayer`, which allows cutting out rectangular areas in imagery layers to reveal underlying imagery. [#7056](https://github.com/CesiumGS/cesium/pull/7056)
- Added `atmosphereHueShift`, `atmosphereSaturationShift`, and `atmosphereBrightnessShift` properties to `Globe` which shift the color of the ground atmosphere to match the hue, saturation, and brightness shifts of the sky atmosphere. [#4195](https://github.com/CesiumGS/cesium/issues/4195)
- Shrink minified and gzipped Cesium.js by 27 KB (~3.7%) by delay loading seldom-used third-party dependencies. [#7140](https://github.com/CesiumGS/cesium/pull/7140)
- Added `lightColor` property to `Cesium3DTileset`, `Model`, and `ModelGraphics` to change the intensity of the light used when shading model. [#7025](https://github.com/CesiumGS/cesium/pull/7025)
- Added `imageBasedLightingFactor` property to `Cesium3DTileset`, `Model`, and `ModelGraphics` to scale the diffuse and specular image-based lighting contributions to the final color. [#7025](https://github.com/CesiumGS/cesium/pull/7025)
- Added per-feature selection to the 3D Tiles BIM Sandcastle example. [#7181](https://github.com/CesiumGS/cesium/pull/7181)
- Added `Transforms.fixedFrameToHeadingPitchRoll`, a helper function for extracting a `HeadingPitchRoll` from a fixed frame transform. [#7164](https://github.com/CesiumGS/cesium/pull/7164)
- Added `Ray.clone`. [#7174](https://github.com/CesiumGS/cesium/pull/7174)

##### Fixes :wrench:

- Fixed issue removing geometry entities with different materials. [#7163](https://github.com/CesiumGS/cesium/pull/7163)
- Fixed texture coordinate calculation for polygon entities with `perPositionHeight`. [#7188](https://github.com/CesiumGS/cesium/pull/7188)
- Fixed crash when updating polyline attributes twice in one frame. [#7155](https://github.com/CesiumGS/cesium/pull/7155)
- Fixed entity visibility issue related to setting an entity show property and altering or adding entity geometry. [#7156](https://github.com/CesiumGS/cesium/pull/7156)
- Fixed an issue where dynamic Entities on terrain would cause a crash in platforms that do not support depth textures such as Internet Explorer. [#7103](https://github.com/CesiumGS/cesium/issues/7103)
- Fixed an issue that would cause a crash when removing a post process stage. [#7210](https://github.com/CesiumGS/cesium/issues/7210)
- Fixed an issue where `pickPosition` would return incorrect results when called after `sampleHeight` or `clampToHeight`. [#7113](https://github.com/CesiumGS/cesium/pull/7113)
- Fixed an issue where `sampleHeight` and `clampToHeight` would crash if picking a primitive that doesn't write depth. [#7120](https://github.com/CesiumGS/cesium/issues/7120)
- Fixed a crash when using `BingMapsGeocoderService`. [#7143](https://github.com/CesiumGS/cesium/issues/7143)
- Fixed accuracy of rotation matrix generated by `VelocityOrientationProperty`. [#6641](https://github.com/CesiumGS/cesium/pull/6641)
- Fixed clipping plane crash when adding a plane to an empty collection. [#7168](https://github.com/CesiumGS/cesium/pull/7168)
- Fixed clipping planes on tilesets not taking into account the tileset model matrix. [#7182](https://github.com/CesiumGS/cesium/pull/7182)
- Fixed incorrect rendering of models using the `KHR_materials_common` lights extension. [#7206](https://github.com/CesiumGS/cesium/pull/7206)

### 1.50 - 2018-10-01

##### Breaking Changes :mega:

- Clipping planes on tilesets now use the root tile's transform, or the root tile's bounding sphere if a transform is not defined. [#7034](https://github.com/CesiumGS/cesium/pull/7034)
  - This is to make clipping planes' coordinates always relative to the object they're attached to. So if you were positioning the clipping planes as in the example below, this is no longer necessary:
  ```javascript
  clippingPlanes.modelMatrix = Cesium.Transforms.eastNorthUpToFixedFrame(
    tileset.boundingSphere.center
  );
  ```
  - This also fixes several issues with clipping planes not using the correct transform for tilesets with children.

##### Additions :tada:

- Initial support for clamping to 3D Tiles. [#6934](https://github.com/CesiumGS/cesium/pull/6934)
  - Added `Scene.sampleHeight` to get the height of geometry in the scene. May be used to clamp objects to the globe, 3D Tiles, or primitives in the scene.
  - Added `Scene.clampToHeight` to clamp a cartesian position to the scene geometry.
  - Requires depth texture support (`WEBGL_depth_texture` or `WEBKIT_WEBGL_depth_texture`). Added `Scene.sampleHeightSupported` and `Scene.clampToHeightSupported` functions for checking if height sampling is supported.
- Added `Cesium3DTileset.initialTilesLoaded` to indicate that all tiles in the initial view are loaded. [#6934](https://github.com/CesiumGS/cesium/pull/6934)
- Added support for glTF extension [KHR_materials_pbrSpecularGlossiness](https://github.com/KhronosGroup/glTF/tree/master/extensions/2.0/Khronos/KHR_materials_pbrSpecularGlossiness) [#7006](https://github.com/CesiumGS/cesium/pull/7006).
- Added support for glTF extension [KHR_materials_unlit](https://github.com/KhronosGroup/glTF/tree/master/extensions/2.0/Khronos/KHR_materials_unlit) [#6977](https://github.com/CesiumGS/cesium/pull/6977).
- Added support for glTF extensions [KHR_techniques_webgl](https://github.com/KhronosGroup/glTF/tree/master/extensions/2.0/Khronos/KHR_techniques_webgl) and [KHR_blend](https://github.com/KhronosGroup/glTF/pull/1302). [#6805](https://github.com/CesiumGS/cesium/pull/6805)
- Update [gltf-pipeline](https://github.com/CesiumGS/gltf-pipeline/) to 2.0. [#6805](https://github.com/CesiumGS/cesium/pull/6805)
- Added `cartographicLimitRectangle` to `Globe`. Use this to limit terrain and imagery to a specific `Rectangle` area. [#6987](https://github.com/CesiumGS/cesium/pull/6987)
- Added `OpenCageGeocoderService`, which provides geocoding via [OpenCage](https://opencagedata.com/). [#7015](https://github.com/CesiumGS/cesium/pull/7015)
- Added ground atmosphere lighting in 3D. This can be toggled with `Globe.showGroundAtmosphere`. [6877](https://github.com/CesiumGS/cesium/pull/6877)
  - Added `Globe.nightFadeOutDistance` and `Globe.nightFadeInDistance` to configure when ground atmosphere night lighting fades in and out. [6877](https://github.com/CesiumGS/cesium/pull/6877)
- Added `onStop` event to `Clock` that fires each time stopTime is reached. [#7066](https://github.com/CesiumGS/cesium/pull/7066)

##### Fixes :wrench:

- Fixed picking for overlapping translucent primitives. [#7039](https://github.com/CesiumGS/cesium/pull/7039)
- Fixed an issue in the 3D Tiles traversal where tilesets would render with mixed level of detail if an external tileset was visible but its root tile was not. [#7099](https://github.com/CesiumGS/cesium/pull/7099)
- Fixed an issue in the 3D Tiles traversal where external tilesets would not always traverse to their root tile. [#7035](https://github.com/CesiumGS/cesium/pull/7035)
- Fixed an issue in the 3D Tiles traversal where empty tiles would be selected instead of their nearest loaded ancestors. [#7011](https://github.com/CesiumGS/cesium/pull/7011)
- Fixed an issue where scaling near zero with an model animation could cause rendering to stop. [#6954](https://github.com/CesiumGS/cesium/pull/6954)
- Fixed bug where credits weren't displaying correctly if more than one viewer was initialized [#6965](expect(https://github.com/CesiumGS/cesium/issues/6965)
- Fixed entity show issues. [#7048](https://github.com/CesiumGS/cesium/issues/7048)
- Fixed a bug where polylines on terrain covering very large portions of the globe would cull incorrectly in 3d-only scenes. [#7043](https://github.com/CesiumGS/cesium/issues/7043)
- Fixed bug causing crash on entity geometry material change. [#7047](https://github.com/CesiumGS/cesium/pull/7047)
- Fixed MIME type behavior for `Resource` requests in recent versions of Edge [#7085](https://github.com/CesiumGS/cesium/issues/7085).

### 1.49 - 2018-09-04

##### Breaking Changes :mega:

- Removed `ClippingPlaneCollection.clone`. [#6872](https://github.com/CesiumGS/cesium/pull/6872)
- Changed `Globe.pick` to return a position in ECEF coordinates regardless of the current scene mode. This will only effect you if you were working around a bug to make `Globe.pick` work in 2D and Columbus View. Use `Globe.pickWorldCoordinates` to get the position in world coordinates that correlate to the current scene mode. [#6859](https://github.com/CesiumGS/cesium/pull/6859)
- Removed the unused `frameState` parameter in `evaluate` and `evaluateColor` functions in `Expression`, `StyleExpression`, `ConditionsExpression` and all other places that call the functions. [#6890](https://github.com/CesiumGS/cesium/pull/6890)
- Removed `PostProcessStageLibrary.createLensFlarStage`. Use `PostProcessStageLibrary.createLensFlareStage` instead. [#6972](https://github.com/CesiumGS/cesium/pull/6972)
- Removed `Scene.fxaa`. Use `Scene.postProcessStages.fxaa.enabled` instead. [#6980](https://github.com/CesiumGS/cesium/pull/6980)

##### Additions :tada:

- Added `heightReference` to `BoxGraphics`, `CylinderGraphics` and `EllipsoidGraphics`, which can be used to clamp these entity types to terrain. [#6932](https://github.com/CesiumGS/cesium/pull/6932)
- Added `GeocoderViewModel.destinationFound` for specifying a function that is called upon a successful geocode. The default behavior is to fly to the destination found by the geocoder. [#6915](https://github.com/CesiumGS/cesium/pull/6915)
- Added `ClippingPlaneCollection.planeAdded` and `ClippingPlaneCollection.planeRemoved` events. `planeAdded` is raised when a new plane is added to the collection and `planeRemoved` is raised when a plane is removed. [#6875](https://github.com/CesiumGS/cesium/pull/6875)
- Added `Matrix4.setScale` for setting the scale on an affine transformation matrix [#6888](https://github.com/CesiumGS/cesium/pull/6888)
- Added optional `width` and `height` to `Scene.drillPick` for specifying a search area. [#6922](https://github.com/CesiumGS/cesium/pull/6922)
- Added `Cesium3DTileset.root` for getting the root tile of a tileset. [#6944](https://github.com/CesiumGS/cesium/pull/6944)
- Added `Cesium3DTileset.extras` and `Cesium3DTile.extras` for getting application specific metadata from 3D Tiles. [#6974](https://github.com/CesiumGS/cesium/pull/6974)

##### Fixes :wrench:

- Several performance improvements and fixes to the 3D Tiles traversal code. [#6390](https://github.com/CesiumGS/cesium/pull/6390)
  - Improved load performance when `skipLevelOfDetail` is false.
  - Fixed a bug that caused some skipped tiles to load when `skipLevelOfDetail` is true.
  - Fixed pick statistics in the 3D Tiles Inspector.
  - Fixed drawing of debug labels for external tilesets.
  - Fixed drawing of debug outlines for empty tiles.
- The Geocoder widget now takes terrain altitude into account when calculating its final destination. [#6876](https://github.com/CesiumGS/cesium/pull/6876)
- The Viewer widget now takes terrain altitude into account when zooming or flying to imagery layers. [#6895](https://github.com/CesiumGS/cesium/pull/6895)
- Fixed Firefox camera control issues with mouse and touch events. [#6372](https://github.com/CesiumGS/cesium/issues/6372)
- Fixed `getPickRay` in 2D. [#2480](https://github.com/CesiumGS/cesium/issues/2480)
- Fixed `Globe.pick` for 2D and Columbus View. [#6859](https://github.com/CesiumGS/cesium/pull/6859)
- Fixed imagery layer feature picking in 2D and Columbus view. [#6859](https://github.com/CesiumGS/cesium/pull/6859)
- Fixed intermittent ground clamping issues for all entity types that use a height reference. [#6930](https://github.com/CesiumGS/cesium/pull/6930)
- Fixed bug that caused a new `ClippingPlaneCollection` to be created every frame when used with a model entity. [#6872](https://github.com/CesiumGS/cesium/pull/6872)
- Improved `Plane` entities so they are better aligned with the globe surface. [#6887](https://github.com/CesiumGS/cesium/pull/6887)
- Fixed crash when rendering translucent objects when all shadow maps in the scene set `fromLightSource` to false. [#6883](https://github.com/CesiumGS/cesium/pull/6883)
- Fixed night shading in 2D and Columbus view. [#4122](https://github.com/CesiumGS/cesium/issues/4122)
- Fixed model loading failure when a glTF 2.0 primitive does not have a material. [6906](https://github.com/CesiumGS/cesium/pull/6906)
- Fixed a crash when setting show to `false` on a polyline clamped to the ground. [#6912](https://github.com/CesiumGS/cesium/issues/6912)
- Fixed a bug where `Cesium3DTileset` wasn't using the correct `tilesetVersion`. [#6933](https://github.com/CesiumGS/cesium/pull/6933)
- Fixed crash that happened when calling `scene.pick` after setting a new terrain provider. [#6918](https://github.com/CesiumGS/cesium/pull/6918)
- Fixed an issue that caused the browser to hang when using `drillPick` on a polyline clamped to the ground. [6907](https://github.com/CesiumGS/cesium/issues/6907)
- Fixed an issue where color wasn't updated properly for polylines clamped to ground. [#6927](https://github.com/CesiumGS/cesium/pull/6927)
- Fixed an excessive memory use bug that occurred when a data URI was used to specify a glTF model. [#6928](https://github.com/CesiumGS/cesium/issues/6928)
- Fixed an issue where switching from 2D to 3D could cause a crash. [#6929](https://github.com/CesiumGS/cesium/issues/6929)
- Fixed an issue where point primitives behind the camera would appear in view. [#6904](https://github.com/CesiumGS/cesium/issues/6904)
- The `createGroundPolylineGeometry` web worker no longer depends on `GroundPolylinePrimitive`, making the worker smaller and potentially avoiding a hanging build in some webpack configurations. [#6946](https://github.com/CesiumGS/cesium/pull/6946)
- Fixed an issue that cause terrain entities (entities with unspecified `height`) and `GroundPrimitives` to fail when crossing the international date line. [#6951](https://github.com/CesiumGS/cesium/issues/6951)
- Fixed normal calculation for `CylinderGeometry` when the top radius is not equal to the bottom radius [#6863](https://github.com/CesiumGS/cesium/pull/6863)

### 1.48 - 2018-08-01

##### Additions :tada:

- Added support for loading Draco compressed Point Cloud tiles for 2-3x better compression. [#6559](https://github.com/CesiumGS/cesium/pull/6559)
- Added `TimeDynamicPointCloud` for playback of time-dynamic point cloud data, where each frame is a 3D Tiles Point Cloud tile. [#6721](https://github.com/CesiumGS/cesium/pull/6721)
- Added `CoplanarPolygonGeometry` and `CoplanarPolygonGeometryOutline` for drawing polygons composed of coplanar positions that are not necessarily on the ellipsoid surface. [#6769](https://github.com/CesiumGS/cesium/pull/6769)
- Improved support for polygon entities using `perPositionHeight`, including supporting vertical polygons. This also improves KML compatibility. [#6791](https://github.com/CesiumGS/cesium/pull/6791)
- Added `Cartesian3.midpoint` to compute the midpoint between two `Cartesian3` positions [#6836](https://github.com/CesiumGS/cesium/pull/6836)
- Added `equalsEpsilon` methods to `OrthographicFrustum`, `PerspectiveFrustum`, `OrthographicOffCenterFrustum` and `PerspectiveOffCenterFrustum`.

##### Deprecated :hourglass_flowing_sand:

- Support for 3D Tiles `content.url` is deprecated to reflect updates to the [3D Tiles spec](https://github.com/CesiumGS/3d-tiles/pull/301). Use `content.uri instead`. Support for `content.url` will remain for backwards compatibility. [#6744](https://github.com/CesiumGS/cesium/pull/6744)
- Support for the 3D Tiles pre-version 1.0 Batch Table Hierarchy is deprecated to reflect updates to the [3D Tiles spec](https://github.com/CesiumGS/3d-tiles/pull/301). Use the [`3DTILES_batch_table_hierarchy`](https://github.com/CesiumGS/3d-tiles/tree/main/extensions/3DTILES_batch_table_hierarchy) extension instead. Support for the deprecated batch table hierarchy will remain for backwards compatibility. [#6780](https://github.com/CesiumGS/cesium/pull/6780)
- `PostProcessStageLibrary.createLensFlarStage` is deprecated due to misspelling and will be removed in Cesium 1.49. Use `PostProcessStageLibrary.createLensFlareStage` instead.

##### Fixes :wrench:

- Fixed a bug where 3D Tilesets using the `region` bounding volume don't get transformed when the tileset's `modelMatrix` changes. [#6755](https://github.com/CesiumGS/cesium/pull/6755)
- Fixed a bug that caused eye dome lighting for point clouds to fail in Safari on macOS and Edge on Windows by removing the dependency on floating point color textures. [#6792](https://github.com/CesiumGS/cesium/issues/6792)
- Fixed a bug that caused polylines on terrain to render incorrectly in 2D and Columbus View with a `WebMercatorProjection`. [#6809](https://github.com/CesiumGS/cesium/issues/6809)
- Fixed bug causing billboards and labels to appear the wrong size when switching scene modes [#6745](https://github.com/CesiumGS/cesium/issues/6745)
- Fixed `PolygonGeometry` when using `VertexFormat.POSITION_ONLY`, `perPositionHeight` and `extrudedHeight` [#6790](expect(https://github.com/CesiumGS/cesium/pull/6790)
- Fixed an issue where tiles were missing in VR mode. [#6612](https://github.com/CesiumGS/cesium/issues/6612)
- Fixed issues related to updating entity show and geometry color [#6835](https://github.com/CesiumGS/cesium/pull/6835)
- Fixed `PolygonGeometry` and `EllipseGeometry` tangent and bitangent attributes when a texture rotation is used [#6788](https://github.com/CesiumGS/cesium/pull/6788)
- Fixed bug where entities with a height reference weren't being updated correctly when the terrain provider was changed. [#6820](https://github.com/CesiumGS/cesium/pull/6820)
- Fixed an issue where glTF 2.0 models sometimes wouldn't be centered in the view after putting the camera on them. [#6784](https://github.com/CesiumGS/cesium/issues/6784)
- Fixed the geocoder when `Viewer` is passed the option `geocoder: true` [#6833](https://github.com/CesiumGS/cesium/pull/6833)
- Improved performance for billboards and labels clamped to terrain [#6781](https://github.com/CesiumGS/cesium/pull/6781) [#6844](https://github.com/CesiumGS/cesium/pull/6844)
- Fixed a bug that caused billboard positions to be set incorrectly when using a `CallbackProperty`. [#6815](https://github.com/CesiumGS/cesium/pull/6815)
- Improved support for generating a TypeScript typings file using `tsd-jsdoc` [#6767](https://github.com/CesiumGS/cesium/pull/6767)
- Updated viewBoundingSphere to use correct zoomOptions [#6848](https://github.com/CesiumGS/cesium/issues/6848)
- Fixed a bug that caused the scene to continuously render after resizing the viewer when `requestRenderMode` was enabled. [#6812](https://github.com/CesiumGS/cesium/issues/6812)

### 1.47 - 2018-07-02

##### Highlights :sparkler:

- Added support for polylines on terrain [#6689](https://github.com/CesiumGS/cesium/pull/6689) [#6615](https://github.com/CesiumGS/cesium/pull/6615)
- Added `heightReference` and `extrudedHeightReference` properties to `CorridorGraphics`, `EllipseGraphics`, `PolygonGraphics` and `RectangleGraphics`. [#6717](https://github.com/CesiumGS/cesium/pull/6717)
- `PostProcessStage` has a `selected` property which is an array of primitives used for selectively applying a post-process stage. [#6476](https://github.com/CesiumGS/cesium/pull/6476)

##### Breaking Changes :mega:

- glTF 2.0 models corrected to face +Z forwards per specification. Internally Cesium uses +X as forward, so a new +Z to +X rotation was added for 2.0 models only. To fix models that are oriented incorrectly after this change:
  - If the model faces +X forwards update the glTF to face +Z forwards. This can be done by loading the glTF in a model editor and applying a 90 degree clockwise rotation about the up-axis. Alternatively, add a new root node to the glTF node hierarchy whose `matrix` is `[0,0,1,0,0,1,0,0,-1,0,0,0,0,0,0,1]`.
  - Apply a -90 degree rotation to the model's heading. This can be done by setting the model's `orientation` using the Entity API or from within CZML. See [#6738](https://github.com/CesiumGS/cesium/pull/6738) for more details.
- Dropped support for directory URLs when loading tilesets to match the updated [3D Tiles spec](https://github.com/CesiumGS/3d-tiles/issues/272). [#6502](https://github.com/CesiumGS/cesium/issues/6502)
- KML and GeoJSON now use `PolylineGraphics` instead of `CorridorGraphics` for polylines on terrain. [#6706](https://github.com/CesiumGS/cesium/pull/6706)

##### Additions :tada:

- Added support for polylines on terrain [#6689](https://github.com/CesiumGS/cesium/pull/6689) [#6615](https://github.com/CesiumGS/cesium/pull/6615)
  - Use the `clampToGround` option for `PolylineGraphics` (polyline entities).
  - Requires depth texture support (`WEBGL_depth_texture` or `WEBKIT_WEBGL_depth_texture`), otherwise `clampToGround` will be ignored. Use `Entity.supportsPolylinesOnTerrain` to check for support.
  - Added `GroundPolylinePrimitive` and `GroundPolylineGeometry`.
- `PostProcessStage` has a `selected` property which is an array of primitives used for selectively applying a post-process stage. [#6476](https://github.com/CesiumGS/cesium/pull/6476)
  - The `PostProcessStageLibrary.createBlackAndWhiteStage` and `PostProcessStageLibrary.createSilhouetteStage` have per-feature support.
- Added CZML support for `zIndex` with `corridor`, `ellipse`, `polygon`, `polyline` and `rectangle`. [#6708](https://github.com/CesiumGS/cesium/pull/6708)
- Added CZML `clampToGround` option for `polyline`. [#6706](https://github.com/CesiumGS/cesium/pull/6706)
- Added support for `RTC_CENTER` property in batched 3D model tilesets to conform to the updated [3D Tiles spec](https://github.com/CesiumGS/3d-tiles/issues/263). [#6488](https://github.com/CesiumGS/cesium/issues/6488)
- Added `heightReference` and `extrudedHeightReference` properties to `CorridorGraphics`, `EllipseGraphics`, `PolygonGraphics` and `RectangleGraphics`. [#6717](https://github.com/CesiumGS/cesium/pull/6717)
  - This can be used in conjunction with the `height` and/or `extrudedHeight` properties to clamp the geometry to terrain or set the height relative to terrain.
  - Note, this will not make the geometry conform to terrain. Extruded geoemtry that is clamped to the ground will have a flat top will sinks into the terrain at the base.

##### Fixes :wrench:

- Fixed a bug that caused Cesium to be unable to load local resources in Electron. [#6726](https://github.com/CesiumGS/cesium/pull/6726)
- Fixed a bug causing crashes with custom vertex attributes on `Geometry` crossing the IDL. Attributes will be barycentrically interpolated. [#6644](https://github.com/CesiumGS/cesium/pull/6644)
- Fixed a bug causing Point Cloud tiles with unsigned int batch-ids to not load. [#6666](https://github.com/CesiumGS/cesium/pull/6666)
- Fixed a bug with Draco encoded i3dm tiles, and loading two Draco models with the same url. [#6668](https://github.com/CesiumGS/cesium/issues/6668)
- Fixed a bug caused by creating a polygon with positions at the same longitude/latitude position but different heights [#6731](https://github.com/CesiumGS/cesium/pull/6731)
- Fixed terrain clipping when the camera was close to flat terrain and was using logarithmic depth. [#6701](https://github.com/CesiumGS/cesium/pull/6701)
- Fixed KML bug that constantly requested the same image if it failed to load. [#6710](https://github.com/CesiumGS/cesium/pull/6710)
- Improved billboard and label rendering so they no longer sink into terrain when clamped to ground. [#6621](https://github.com/CesiumGS/cesium/pull/6621)
- Fixed an issue where KMLs containing a `colorMode` of `random` could return the exact same color on successive calls to `Color.fromRandom()`.
- `Iso8601.MAXIMUM_VALUE` now formats to a string which can be parsed by `fromIso8601`.
- Fixed material support when using an image that is already loaded [#6729](https://github.com/CesiumGS/cesium/pull/6729)

### 1.46.1 - 2018-06-01

- This is an npm only release to fix the improperly published 1.46.0. There were no code changes.

### 1.46 - 2018-06-01

##### Highlights :sparkler:

- Added support for materials on terrain entities (entities with unspecified `height`) and `GroundPrimitives`. [#6393](https://github.com/CesiumGS/cesium/pull/6393)
- Added a post-processing framework. [#5615](https://github.com/CesiumGS/cesium/pull/5615)
- Added `zIndex` for ground geometry, including corridor, ellipse, polygon and rectangle entities. [#6362](https://github.com/CesiumGS/cesium/pull/6362)

##### Breaking Changes :mega:

- `ParticleSystem` no longer uses `forces`. [#6510](https://github.com/CesiumGS/cesium/pull/6510)
- `Particle` no longer uses `size`, `rate`, `lifeTime`, `life`, `minimumLife`, `maximumLife`, `minimumWidth`, `minimumHeight`, `maximumWidth`, and `maximumHeight`. [#6510](https://github.com/CesiumGS/cesium/pull/6510)
- Removed `Scene.copyGlobeDepth`. Globe depth will now be copied by default when supported. [#6393](https://github.com/CesiumGS/cesium/pull/6393)
- The default `classificationType` for `GroundPrimitive`, `CorridorGraphics`, `EllipseGraphics`, `PolygonGraphics` and `RectangleGraphics` is now `ClassificationType.TERRAIN`. If you wish the geometry to color both terrain and 3D tiles, pass in the option `classificationType: Cesium.ClassificationType.BOTH`.
- Removed support for the `options` argument for `Credit` [#6373](https://github.com/CesiumGS/cesium/issues/6373). Pass in an html string instead.
- glTF 2.0 models corrected to face +Z forwards per specification. Internally Cesium uses +X as forward, so a new +Z to +X rotation was added for 2.0 models only. [#6632](https://github.com/CesiumGS/cesium/pull/6632)

##### Deprecated :hourglass_flowing_sand:

- The `Scene.fxaa` property has been deprecated and will be removed in Cesium 1.47. Use `Scene.postProcessStages.fxaa.enabled`.

##### Additions :tada:

- Added support for materials on terrain entities (entities with unspecified `height`) and `GroundPrimitives`. [#6393](https://github.com/CesiumGS/cesium/pull/6393)
  - Only available for `ClassificationType.TERRAIN` at this time. Adding a material to a terrain `Entity` will cause it to behave as if it is `ClassificationType.TERRAIN`.
  - Requires depth texture support (`WEBGL_depth_texture` or `WEBKIT_WEBGL_depth_texture`), so materials on terrain entities and `GroundPrimitives` are not supported in Internet Explorer.
  - Best suited for notational patterns and not intended for precisely mapping textures to terrain - for that use case, use `SingleTileImageryProvider`.
- Added `GroundPrimitive.supportsMaterials` and `Entity.supportsMaterialsforEntitiesOnTerrain`, both of which can be used to check if materials on terrain entities and `GroundPrimitives` is supported. [#6393](https://github.com/CesiumGS/cesium/pull/6393)
- Added a post-processing framework. [#5615](https://github.com/CesiumGS/cesium/pull/5615)
  - Added `Scene.postProcessStages` which is a collection of post-process stages to be run in order.
    - Has a built-in `ambientOcclusion` property which will apply screen space ambient occlusion to the scene and run before all stages.
    - Has a built-in `bloom` property which applies a bloom filter to the scene before all other stages but after the ambient occlusion stage.
    - Has a built-in `fxaa` property which applies Fast Approximate Anti-aliasing (FXAA) to the scene after all other stages.
  - Added `PostProcessStageLibrary` which contains several built-in stages that can be added to the collection.
  - Added `PostProcessStageComposite` for multi-stage post-processes like depth of field.
  - Added a new Sandcastle label `Post Processing` to showcase the different built-in post-process stages.
- Added `zIndex` for ground geometry, including corridor, ellipse, polygon and rectangle entities. [#6362](https://github.com/CesiumGS/cesium/pull/6362)
- Added `Rectangle.equalsEpsilon` for comparing the equality of two rectangles [#6533](https://github.com/CesiumGS/cesium/pull/6533)

##### Fixes :wrench:

- Fixed a bug causing custom TilingScheme classes to not be able to use a GeographicProjection. [#6524](https://github.com/CesiumGS/cesium/pull/6524)
- Fixed incorrect 3D Tiles statistics when a tile fails during processing. [#6558](https://github.com/CesiumGS/cesium/pull/6558)
- Fixed race condition causing intermittent crash when changing geometry show value [#3061](https://github.com/CesiumGS/cesium/issues/3061)
- `ProviderViewModel`s with no category are displayed in an untitled group in `BaseLayerPicker` instead of being labeled as `'Other'` [#6574](https://github.com/CesiumGS/cesium/pull/6574)
- Fixed a bug causing intermittent crashes with clipping planes due to uninitialized textures. [#6576](https://github.com/CesiumGS/cesium/pull/6576)
- Added a workaround for clipping planes causing a picking shader compilation failure for gltf models and 3D Tilesets in Internet Explorer [#6575](https://github.com/CesiumGS/cesium/issues/6575)
- Allowed Bing Maps servers with a subpath (instead of being at the root) to work correctly. [#6597](https://github.com/CesiumGS/cesium/pull/6597)
- Added support for loading of Draco compressed glTF assets in IE11 [#6404](https://github.com/CesiumGS/cesium/issues/6404)
- Fixed polygon outline when using `perPositionHeight` and `extrudedHeight`. [#6595](https://github.com/CesiumGS/cesium/issues/6595)
- Fixed broken links in documentation of `createTileMapServiceImageryProvider`. [#5818](https://github.com/CesiumGS/cesium/issues/5818)
- Transitioning from 2 touches to 1 touch no longer triggers a new pan gesture. [#6479](https://github.com/CesiumGS/cesium/pull/6479)

### 1.45 - 2018-05-01

##### Major Announcements :loudspeaker:

- We've launched Cesium ion! Read all about it in our [blog post](https://cesium.com/blog/2018/05/01/get-your-cesium-ion-community-account/).
- Cesium now uses ion services by default for base imagery, terrain, and geocoding. A demo key is provided, but to use them in your own apps you must [sign up](https://cesium.com/ion/signup) for a free ion Commmunity account.

##### Breaking Changes :mega:

- `ClippingPlaneCollection` now uses `ClippingPlane` objects instead of `Plane` objects. [#6498](https://github.com/CesiumGS/cesium/pull/6498)
- Cesium no longer ships with a demo Bing Maps API key.
- `BingMapsImageryProvider` is no longer the default base imagery layer. (Bing imagery itself is still the default, however it is provided through Cesium ion)
- `BingMapsGeocoderService` is no longer the default geocoding service.
- If you wish to continue to use your own Bing API key for imagery and geocoding, you can go back to the old default behavior by constructing the Viewer as follows:
  ```javascript
  Cesium.BingMapsApi.defaultKey = "yourBingKey";
  var viewer = new Cesium.Viewer("cesiumContainer", {
    imageryProvider: new Cesium.BingMapsImageryProvider({
      url: "https://dev.virtualearth.net",
    }),
    geocoder: [
      new Cesium.CartographicGeocoderService(),
      new Cesium.BingMapsGeocoderService(),
    ],
  });
  ```

##### Deprecated :hourglass_flowing_sand:

- `Particle.size`, `ParticleSystem.rate`, `ParticleSystem.lifeTime`, `ParticleSystem.life`, `ParticleSystem.minimumLife`, and `ParticleSystem.maximumLife` have been renamed to `Particle.imageSize`, `ParticleSystem.emissionRate`, `ParticleSystem.lifetime`, `ParticleSystem.particleLife`, `ParticleSystem.minimumParticleLife`, and `ParticleSystem.maximumParticleLife`. Use of the `size`, `rate`, `lifeTime`, `life`, `minimumLife`, and `maximumLife` parameters is deprecated and will be removed in Cesium 1.46.
- `ParticleSystem.forces` array has been switched out for singular function `ParticleSystems.updateCallback`. Use of the `forces` parameter is deprecated and will be removed in Cesium 1.46.
- Any width and height variables in `ParticleSystem` will no longer be individual components. `ParticleSystem.minimumWidth` and `ParticleSystem.minimumHeight` will now be `ParticleSystem.minimumImageSize`, `ParticleSystem.maximumWidth` and `ParticleSystem.maximumHeight` will now be `ParticleSystem.maximumImageSize`, and `ParticleSystem.width` and `ParticleSystem.height` will now be `ParticleSystem.imageSize`. Use of the `minimumWidth`, `minimumHeight`, `maximumWidth`, `maximumHeight`, `width`, and `height` parameters is deprecated and will be removed in Cesium 1.46.

##### Additions :tada:

- Added option `logarithmicDepthBuffer` to `Scene`. With this option there is typically a single frustum using logarithmic depth rendered. This increases performance by issuing less draw calls to the GPU and helps to avoid artifacts on the connection of two frustums. [#5851](https://github.com/CesiumGS/cesium/pull/5851)
- When a log depth buffer is supported, the frustum near and far planes default to `0.1` and `1e10` respectively.
- Added `IonGeocoderService` and made it the default geocoding service for the `Geocoder` widget.
- Added `createWorldImagery` which provides Bing Maps imagery via a Cesium ion account.
- Added `PeliasGeocoderService`, which provides geocoding via a [Pelias](https://pelias.io) server.
- Added the ability for `BaseLayerPicker` to group layers by category. `ProviderViewModel.category` was also added to support this feature.
- Added `Math.log2` to compute the base 2 logarithm of a number.
- Added `GeocodeType` enum and use it as an optional parameter to all `GeocoderService` instances to differentiate between autocomplete and search requests.
- Added `initWebAssemblyModule` function to `TaskProcessor` to load a Web Assembly module in a web worker. [#6420](https://github.com/CesiumGS/cesium/pull/6420)
- Added `supportsWebAssembly` function to `FeatureDetection` to check if a browser supports loading Web Assembly modules. [#6420](https://github.com/CesiumGS/cesium/pull/6420)
- Improved `MapboxImageryProvider` performance by 300% via `tiles.mapbox.com` subdomain switching. [#6426](https://github.com/CesiumGS/cesium/issues/6426)
- Added ability to invoke `sampleTerrain` from node.js to enable offline terrain sampling
- Added more ParticleSystem Sandcastle examples for rocket and comet tails and weather. [#6375](https://github.com/CesiumGS/cesium/pull/6375)
- Added color and scale attributes to the `ParticleSystem` class constructor. When defined the variables override startColor and endColor and startScale and endScale. [#6429](https://github.com/CesiumGS/cesium/pull/6429)

##### Fixes :wrench:

- Fixed bugs in `TimeIntervalCollection.removeInterval`. [#6418](https://github.com/CesiumGS/cesium/pull/6418).
- Fixed glTF support to handle meshes with and without tangent vectors, and with/without morph targets, sharing one material. [#6421](https://github.com/CesiumGS/cesium/pull/6421)
- Fixed glTF support to handle skinned meshes when no skin is supplied. [#6061](https://github.com/CesiumGS/cesium/issues/6061)
- Updated glTF 2.0 PBR shader to have brighter lighting. [#6430](https://github.com/CesiumGS/cesium/pull/6430)
- Allow loadWithXhr to work with string URLs in a web worker.
- Updated to Draco 1.3.0 and implemented faster loading of Draco compressed glTF assets in browsers that support Web Assembly. [#6420](https://github.com/CesiumGS/cesium/pull/6420)
- `GroundPrimitive`s and `ClassificationPrimitive`s will become ready when `show` is `false`. [#6428](https://github.com/CesiumGS/cesium/pull/6428)
- Fix Firefox WebGL console warnings. [#5912](https://github.com/CesiumGS/cesium/issues/5912)
- Fix parsing Cesium.js in older browsers that do not support all TypedArray types. [#6396](https://github.com/CesiumGS/cesium/pull/6396)
- Fixed a bug causing crashes when setting colors on un-pickable models. [\$6442](https://github.com/CesiumGS/cesium/issues/6442)
- Fix flicker when adding, removing, or modifying entities. [#3945](https://github.com/CesiumGS/cesium/issues/3945)
- Fixed crash bug in PolylineCollection when a polyline was updated and removed at the same time. [#6455](https://github.com/CesiumGS/cesium/pull/6455)
- Fixed crash when animating a glTF model with a single keyframe. [#6422](https://github.com/CesiumGS/cesium/pull/6422)
- Fixed Imagery Layers Texture Filters Sandcastle example. [#6472](https://github.com/CesiumGS/cesium/pull/6472).
- Fixed a bug causing Cesium 3D Tilesets to not clip properly when tiles were unloaded and reloaded. [#6484](https://github.com/CesiumGS/cesium/issues/6484)
- Fixed `TimeInterval` so now it throws if `fromIso8601` is given an ISO 8601 string with improper formatting. [#6164](https://github.com/CesiumGS/cesium/issues/6164)
- Improved rendering of glTF models that don't contain normals with a temporary unlit shader workaround. [#6501](https://github.com/CesiumGS/cesium/pull/6501)
- Fixed rendering of glTF models with emissive-only materials. [#6501](https://github.com/CesiumGS/cesium/pull/6501)
- Fixed a bug in shader modification for glTF 1.0 quantized attributes and Draco quantized attributes. [#6523](https://github.com/CesiumGS/cesium/pull/6523)

### 1.44 - 2018-04-02

##### Highlights :sparkler:

- Added a new Sandcastle label, `New in X.X` which will include all new Sandcastle demos added for the current release. [#6384](https://github.com/CesiumGS/cesium/issues/6384)
- Added support for glTF models with [Draco geometry compression](https://github.com/KhronosGroup/glTF/blob/master/extensions/2.0/Khronos/KHR_draco_mesh_compression/README.md). [#5120](https://github.com/CesiumGS/cesium/issues/5120)
- Added support for ordering in `DataSourceCollection`. [#6316](https://github.com/CesiumGS/cesium/pull/6316)

##### Breaking Changes :mega:

- `GeometryVisualizer` now requires `primitive` and `groundPrimitive` parameters. [#6316](https://github.com/CesiumGS/cesium/pull/6316)
- For all classes/functions that take a `Resource` instance, all additional parameters that are part of the `Resource` class have been removed. This generally includes `proxy`, `headers` and `query` parameters. [#6368](https://github.com/CesiumGS/cesium/pull/6368)
- All low level load functions including `loadArrayBuffer`, `loadBlob`, `loadImage`, `loadJson`, `loadJsonp`, `loadText`, `loadXML` and `loadWithXhr` have been removed. Please use the equivalent `fetch` functions on the `Resource` class. [#6368](https://github.com/CesiumGS/cesium/pull/6368)

##### Deprecated :hourglass_flowing_sand:

- `ClippingPlaneCollection` is now supported in Internet Explorer, so `ClippingPlaneCollection.isSupported` has been deprecated and will be removed in Cesium 1.45.
- `ClippingPlaneCollection` should now be used with `ClippingPlane` objects instead of `Plane`. Use of `Plane` objects has been deprecated and will be removed in Cesium 1.45.
- `Credit` now takes an `html` and `showOnScreen` parameters instead of an `options` object. Use of the `options` parameter is deprecated and will be removed in Cesium 1.46.
- `Credit.text`, `Credit.imageUrl` and `Credit.link` properties have all been deprecated and will be removed in Cesium 1.46. Use `Credit.html` to retrieve the credit content.
- `Credit.hasImage` and `Credit.hasLink` functions have been deprecated and will be removed in Cesium 1.46.

##### Additions :tada:

- Added a new Sandcastle label, `New in X.X` which will include all new Sandcastle demos added for the current release. [#6384](https://github.com/CesiumGS/cesium/issues/6384)
- Added support for glTF models with [Draco geometry compression](https://github.com/KhronosGroup/glTF/blob/master/extensions/2.0/Khronos/KHR_draco_mesh_compression/README.md). [#5120](https://github.com/CesiumGS/cesium/issues/5120)
  - Added `dequantizeInShader` option parameter to `Model` and `Model.fromGltf` to specify if Draco compressed glTF assets should be dequantized on the GPU.
- Added support for ordering in `DataSourceCollection`. [#6316](https://github.com/CesiumGS/cesium/pull/6316)
  - All ground geometry from one `DataSource` will render in front of all ground geometry from another `DataSource` in the same collection with a lower index.
  - Use `DataSourceCollection.raise`, `DataSourceCollection.lower`, `DataSourceCollection.raiseToTop` and `DataSourceCollection.lowerToBottom` functions to change the ordering of a `DataSource` in the collection.
- `ClippingPlaneCollection` updates [#6201](https://github.com/CesiumGS/cesium/pull/6201):
  - Removed the 6-clipping-plane limit.
  - Added support for Internet Explorer.
  - Added a `ClippingPlane` object to be used with `ClippingPlaneCollection`.
  - Added 3D Tiles use-case to the Terrain Clipping Planes Sandcastle.
- `Credit` has been modified to take an HTML string as the credit content. [#6331](https://github.com/CesiumGS/cesium/pull/6331)
- Sharing Sandcastle examples now works by storing the full example directly in the URL instead of creating GitHub gists, because anonymous gist creation was removed by GitHub. Loading existing gists will still work. [#6342](https://github.com/CesiumGS/cesium/pull/6342)
- Updated `WebMapServiceImageryProvider` so it can take an srs or crs string to pass to the resource query parameters based on the WMS version. [#6223](https://github.com/CesiumGS/cesium/issues/6223)
- Added additional query parameter options to the CesiumViewer demo application [#6328](https://github.com/CesiumGS/cesium/pull/6328):
  - `sourceType` specifies the type of data source if the URL doesn't have a known file extension.
  - `flyTo=false` optionally disables the automatic `flyTo` after loading the data source.
- Added a multi-part CZML example to Sandcastle. [#6320](https://github.com/CesiumGS/cesium/pull/6320)
- Improved processing order of 3D tiles. [#6364](https://github.com/CesiumGS/cesium/pull/6364)

##### Fixes :wrench:

- Fixed Cesium ion browser caching. [#6353](https://github.com/CesiumGS/cesium/pull/6353).
- Fixed formula for Weighted Blended Order-Independent Transparency. [#6340](https://github.com/CesiumGS/cesium/pull/6340)
- Fixed support of glTF-supplied tangent vectors. [#6302](https://github.com/CesiumGS/cesium/pull/6302)
- Fixed model loading failure when containing unused materials. [6315](https://github.com/CesiumGS/cesium/pull/6315)
- Fixed default value of `alphaCutoff` in glTF models. [#6346](https://github.com/CesiumGS/cesium/pull/6346)
- Fixed double-sided flag for glTF materials with `BLEND` enabled. [#6371](https://github.com/CesiumGS/cesium/pull/6371)
- Fixed animation for glTF models with missing animation targets. [#6351](https://github.com/CesiumGS/cesium/pull/6351)
- Fixed improper zoom during model load failure. [#6305](https://github.com/CesiumGS/cesium/pull/6305)
- Fixed rendering vector tiles when using `invertClassification`. [#6349](https://github.com/CesiumGS/cesium/pull/6349)
- Fixed occlusion when `globe.show` is `false`. [#6374](https://github.com/CesiumGS/cesium/pull/6374)
- Fixed crash for entities with static geometry and time-dynamic attributes. [#6377](https://github.com/CesiumGS/cesium/pull/6377)
- Fixed geometry tile rendering in IE. [#6406](https://github.com/CesiumGS/cesium/pull/6406)

### 1.43 - 2018-03-01

##### Major Announcements :loudspeaker:

- Say hello to [Cesium ion](https://cesium.com/blog/2018/03/01/hello-cesium-ion/)
- Cesium, the JavaScript library, is now officially renamed to CesiumJS (no code changes required)
- The STK World Terrain tileset is deprecated and will be available until September 1, 2018. Check out the new high-resolution [Cesium World Terrain](https://cesium.com/blog/2018/03/01/introducing-cesium-world-terrain/)

##### Breaking Changes :mega:

- Removed `GeometryUpdater.perInstanceColorAppearanceType` and `GeometryUpdater.materialAppearanceType`. [#6239](https://github.com/CesiumGS/cesium/pull/6239)
- `GeometryVisualizer` no longer uses a `type` parameter. [#6239](https://github.com/CesiumGS/cesium/pull/6239)
- `GeometryVisualizer` no longer displays polylines. Use `PolylineVisualizer` instead. [#6239](https://github.com/CesiumGS/cesium/pull/6239)
- The experimental `CesiumIon` object has been completely refactored and renamed to `Ion`.

##### Deprecated :hourglass_flowing_sand:

- The STK World Terrain, ArcticDEM, and PAMAP Terrain tilesets hosted on `assets.agi.com` are deprecated and will be available until September 1, 2018. To continue using them, access them via [Cesium ion](https://cesium.com/blog/2018/03/01/hello-cesium-ion/)
- In the `Resource` class, `addQueryParameters` and `addTemplateValues` have been deprecated and will be removed in Cesium 1.45. Please use `setQueryParameters` and `setTemplateValues` instead.

##### Additions :tada:

- Added new `Ion`, `IonResource`, and `IonImageryProvider` objects for loading data hosted on [Cesium ion](https://cesium.com/blog/2018/03/01/hello-cesium-ion/).
- Added `createWorldTerrain` helper function for easily constructing the new Cesium World Terrain.
- Added support for a promise to a resource for `CesiumTerrainProvider`, `createTileMapServiceImageryProvider` and `Cesium3DTileset` [#6204](https://github.com/CesiumGS/cesium/pull/6204)
- Added `Cesium.Math.cbrt`. [#6222](https://github.com/CesiumGS/cesium/pull/6222)
- Added `PolylineVisualizer` for displaying polyline entities [#6239](https://github.com/CesiumGS/cesium/pull/6239)
- `Resource` class [#6205](https://github.com/CesiumGS/cesium/issues/6205)
  - Added `put`, `patch`, `delete`, `options` and `head` methods, so it can be used for all XHR requests.
  - Added `preserveQueryParameters` parameter to `getDerivedResource`, to allow us to append query parameters instead of always replacing them.
  - Added `setQueryParameters` and `appendQueryParameters` to allow for better handling of query strings.
- Enable terrain in the `CesiumViewer` demo application [#6198](https://github.com/CesiumGS/cesium/pull/6198)
- Added `Globe.tilesLoaded` getter property to determine if all terrain and imagery is loaded. [#6194](https://github.com/CesiumGS/cesium/pull/6194)
- Added `classificationType` property to entities which specifies whether an entity on the ground, like a polygon or rectangle, should be clamped to terrain, 3D Tiles, or both. [#6195](https://github.com/CesiumGS/cesium/issues/6195)

##### Fixes :wrench:

- Fixed bug where KmlDataSource did not use Ellipsoid to convert coordinates. Use `options.ellipsoid` to pass the ellipsoid to KmlDataSource constructors / loaders. [#6176](https://github.com/CesiumGS/cesium/pull/6176)
- Fixed bug where 3D Tiles Point Clouds would fail in Internet Explorer. [#6220](https://github.com/CesiumGS/cesium/pull/6220)
- Fixed issue where `CESIUM_BASE_URL` wouldn't work without a trailing `/`. [#6225](https://github.com/CesiumGS/cesium/issues/6225)
- Fixed coloring for polyline entities with a dynamic color for the depth fail material [#6245](https://github.com/CesiumGS/cesium/pull/6245)
- Fixed bug with zooming to dynamic geometry. [#6269](https://github.com/CesiumGS/cesium/issues/6269)
- Fixed bug where `AxisAlignedBoundingBox` did not copy over center value when cloning an undefined result. [#6183](https://github.com/CesiumGS/cesium/pull/6183)
- Fixed a bug where imagery stops loading when changing terrain in request render mode. [#6193](https://github.com/CesiumGS/cesium/issues/6193)
- Fixed `Resource.fetch` when called with no arguments [#6206](https://github.com/CesiumGS/cesium/issues/6206)
- Fixed `Resource.clone` to clone the `Request` object, so resource can be used in parallel. [#6208](https://github.com/CesiumGS/cesium/issues/6208)
- Fixed `Material` so it can now take a `Resource` object as an image. [#6199](https://github.com/CesiumGS/cesium/issues/6199)
- Fixed an issue causing the Bing Maps key to be sent unnecessarily with every tile request. [#6250](https://github.com/CesiumGS/cesium/pull/6250)
- Fixed documentation issue for the `Cesium.Math` class. [#6233](https://github.com/CesiumGS/cesium/issues/6233)
- Fixed rendering 3D Tiles as classification volumes. [#6295](https://github.com/CesiumGS/cesium/pull/6295)

### 1.42.1 - 2018-02-01

\_This is an npm-only release to fix an issue with using Cesium in Node.js.\_\_

- Fixed a bug where Cesium would fail to load under Node.js. [#6177](https://github.com/CesiumGS/cesium/pull/6177)

### 1.42 - 2018-02-01

##### Highlights :sparkler:

- Added experimental support for [3D Tiles Vector and Geometry data](https://github.com/CesiumGS/3d-tiles/tree/vctr/TileFormats/VectorData). ([#4665](https://github.com/CesiumGS/cesium/pull/4665))
- Added optional mode to reduce CPU usage. See [Improving Performance with Explicit Rendering](https://cesium.com/blog/2018/01/24/cesium-scene-rendering-performance/). ([#6115](https://github.com/CesiumGS/cesium/pull/6115))
- Added experimental `CesiumIon` utility class for working with the Cesium ion beta API. [#6136](https://github.com/CesiumGS/cesium/pull/6136)
- Major refactor of URL handling. All classes that take a url parameter, can now take a Resource or a String. This includes all imagery providers, all terrain providers, `Cesium3DTileset`, `KMLDataSource`, `CZMLDataSource`, `GeoJsonDataSource`, `Model`, and `Billboard`.

##### Breaking Changes :mega:

- The clock does not animate by default. Set the `shouldAnimate` option to `true` when creating the Viewer to enable animation.

##### Deprecated :hourglass_flowing_sand:

- For all classes/functions that can now take a `Resource` instance, all additional parameters that are part of the `Resource` class have been deprecated and will be removed in Cesium 1.44. This generally includes `proxy`, `headers` and `query` parameters.
- All low level load functions including `loadArrayBuffer`, `loadBlob`, `loadImage`, `loadJson`, `loadJsonp`, `loadText`, `loadXML` and `loadWithXhr` have been deprecated and will be removed in Cesium 1.44. Please use the equivalent `fetch` functions on the `Resource` class.

##### Additions :tada:

- Added experimental support for [3D Tiles Vector and Geometry data](https://github.com/CesiumGS/3d-tiles/tree/vctr/TileFormats/VectorData) ([#4665](https://github.com/CesiumGS/cesium/pull/4665)). The new and modified Cesium APIs are:
  - `Cesium3DTileStyle` has expanded to include styling point features. See the [styling specification](https://github.com/CesiumGS/3d-tiles/tree/vector-tiles/Styling#vector-data) for details.
  - `Cesium3DTileFeature` can modify `color` and `show` properties for polygon, polyline, and geometry features.
  - `Cesium3DTilePointFeature` can modify the styling options for a point feature.
- Added optional mode to reduce CPU usage. [#6115](https://github.com/CesiumGS/cesium/pull/6115)
  - `Scene.requestRenderMode` enables a mode which will only request new render frames on changes to the scene, or when the simulation time change exceeds `scene.maximumRenderTimeChange`.
  - `Scene.requestRender` will explicitly request a new render frame when in request render mode.
  - Added `Scene.preUpdate` and `Scene.postUpdate` events that are raised before and after the scene updates respectively. The scene is always updated before executing a potential render. Continue to listen to `Scene.preRender` and `Scene.postRender` events for when the scene renders a frame.
  - Added `CreditDisplay.update`, which updates the credit display before a new frame is rendered.
  - Added `Globe.imageryLayersUpdatedEvent`, which is raised when an imagery layer is added, shown, hidden, moved, or removed on the globe.
- Added `Cesium3DTileset.classificationType` to specify if a tileset classifies terrain, another 3D Tiles tileset, or both. This only applies to vector, geometry and batched 3D model tilesets. The limitations on the glTF contained in the b3dm tile are:
  - `POSITION` and `_BATCHID` semantics are required.
  - All indices with the same batch id must occupy contiguous sections of the index buffer.
  - All shaders and techniques are ignored. The generated shader simply multiplies the position by the model-view-projection matrix.
  - The only supported extensions are `CESIUM_RTC` and `WEB3D_quantized_attributes`.
  - Only one node is supported.
  - Only one mesh per node is supported.
  - Only one primitive per mesh is supported.
- Added geometric-error-based point cloud attenuation and eye dome lighting for point clouds using replacement refinement. [#6069](https://github.com/CesiumGS/cesium/pull/6069)
- Updated `Viewer.zoomTo` and `Viewer.flyTo` to take a `Cesium3DTileset` as a target. [#6104](https://github.com/CesiumGS/cesium/pull/6104)
- Added `shouldAnimate` option to the `Viewer` constructor to indicate if the clock should begin animating on startup. [#6154](https://github.com/CesiumGS/cesium/pull/6154)
- Added `Cesium3DTileset.ellipsoid` determining the size and shape of the globe. This can be set at construction and defaults to a WGS84 ellipsoid.
- Added `Plane.projectPointOntoPlane` for projecting a `Cartesian3` position onto a `Plane`. [#6092](https://github.com/CesiumGS/cesium/pull/6092)
- Added `Cartesian3.projectVector` for projecting one vector to another. [#6093](https://github.com/CesiumGS/cesium/pull/6093)
- Added `Cesium3DTileset.tileFailed` event that will be raised when a tile fails to load. The object passed to the event listener will have a url and message property. If there are no event listeners, error messages will be logged to the console. [#6088](https://github.com/CesiumGS/cesium/pull/6088)
- Added `AttributeCompression.zigZagDeltaDecode` which will decode delta and ZigZag encoded buffers in place.
- Added `pack` and `unpack` functions to `OrientedBoundingBox` for packing to and unpacking from a flat buffer.
- Added support for vertex shader uniforms when `tileset.colorBlendMode` is `MIX` or `REPLACE`. [#5874](https://github.com/CesiumGS/cesium/pull/5874)
- Added `ClippingPlaneCollection.isSupported` function for checking if rendering with clipping planes is supported.[#6084](https://github.com/CesiumGS/cesium/pull/6084)
- Added `Cartographic.toCartesian` to convert from `Cartographic` to `Cartesian3`. [#6163](https://github.com/CesiumGS/cesium/pull/6163)
- Added `BoundingSphere.volume` for computing the volume of a `BoundingSphere`. [#6069](https://github.com/CesiumGS/cesium/pull/6069)
- Added new file for the Cesium [Code of Conduct](https://github.com/CesiumGS/cesium/blob/main/CODE_OF_CONDUCT.md). [#6129](https://github.com/CesiumGS/cesium/pull/6129)

##### Fixes :wrench:

- Fixed a bug that could cause tiles to be missing from the globe surface, especially when starting with the camera zoomed close to the surface. [#4969](https://github.com/CesiumGS/cesium/pull/4969)
- Fixed applying a translucent style to a point cloud tileset. [#6113](https://github.com/CesiumGS/cesium/pull/6113)
- Fixed Sandcastle error in IE 11. [#6169](https://github.com/CesiumGS/cesium/pull/6169)
- Fixed a glTF animation bug that caused certain animations to jitter. [#5740](https://github.com/CesiumGS/cesium/pull/5740)
- Fixed a bug when creating billboard and model entities without a globe. [#6109](https://github.com/CesiumGS/cesium/pull/6109)
- Improved CZML Custom Properties Sandcastle example. [#6086](https://github.com/CesiumGS/cesium/pull/6086)
- Improved Particle System Sandcastle example for better visual. [#6132](https://github.com/CesiumGS/cesium/pull/6132)
- Fixed behavior of `Camera.move*` and `Camera.look*` functions in 2D mode. [#5884](https://github.com/CesiumGS/cesium/issues/5884)
- Fixed `Camera.moveStart` and `Camera.moveEnd` events not being raised when camera is close to the ground. [#4753](https://github.com/CesiumGS/cesium/issues/4753)
- Fixed `OrientedBoundingBox` documentation. [#6147](https://github.com/CesiumGS/cesium/pull/6147)
- Updated documentation links to reflect new locations on `https://cesiumjs.org` and `https://cesium.com`.

### 1.41 - 2018-01-02

- Breaking changes
  - Removed the `text`, `imageUrl`, and `link` parameters from `Credit`, which were deprecated in Cesium 1.40. Use `options.text`, `options.imageUrl`, and `options.link` instead.
- Added support for clipping planes. [#5913](https://github.com/CesiumGS/cesium/pull/5913), [#5996](https://github.com/CesiumGS/cesium/pull/5996)
  - Added `clippingPlanes` property to `ModelGraphics`, `Model`, `Cesium3DTileset`, and `Globe`, which specifies a `ClippingPlaneCollection` to selectively disable rendering.
  - Added `PlaneGeometry`, `PlaneOutlineGeometry`, `PlaneGeometryUpdater`, `PlaneOutlineGeometryUpdater`, `PlaneGraphics`, and `Entity.plane` to visualize planes.
  - Added `Plane.transformPlane` to apply a transformation to a plane.
- Fixed point cloud exception in IE. [#6051](https://github.com/CesiumGS/cesium/pull/6051)
- Fixed globe materials when `Globe.enableLighting` was `false`. [#6042](https://github.com/CesiumGS/cesium/issues/6042)
- Fixed shader compilation failure on pick when globe materials were enabled. [#6039](https://github.com/CesiumGS/cesium/issues/6039)
- Fixed exception when `invertClassification` was enabled, the invert color had an alpha less than `1.0`, and the window was resized. [#6046](https://github.com/CesiumGS/cesium/issues/6046)

### 1.40 - 2017-12-01

- Deprecated
  - The `text`, `imageUrl` and `link` parameters from `Credit` have been deprecated and will be removed in Cesium 1.41. Use `options.text`, `options.imageUrl` and `options.link` instead.
- Added `Globe.material` to apply materials to the globe/terrain for shading such as height- or slope-based color ramps. See the new [Sandcastle example](https://cesiumjs.org/Cesium/Apps/Sandcastle/?src=Globe%20Materials.html&label=Showcases). [#5919](https://github.com/CesiumGS/cesium/pull/5919/files)
- Added CZML support for `polyline.depthFailMaterial`, `label.scaleByDistance`, `distanceDisplayCondition`, and `disableDepthTestDistance`. [#5986](https://github.com/CesiumGS/cesium/pull/5986)
- Fixed a bug where drill picking a polygon clamped to ground would cause the browser to hang. [#5971](https://github.com/CesiumGS/cesium/issues/5971)
- Fixed bug in KML LookAt bug where degrees and radians were mixing in a subtraction. [#5992](https://github.com/CesiumGS/cesium/issues/5992)
- Fixed handling of KMZ files with missing `xsi` namespace declarations. [#6003](https://github.com/CesiumGS/cesium/pull/6003)
- Added function that removes duplicate namespace declarations while loading a KML or a KMZ. [#5972](https://github.com/CesiumGS/cesium/pull/5972)
- Fixed a language detection issue. [#6016](https://github.com/CesiumGS/cesium/pull/6016)
- Fixed a bug where glTF models with animations of different lengths would cause an error. [#5694](https://github.com/CesiumGS/cesium/issues/5694)
- Added a `clampAnimations` parameter to `Model` and `Entity.model`. Setting this to `false` allows different length animations to loop asynchronously over the duration of the longest animation.
- Fixed `Invalid asm.js: Invalid member of stdlib` console error by recompiling crunch.js with latest emscripten toolchain. [#5847](https://github.com/CesiumGS/cesium/issues/5847)
- Added `file:` scheme compatibility to `joinUrls`. [#5989](https://github.com/CesiumGS/cesium/pull/5989)
- Added a Reverse Geocoder [Sandcastle example](https://cesiumjs.org/Cesium/Apps/Sandcastle/?src=Reverse%20Geocoder.html&label=Showcases). [#5976](https://github.com/CesiumGS/cesium/pull/5976)
- Added ability to support touch event in Imagery Layers Split Sandcastle example. [#5948](https://github.com/CesiumGS/cesium/pull/5948)
- Added a new `@experimental` tag to the documentation. A small subset of the Cesium API tagged as such are subject to breaking changes without deprecation. See the [Coding Guide](https://github.com/CesiumGS/cesium/tree/main/Documentation/Contributors/CodingGuide#deprecation-and-breaking-changes) for further explanation. [#6010](https://github.com/CesiumGS/cesium/pull/6010)
- Moved terrain and imagery credits to a lightbox that pops up when you click a link in the onscreen credits [#3013](https://github.com/CesiumGS/cesium/issues/3013)

### 1.39 - 2017-11-01

- Cesium now officially supports webpack. See our [Integrating Cesium and webpack blog post](https://cesium.com/blog/2017/10/18/cesium-and-webpack/) for more details.
- Added support for right-to-left language detection in labels, currently Hebrew and Arabic are supported. To enable it, set `Cesium.Label.enableRightToLeftDetection = true` at the start of your application. [#5771](https://github.com/CesiumGS/cesium/pull/5771)
- Fixed handling of KML files with missing `xsi` namespace declarations. [#5860](https://github.com/CesiumGS/cesium/pull/5860)
- Fixed a bug that caused KML ground overlays to appear distorted when rotation was applied. [#5914](https://github.com/CesiumGS/cesium/issues/5914)
- Fixed a bug where KML placemarks with no specified icon would be displayed with default icon. [#5819](https://github.com/CesiumGS/cesium/issues/5819)
- Changed KML loading to ignore NetworkLink failures and continue to load the rest of the document. [#5871](https://github.com/CesiumGS/cesium/pull/5871)
- Added the ability to load Cesium's assets from the local file system if security permissions allow it. [#5830](https://github.com/CesiumGS/cesium/issues/5830)
- Added two new properties to `ImageryLayer` that allow for adjusting the texture sampler used for up and down-sampling of imagery tiles, namely `minificationFilter` and `magnificationFilter` with possible values `LINEAR` (the default) and `NEAREST` defined in `TextureMinificationFilter` and `TextureMagnificationFilter`. [#5846](https://github.com/CesiumGS/cesium/issues/5846)
- Fixed flickering artifacts with 3D Tiles tilesets with thin walls. [#5940](https://github.com/CesiumGS/cesium/pull/5940)
- Fixed bright fog when terrain lighting is enabled and added `Fog.minimumBrightness` to affect how bright the fog will be when in complete darkness. [#5934](https://github.com/CesiumGS/cesium/pull/5934)
- Fixed using arrow keys in geocoder widget to select search suggestions. [#5943](https://github.com/CesiumGS/cesium/issues/5943)
- Added support for the layer.json `parentUrl` property in `CesiumTerrainProvider` to allow for compositing of tilesets. [#5864](https://github.com/CesiumGS/cesium/pull/5864)
- Added `invertClassification` and `invertClassificationColor` to `Scene`. When `invertClassification` is `true`, any 3D Tiles geometry that is not classified by a `ClassificationPrimitive` or `GroundPrimitive` will have its color multiplied by `invertClassificationColor`. [#5836](https://github.com/CesiumGS/cesium/pull/5836)
- Added `customTags` property to the UrlTemplateImageryProvider to allow custom keywords in the template URL. [#5696](https://github.com/CesiumGS/cesium/pull/5696)
- Added `eyeSeparation` and `focalLength` properties to `Scene` to configure VR settings. [#5917](https://github.com/CesiumGS/cesium/pull/5917)
- Improved CZML Reference Properties example [#5754](https://github.com/CesiumGS/cesium/pull/5754)

### 1.38 - 2017-10-02

- Breaking changes
  - `Scene/CullingVolume` has been removed. Use `Core/CullingVolume`.
  - `Scene/OrthographicFrustum` has been removed. Use `Core/OrthographicFrustum`.
  - `Scene/OrthographicOffCenterFrustum` has been removed. Use `Core/OrthographicOffCenterFrustum`.
  - `Scene/PerspectiveFrustum` has been removed. Use `Core/PerspectiveFrustum`.
  - `Scene/PerspectiveOffCenterFrustum` has been removed. Use `Core/PerspectiveOffCenterFrustum`.
- Added support in CZML for expressing `orientation` as the velocity vector of an entity, using `velocityReference` syntax. [#5807](https://github.com/CesiumGS/cesium/pull/5807)
- Fixed CZML processing of `velocityReference` within an interval. [#5738](https://github.com/CesiumGS/cesium/issues/5738)
- Added ability to add an animation to `ModelAnimationCollection` by its index. [#5815](https://github.com/CesiumGS/cesium/pull/5815)
- Fixed a bug in `ModelAnimationCollection` that caused adding an animation by its name to throw an error. [#5815](https://github.com/CesiumGS/cesium/pull/5815)
- Fixed issue in Internet Explorer and Edge with loading unicode strings in typed arrays that impacted 3D Tiles Batch Table values.
- Zoom now maintains camera heading, pitch, and roll. [#4639](https://github.com/CesiumGS/cesium/pull/5603)
- Fixed a bug in `PolylineCollection` preventing the display of more than 16K points in a single collection. [#5538](https://github.com/CesiumGS/cesium/pull/5782)
- Fixed a 3D Tiles point cloud bug causing a stray point to appear at the center of the screen on certain hardware. [#5599](https://github.com/CesiumGS/cesium/issues/5599)
- Fixed removing multiple event listeners within event callbacks. [#5827](https://github.com/CesiumGS/cesium/issues/5827)
- Running `buildApps` now creates a built version of Sandcastle which uses the built version of Cesium for better performance.
- Fixed a tileset traversal bug when the `skipLevelOfDetail` optimization is off. [#5869](https://github.com/CesiumGS/cesium/issues/5869)

### 1.37 - 2017-09-01

- Breaking changes
  - Passing `options.clock` when creating a new `Viewer` instance is removed, pass `options.clockViewModel` instead.
  - Removed `GoogleEarthImageryProvider`, use `GoogleEarthEnterpriseMapsProvider` instead.
  - Removed the `throttleRequest` parameter from `TerrainProvider.requestTileGeometry` and inherited terrain providers. It is replaced with an optional `Request` object. Set the request's `throttle` property to `true` to throttle requests.
  - Removed the ability to provide a Promise for the `options.url` parameter of `loadWithXhr` and for the `url` parameter of `loadArrayBuffer`, `loadBlob`, `loadImageViaBlob`, `loadText`, `loadJson`, `loadXML`, `loadImage`, `loadCRN`, `loadKTX`, and `loadCubeMap`. Instead `url` must be a string.
- Added `classificationType` to `ClassificationPrimitive` and `GroundPrimitive` to choose whether terrain, 3D Tiles, or both are classified. [#5770](https://github.com/CesiumGS/cesium/pull/5770)
- Fixed depth picking on 3D Tiles. [#5676](https://github.com/CesiumGS/cesium/issues/5676)
- Fixed glTF model translucency bug. [#5731](https://github.com/CesiumGS/cesium/issues/5731)
- Fixed `replaceState` bug that was causing the `CesiumViewer` demo application to crash in Safari and iOS. [#5691](https://github.com/CesiumGS/cesium/issues/5691)
- Fixed a 3D Tiles traversal bug for tilesets using additive refinement. [#5766](https://github.com/CesiumGS/cesium/issues/5766)
- Fixed a 3D Tiles traversal bug where out-of-view children were being loaded unnecessarily. [#5477](https://github.com/CesiumGS/cesium/issues/5477)
- Fixed `Entity` id type to be `String` in `EntityCollection` and `CompositeEntityCollection` [#5791](https://github.com/CesiumGS/cesium/pull/5791)
- Fixed issue where `Model` and `BillboardCollection` would throw an error if the globe is undefined. [#5638](https://github.com/CesiumGS/cesium/issues/5638)
- Fixed issue where the `Model` glTF cache loses reference to the model's buffer data. [#5720](https://github.com/CesiumGS/cesium/issues/5720)
- Fixed some issues with `disableDepthTestDistance`. [#5501](https://github.com/CesiumGS/cesium/issues/5501) [#5331](https://github.com/CesiumGS/cesium/issues/5331) [#5621](https://github.com/CesiumGS/cesium/issues/5621)
- Added several new Bing Maps styles: `CANVAS_DARK`, `CANVAS_LIGHT`, and `CANVAS_GRAY`. [#5737](https://github.com/CesiumGS/cesium/pull/5737)
- Added small improvements to the atmosphere. [#5741](https://github.com/CesiumGS/cesium/pull/5741)
- Fixed a bug that caused imagery splitting to work incorrectly when CSS pixels were not equivalent to WebGL drawing buffer pixels, such as on high DPI displays in Microsoft Edge and Internet Explorer. [#5743](https://github.com/CesiumGS/cesium/pull/5743)
- Added `Cesium3DTileset.loadJson` to support overriding the default tileset loading behavior. [#5685](https://github.com/CesiumGS/cesium/pull/5685)
- Fixed loading of binary glTFs containing CRN or KTX textures. [#5753](https://github.com/CesiumGS/cesium/pull/5753)
- Fixed specular computation for certain models using the `KHR_materials_common` extension. [#5773](https://github.com/CesiumGS/cesium/pull/5773)
- Fixed a picking bug in the `3D Tiles Interactivity` Sandcastle demo. [#5703](https://github.com/CesiumGS/cesium/issues/5703)
- Updated knockout from 3.4.0 to 3.4.2 [#5703](https://github.com/CesiumGS/cesium/pull/5829)

### 1.36 - 2017-08-01

- Breaking changes
  - The function `Quaternion.fromHeadingPitchRoll(heading, pitch, roll, result)` was removed. Use `Quaternion.fromHeadingPitchRoll(hpr, result)` instead where `hpr` is a `HeadingPitchRoll`.
  - The function `Transforms.headingPitchRollToFixedFrame(origin, headingPitchRoll, ellipsoid, result)` was removed. Use `Transforms.headingPitchRollToFixedFrame(origin, headingPitchRoll, ellipsoid, fixedFrameTransform, result)` instead where `fixedFrameTransform` is a a 4x4 transformation matrix (see `Transforms.localFrameToFixedFrameGenerator`).
  - The function `Transforms.headingPitchRollQuaternion(origin, headingPitchRoll, ellipsoid, result)` was removed. Use `Transforms.headingPitchRollQuaternion(origin, headingPitchRoll, ellipsoid, fixedFrameTransform, result)` instead where `fixedFrameTransform` is a a 4x4 transformation matrix (see `Transforms.localFrameToFixedFrameGenerator`).
  - The `color`, `show`, and `pointSize` properties of `Cesium3DTileStyle` are no longer initialized with default values.
- Deprecated
  - `Scene/CullingVolume` is deprecated and will be removed in 1.38. Use `Core/CullingVolume`.
  - `Scene/OrthographicFrustum` is deprecated and will be removed in 1.38. Use `Core/OrthographicFrustum`.
  - `Scene/OrthographicOffCenterFrustum` is deprecated and will be removed in 1.38. Use `Core/OrthographicOffCenterFrustum`.
  - `Scene/PerspectiveFrustum` is deprecated and will be removed in 1.38. Use `Core/PerspectiveFrustum`.
  - `Scene/PerspectiveOffCenterFrustum` is deprecated and will be removed in 1.38. Use `Core/PerspectiveOffCenterFrustum`.
- Added glTF 2.0 support, including physically-based material rendering, morph targets, and appropriate updating of glTF 1.0 models to 2.0. [#5641](https://github.com/CesiumGS/cesium/pull/5641)
- Added `ClassificationPrimitive` which defines a volume and draws the intersection of the volume and terrain or 3D Tiles. [#5625](https://github.com/CesiumGS/cesium/pull/5625)
- Added `tileLoad` event to `Cesium3DTileset`. [#5628](https://github.com/CesiumGS/cesium/pull/5628)
- Fixed issue where scene would blink when labels were added. [#5537](https://github.com/CesiumGS/cesium/issues/5537)
- Fixed label positioning when height reference changes [#5609](https://github.com/CesiumGS/cesium/issues/5609)
- Fixed label positioning when using `HeightReference.CLAMP_TO_GROUND` and no position [#5648](https://github.com/CesiumGS/cesium/pull/5648)
- Fix for dynamic polylines with polyline dash material [#5681](https://github.com/CesiumGS/cesium/pull/5681)
- Added ability to provide a `width` and `height` to `scene.pick`. [#5602](https://github.com/CesiumGS/cesium/pull/5602)
- Fixed `Viewer.flyTo` not respecting zoom limits, and resetting minimumZoomDistance if the camera zoomed past the minimumZoomDistance. [5573](https://github.com/CesiumGS/cesium/issues/5573)
- Added ability to show tile urls in the 3D Tiles Inspector. [#5592](https://github.com/CesiumGS/cesium/pull/5592)
- Fixed a bug when reading CRN compressed textures with multiple mip levels. [#5618](https://github.com/CesiumGS/cesium/pull/5618)
- Fixed issue where composite 3D Tiles that contained instanced 3D Tiles with an external model reference would fail to download the model.
- Added behavior to `Cesium3DTilesInspector` that selects the first tileset hovered over if no tilest is specified. [#5139](https://github.com/CesiumGS/cesium/issues/5139)
- Added `Entity.computeModelMatrix` which returns the model matrix representing the entity's transformation. [#5584](https://github.com/CesiumGS/cesium/pull/5584)
- Added ability to set a style's `color`, `show`, or `pointSize` with a string or object literal. `show` may also take a boolean and `pointSize` may take a number. [#5412](https://github.com/CesiumGS/cesium/pull/5412)
- Added setter for `KmlDataSource.name` to specify a name for the datasource [#5660](https://github.com/CesiumGS/cesium/pull/5660).
- Added setter for `GeoJsonDataSource.name` to specify a name for the datasource [#5653](https://github.com/CesiumGS/cesium/issues/5653)
- Fixed crash when using the `Cesium3DTilesInspectorViewModel` and removing a tileset [#5607](https://github.com/CesiumGS/cesium/issues/5607)
- Fixed polygon outline in Polygon Sandcastle demo [#5642](https://github.com/CesiumGS/cesium/issues/5642)
- Updated `Billboard`, `Label` and `PointPrimitive` constructors to clone `NearFarScale` parameters [#5654](https://github.com/CesiumGS/cesium/pull/5654)
- Added `FrustumGeometry` and `FrustumOutlineGeometry`. [#5649](https://github.com/CesiumGS/cesium/pull/5649)
- Added an `options` parameter to the constructors of `PerspectiveFrustum`, `PerspectiveOffCenterFrustum`, `OrthographicFrustum`, and `OrthographicOffCenterFrustum` to set properties. [#5649](https://github.com/CesiumGS/cesium/pull/5649)

### 1.35.2 - 2017-07-11

- This is an npm-only release to fix an issue with using Cesium in Node.js.
- Fixed a bug where Cesium would fail to load under Node.js and some webpack configurations. [#5593](https://github.com/CesiumGS/cesium/issues/5593)
- Fixed a bug where a Model's compressed textures were not being displayed. [#5596](https://github.com/CesiumGS/cesium/pull/5596)
- Fixed documentation for `OrthographicFrustum`. [#5586](https://github.com/CesiumGS/cesium/issues/5586)

### 1.35.1 - 2017-07-05

- This is an npm-only release to fix a deployment issue with 1.35. No code changes.

### 1.35 - 2017-07-05

- Breaking changes
  - `JulianDate.fromIso8601` will default to midnight UTC if no time is provided to match the Javascript [`Date` specification](https://developer.mozilla.org/en-US/docs/Web/JavaScript/Reference/Global_Objects/Date). You must specify a local time of midnight to achieve the old behavior.
- Deprecated
  - `GoogleEarthImageryProvider` has been deprecated and will be removed in Cesium 1.37, use `GoogleEarthEnterpriseMapsProvider` instead.
  - The `throttleRequest` parameter for `TerrainProvider.requestTileGeometry`, `CesiumTerrainProvider.requestTileGeometry`, `VRTheWorldTerrainProvider.requestTileGeometry`, and `EllipsoidTerrainProvider.requestTileGeometry` is deprecated and will be replaced with an optional `Request` object. The `throttleRequests` parameter will be removed in 1.37. Instead set the request's `throttle` property to `true` to throttle requests.
  - The ability to provide a Promise for the `options.url` parameter of `loadWithXhr` and for the `url` parameter of `loadArrayBuffer`, `loadBlob`, `loadImageViaBlob`, `loadText`, `loadJson`, `loadXML`, `loadImage`, `loadCRN`, `loadKTX`, and `loadCubeMap` is deprecated. This will be removed in 1.37, instead `url` must be a string.
- Added support for [3D Tiles](https://github.com/CesiumGS/3d-tiles/blob/main/README.md) for streaming massive heterogeneous 3D geospatial datasets ([#5308](https://github.com/CesiumGS/cesium/pull/5308)). See the new [Sandcastle examples](http://cesiumjs.org/Cesium/Apps/Sandcastle/index.html?src=3D%20Tiles%20Photogrammetry&label=3D%20Tiles). The new Cesium APIs are:
  - `Cesium3DTileset`
  - `Cesium3DTileStyle`, `StyleExpression`, `Expression`, and `ConditionsExpression`
  - `Cesium3DTile`
  - `Cesium3DTileContent`
  - `Cesium3DTileFeature`
  - `Cesium3DTilesInspector`, `Cesium3DTilesInspectorViewModel`, and `viewerCesium3DTilesInspectorMixin`
  - `Cesium3DTileColorBlendMode`
- Added a particle system for effects like smoke, fire, sparks, etc. See `ParticleSystem`, `Particle`, `ParticleBurst`, `BoxEmitter`, `CircleEmitter`, `ConeEmitter`, `ParticleEmitter`, and `SphereEmitter`, and the new Sandcastle examples: [Particle System](http://cesiumjs.org/Cesium/Apps/Sandcastle/index.html?src=Particle%20System.html&label=Showcases) and [Particle System Fireworks](http://cesiumjs.org/Cesium/Apps/Sandcastle/index.html?src=Particle%20System%20Fireworks.html&label=Showcases). [#5212](https://github.com/CesiumGS/cesium/pull/5212)
- Added `options.clock`, `options.times` and `options.dimensions` to `WebMapTileServiceImageryProvider` in order to handle time dynamic and static values for dimensions.
- Added an `options.request` parameter to `loadWithXhr` and a `request` parameter to `loadArrayBuffer`, `loadBlob`, `loadImageViaBlob`, `loadText`, `loadJson`, `loadJsonp`, `loadXML`, `loadImageFromTypedArray`, `loadImage`, `loadCRN`, and `loadKTX`.
- `CzmlDataSource` and `KmlDataSource` load functions now take an optional `query` object, which will append query parameters to all network requests. [#5419](https://github.com/CesiumGS/cesium/pull/5419), [#5434](https://github.com/CesiumGS/cesium/pull/5434)
- Added Sandcastle demo for setting time with the Clock API [#5457](https://github.com/CesiumGS/cesium/pull/5457);
- Added Sandcastle demo for ArcticDEM data. [#5224](https://github.com/CesiumGS/cesium/issues/5224)
- Added `fromIso8601`, `fromIso8601DateArray`, and `fromIso8601DurationArray` to `TimeIntervalCollection` for handling various ways groups of intervals can be specified in ISO8601 format.
- Added `fromJulianDateArray` to `TimeIntervalCollection` for generating intervals from a list of dates.
- Fixed geocoder bug so geocoder can accurately handle NSEW inputs [#5407](https://github.com/CesiumGS/cesium/pull/5407)
- Fixed a bug where picking would break when the Sun came into view [#5478](https://github.com/CesiumGS/cesium/issues/5478)
- Fixed a bug where picking clusters would return undefined instead of a list of the clustered entities. [#5286](https://github.com/CesiumGS/cesium/issues/5286)
- Fixed bug where if polylines were set to follow the surface of an undefined globe, Cesium would throw an exception. [#5413](https://github.com/CesiumGS/cesium/pull/5413)
- Reduced the amount of Sun bloom post-process effect near the horizon. [#5381](https://github.com/CesiumGS/cesium/issues/5381)
- Fixed a bug where camera zooming worked incorrectly when the display height was greater than the display width [#5421](https://github.com/CesiumGS/cesium/pull/5421)
- Updated glTF/glb MIME types. [#5420](https://github.com/CesiumGS/cesium/issues/5420)
- Added `Cesium.Math.randomBetween`.
- Modified `defaultValue` to check for both `undefined` and `null`. [#5551](https://github.com/CesiumGS/cesium/pull/5551)
- The `throttleRequestByServer` function has been removed. Instead pass a `Request` object with `throttleByServer` set to `true` to any of following load functions: `loadWithXhr`, `loadArrayBuffer`, `loadBlob`, `loadImageViaBlob`, `loadText`, `loadJson`, `loadJsonp`, `loadXML`, `loadImageFromTypedArray`, `loadImage`, `loadCRN`, and `loadKTX`.

### 1.34 - 2017-06-01

- Deprecated
  - Passing `options.clock` when creating a new `Viewer` instance has been deprecated and will be removed in Cesium 1.37, pass `options.clockViewModel` instead.
- Fix issue where polylines in a `PolylineCollection` would ignore the far distance when updating the distance display condition. [#5283](https://github.com/CesiumGS/cesium/pull/5283)
- Fixed a crash when calling `Camera.pickEllipsoid` with a canvas of size 0.
- Fix `BoundingSphere.fromOrientedBoundingBox`. [#5334](https://github.com/CesiumGS/cesium/issues/5334)
- Fixed bug where polylines would not update when `PolylineCollection` model matrix was updated. [#5327](https://github.com/CesiumGS/cesium/pull/5327)
- Fixed a bug where adding a ground clamped label without a position would show up at a previous label's clamped position. [#5338](https://github.com/CesiumGS/cesium/issues/5338)
- Fixed translucency bug for certain material types. [#5335](https://github.com/CesiumGS/cesium/pull/5335)
- Fix picking polylines that use a depth fail appearance. [#5337](https://github.com/CesiumGS/cesium/pull/5337)
- Fixed a crash when morphing from Columbus view to 3D. [#5311](https://github.com/CesiumGS/cesium/issues/5311)
- Fixed a bug which prevented KML descriptions with relative paths from loading. [#5352](https://github.com/CesiumGS/cesium/pull/5352)
- Fixed an issue where camera view could be invalid at the last frame of animation. [#4949](https://github.com/CesiumGS/cesium/issues/4949)
- Fixed an issue where using the depth fail material for polylines would cause a crash in Edge. [#5359](https://github.com/CesiumGS/cesium/pull/5359)
- Fixed a crash where `EllipsoidGeometry` and `EllipsoidOutlineGeometry` were given floating point values when expecting integers. [#5260](https://github.com/CesiumGS/cesium/issues/5260)
- Fixed an issue where billboards were not properly aligned. [#2487](https://github.com/CesiumGS/cesium/issues/2487)
- Fixed an issue where translucent objects could flicker when picking on mouse move. [#5307](https://github.com/CesiumGS/cesium/issues/5307)
- Fixed a bug where billboards with `sizeInMeters` set to true would move upwards when zooming out. [#5373](https://github.com/CesiumGS/cesium/issues/5373)
- Fixed a bug where `SampledProperty.setInterpolationOptions` does not ignore undefined `options`. [#3575](https://github.com/CesiumGS/cesium/issues/3575)
- Added `basePath` option to `Cesium.Model.fromGltf`. [#5320](https://github.com/CesiumGS/cesium/issues/5320)

### 1.33 - 2017-05-01

- Breaking changes
  - Removed left, right, bottom and top properties from `OrthographicFrustum`. Use `OrthographicOffCenterFrustum` instead. [#5109](https://github.com/CesiumGS/cesium/issues/5109)
- Added `GoogleEarthEnterpriseTerrainProvider` and `GoogleEarthEnterpriseImageryProvider` to read data from Google Earth Enterprise servers. [#5189](https://github.com/CesiumGS/cesium/pull/5189).
- Support for dashed polylines [#5159](https://github.com/CesiumGS/cesium/pull/5159).
  - Added `PolylineDash` Material type.
  - Added `PolylineDashMaterialProperty` to the Entity API.
  - Added CZML `polylineDash` property .
- Added `disableDepthTestDistance` to billboards, points and labels. This sets the distance to the camera where the depth test will be disabled. Setting it to zero (the default) will always enable the depth test. Setting it to `Number.POSITVE_INFINITY` will never enabled the depth test. Also added `scene.minimumDisableDepthTestDistance` to change the default value from zero. [#5166](https://github.com/CesiumGS/cesium/pull/5166)
- Added a `depthFailMaterial` property to line entities, which is the material used to render the line when it fails the depth test. [#5160](https://github.com/CesiumGS/cesium/pull/5160)
- Fixed billboards not initially clustering. [#5208](https://github.com/CesiumGS/cesium/pull/5208)
- Fixed issue with displaying `MapboxImageryProvider` default token error message. [#5191](https://github.com/CesiumGS/cesium/pull/5191)
- Fixed bug in conversion formula in `Matrix3.fromHeadingPitchRoll`. [#5195](https://github.com/CesiumGS/cesium/issues/5195)
- Upgrade FXAA to version 3.11. [#5200](https://github.com/CesiumGS/cesium/pull/5200)
- `Scene.pickPosition` now caches results per frame to increase performance. [#5117](https://github.com/CesiumGS/cesium/issues/5117)

### 1.32 - 2017-04-03

- Deprecated
  - The `left`, `right`, `bottom`, and `top` properties of `OrthographicFrustum` are deprecated and will be removed in 1.33. Use `OrthographicOffCenterFrustum` instead.
- Breaking changes
  - Removed `ArcGisImageServerTerrainProvider`.
  - The top-level `properties` in an `Entity` created by `GeoJsonDataSource` are now instances of `ConstantProperty` instead of raw values.
- Added support for an orthographic projection in 3D and Columbus view.
  - Set `projectionPicker` to `true` in the options when creating a `Viewer` to add a widget that will switch projections. [#5021](https://github.com/CesiumGS/cesium/pull/5021)
  - Call `switchToOrthographicFrustum` or `switchToPerspectiveFrustum` on `Camera` to change projections.
- Added support for custom time-varying properties in CZML. [#5105](https://github.com/CesiumGS/cesium/pull/5105).
- Added new flight parameters to `Camera.flyTo` and `Camera.flyToBoundingSphere`: `flyOverLongitude`, `flyOverLongitudeWeight`, and `pitchAdjustHeight`. [#5070](https://github.com/CesiumGS/cesium/pull/5070)
- Added the event `Viewer.trackedEntityChanged`, which is raised when the value of `viewer.trackedEntity` changes. [#5060](https://github.com/CesiumGS/cesium/pull/5060)
- Added `Camera.DEFAULT_OFFSET` for default view of objects with bounding spheres. [#4936](https://github.com/CesiumGS/cesium/pull/4936)
- Fixed an issue with `TileBoundingBox` that caused the terrain to disappear in certain places [4032](https://github.com/CesiumGS/cesium/issues/4032)
- Fixed overlapping billboard blending. [#5066](https://github.com/CesiumGS/cesium/pull/5066)
- Fixed an issue with `PinBuilder` where inset images could have low-alpha fringes against an opaque background. [#5099](https://github.com/CesiumGS/cesium/pull/5099)
- Fix billboard, point and label clustering in 2D and Columbus view. [#5136](https://github.com/CesiumGS/cesium/pull/5136)
- Fixed `GroundPrimitive` rendering in 2D and Columbus View. [#5078](https://github.com/CesiumGS/cesium/pull/5078)
- Fixed an issue with camera tracking of dynamic ellipsoids. [#5133](https://github.com/CesiumGS/cesium/pull/5133)
- Fixed issues with imagerySplitPosition and the international date line in 2D mode. [#5151](https://github.com/CesiumGS/cesium/pull/5151)
- Fixed a bug in `ModelAnimationCache` causing different animations to reference the same animation. [#5064](https://github.com/CesiumGS/cesium/pull/5064)
- `ConstantProperty` now provides `valueOf` and `toString` methods that return the constant value.
- Improved depth artifacts between opaque and translucent primitives. [#5116](https://github.com/CesiumGS/cesium/pull/5116)
- Fixed crunch compressed textures in IE11. [#5057](https://github.com/CesiumGS/cesium/pull/5057)
- Fixed a bug in `Quaternion.fromHeadingPitchRoll` that made it erroneously throw an exception when passed individual angles in an unminified / debug build.
- Fixed a bug that caused an exception in `CesiumInspectorViewModel` when using the NW / NE / SW / SE / Parent buttons to navigate to a terrain tile that is not yet loaded.
- `QuadtreePrimitive` now uses `frameState.afterRender` to fire `tileLoadProgressEvent` [#3450](https://github.com/CesiumGS/cesium/issues/3450)

### 1.31 - 2017-03-01

- Deprecated
  - The function `Quaternion.fromHeadingPitchRoll(heading, pitch, roll, result)` will be removed in 1.33. Use `Quaternion.fromHeadingPitchRoll(hpr, result)` instead where `hpr` is a `HeadingPitchRoll`. [#4896](https://github.com/CesiumGS/cesium/pull/4896)
  - The function `Transforms.headingPitchRollToFixedFrame(origin, headingPitchRoll, ellipsoid, result)` will be removed in 1.33. Use `Transforms.headingPitchRollToFixedFrame(origin, headingPitchRoll, ellipsoid, fixedFrameTransform, result)` instead where `fixedFrameTransform` is a a 4x4 transformation matrix (see `Transforms.localFrameToFixedFrameGenerator`). [#4896](https://github.com/CesiumGS/cesium/pull/4896)
  - The function `Transforms.headingPitchRollQuaternion(origin, headingPitchRoll, ellipsoid, result)` will be removed in 1.33. Use `Transforms.headingPitchRollQuaternion(origin, headingPitchRoll, ellipsoid, fixedFrameTransform, result)` instead where `fixedFrameTransform` is a a 4x4 transformation matrix (see `Transforms.localFrameToFixedFrameGenerator`). [#4896](https://github.com/CesiumGS/cesium/pull/4896)
  - `ArcGisImageServerTerrainProvider` will be removed in 1.32 due to missing TIFF support in web browsers. [#4981](https://github.com/CesiumGS/cesium/pull/4981)
- Breaking changes
  - Corrected spelling of `Color.FUCHSIA` from `Color.FUSCHIA`. [#4977](https://github.com/CesiumGS/cesium/pull/4977)
  - The enums `MIDDLE_DOUBLE_CLICK` and `RIGHT_DOUBLE_CLICK` from `ScreenSpaceEventType` have been removed. [#5052](https://github.com/CesiumGS/cesium/pull/5052)
  - Removed the function `GeometryPipeline.computeBinormalAndTangent`. Use `GeometryPipeline.computeTangentAndBitangent` instead. [#5053](https://github.com/CesiumGS/cesium/pull/5053)
  - Removed the `url` and `key` properties from `GeocoderViewModel`. [#5056](https://github.com/CesiumGS/cesium/pull/5056)
  - `BingMapsGeocoderServices` now requires `options.scene`. [#5056](https://github.com/CesiumGS/cesium/pull/5056)
- Added compressed texture support. [#4758](https://github.com/CesiumGS/cesium/pull/4758)
  - glTF models and imagery layers can now reference [KTX](https://www.khronos.org/opengles/sdk/tools/KTX/) textures and textures compressed with [crunch](https://github.com/BinomialLLC/crunch).
  - Added `loadKTX`, to load KTX textures, and `loadCRN` to load crunch compressed textures.
  - Added new `PixelFormat` and `WebGLConstants` enums from WebGL extensions `WEBGL_compressed_s3tc`, `WEBGL_compressed_texture_pvrtc`, and `WEBGL_compressed_texture_etc1`.
  - Added `CompressedTextureBuffer`.
- Added support for `Scene.pickPosition` in Columbus view and 2D. [#4990](https://github.com/CesiumGS/cesium/pull/4990)
- Added support for depth picking translucent primitives when `Scene.pickTranslucentDepth` is `true`. [#4979](https://github.com/CesiumGS/cesium/pull/4979)
- Fixed an issue where the camera would zoom past an object and flip to the other side of the globe. [#4967](https://github.com/CesiumGS/cesium/pull/4967) and [#4982](https://github.com/CesiumGS/cesium/pull/4982)
- Enable rendering `GroundPrimitives` on hardware without the `EXT_frag_depth` extension; however, this could cause artifacts for certain viewing angles. [#4930](https://github.com/CesiumGS/cesium/pull/4930)
- Added `Transforms.localFrameToFixedFrameGenerator` to generate a function that computes a 4x4 transformation matrix from a local reference frame to fixed reference frame. [#4896](https://github.com/CesiumGS/cesium/pull/4896)
- Added `Label.scaleByDistance` to control minimum/maximum label size based on distance from the camera. [#5019](https://github.com/CesiumGS/cesium/pull/5019)
- Added support to `DebugCameraPrimitive` to draw multifrustum planes. The attribute `debugShowFrustumPlanes` of `Scene` and `frustumPlanes` of `CesiumInspector` toggle this. [#4932](https://github.com/CesiumGS/cesium/pull/4932)
- Added fix to always outline KML line extrusions so that they show up properly in 2D and other straight down views. [#4961](https://github.com/CesiumGS/cesium/pull/4961)
- Improved `RectangleGeometry` by skipping unnecessary logic in the code. [#4948](https://github.com/CesiumGS/cesium/pull/4948)
- Fixed exception for polylines in 2D when rotating the map. [#4619](https://github.com/CesiumGS/cesium/issues/4619)
- Fixed an issue with constant `VertexArray` attributes not being set correctly. [#4995](https://github.com/CesiumGS/cesium/pull/4995)
- Added the event `Viewer.selectedEntityChanged`, which is raised when the value of `viewer.selectedEntity` changes. [#5043](https://github.com/CesiumGS/cesium/pull/5043)

### 1.30 - 2017-02-01

- Deprecated
  - The properties `url` and `key` will be removed from `GeocoderViewModel` in 1.31. These properties will be available on geocoder services that support them, like `BingMapsGeocoderService`.
  - The function `GeometryPipeline.computeBinormalAndTangent` will be removed in 1.31. Use `GeometryPipeline.createTangentAndBitangent` instead. [#4856](https://github.com/CesiumGS/cesium/pull/4856)
  - The enums `MIDDLE_DOUBLE_CLICK` and `RIGHT_DOUBLE_CLICK` from `ScreenSpaceEventType` have been deprecated and will be removed in 1.31. [#4910](https://github.com/CesiumGS/cesium/pull/4910)
- Breaking changes
  - Removed separate `heading`, `pitch`, `roll` parameters from `Transform.headingPitchRollToFixedFrame` and `Transform.headingPitchRollQuaternion`. Pass a `HeadingPitchRoll` object instead. [#4843](https://github.com/CesiumGS/cesium/pull/4843)
  - The property `binormal` has been renamed to `bitangent` for `Geometry` and `VertexFormat`. [#4856](https://github.com/CesiumGS/cesium/pull/4856)
  - A handful of `CesiumInspectorViewModel` properties were removed or changed from variables to functions. [#4857](https://github.com/CesiumGS/cesium/pull/4857)
  - The `ShadowMap` constructor has been made private. [#4010](https://github.com/CesiumGS/cesium/issues/4010)
- Added `sampleTerrainMostDetailed` to sample the height of an array of positions using the best available terrain data at each point. This requires a `TerrainProvider` with the `availability` property.
- Transparent parts of billboards, labels, and points no longer overwrite parts of the scene behind them. [#4886](https://github.com/CesiumGS/cesium/pull/4886)
  - Added `blendOption` property to `BillboardCollection`, `LabelCollection`, and `PointPrimitiveCollection`. The default is `BlendOption.OPAQUE_AND_TRANSLUCENT`; however, if all billboards, labels, or points are either completely opaque or completely translucent, `blendOption` can be changed to `BlendOption.OPAQUE` or `BlendOption.TRANSLUCENT`, respectively, to increase performance by up to 2x.
- Added support for custom geocoder services and autocomplete, see the [Sandcastle example](http://cesiumjs.org/Cesium/Apps/Sandcastle/index.html?src=Custom%20Geocoder.html). Added `GeocoderService`, an interface for geocoders, and `BingMapsGeocoderService` and `CartographicGeocoderService` implementations. [#4723](https://github.com/CesiumGS/cesium/pull/4723)
- Added ability to draw an `ImageryLayer` with a splitter to allow layers to only display to the left or right of a splitter. See `ImageryLayer.splitDirection`, `Scene.imagerySplitPosition`, and the [Sandcastle example](http://cesiumjs.org/Cesium/Apps/Sandcastle/index.html?src=Imagery%20Layers%20Split.html&label=Showcases).
- Fixed bug where `GroundPrimitives` where rendering incorrectly or disappearing at different zoom levels. [#4161](https://github.com/CesiumGS/cesium/issues/4161), [#4326](https://github.com/CesiumGS/cesium/issues/4326)
- `TerrainProvider` now optionally exposes an `availability` property that can be used to query the terrain level that is available at a location or in a rectangle. Currently only `CesiumTerrainProvider` exposes this property.
- Added support for WMS version 1.3 by using CRS vice SRS query string parameter to request projection. SRS is still used for older versions.
- Fixed a bug that caused all models to use the same highlight color. [#4798](https://github.com/CesiumGS/cesium/pull/4798)
- Fixed sky atmosphere from causing incorrect picking and hanging drill picking. [#4783](https://github.com/CesiumGS/cesium/issues/4783) and [#4784](https://github.com/CesiumGS/cesium/issues/4784)
- Fixed KML loading when color is an empty string. [#4826](https://github.com/CesiumGS/cesium/pull/4826)
- Fixed a bug that could cause a "readyImagery is not actually ready" exception when quickly zooming past the maximum available imagery level of an imagery layer near the poles.
- Fixed a bug that affected dynamic graphics with time-dynamic modelMatrix. [#4907](https://github.com/CesiumGS/cesium/pull/4907)
- Fixed `Geocoder` autocomplete drop down visibility in Firefox. [#4916](https://github.com/CesiumGS/cesium/issues/4916)
- Added `Rectangle.fromRadians`.
- Updated the morph so the default view in Columbus View is now angled. [#3878](https://github.com/CesiumGS/cesium/issues/3878)
- Added 2D and Columbus View support for models using the RTC extension or whose vertices are in WGS84 coordinates. [#4922](https://github.com/CesiumGS/cesium/pull/4922)
- The attribute `perInstanceAttribute` of `DebugAppearance` has been made optional and defaults to `false`.
- Fixed a bug that would cause a crash when `debugShowFrustums` is enabled with OIT. [#4864](https://github.com/CesiumGS/cesium/pull/4864)
- Added the ability to run the unit tests with a [WebGL Stub](https://github.com/CesiumGS/cesium/tree/main/Documentation/Contributors/TestingGuide#run-with-webgl-stub), which makes all WebGL calls a noop and ignores test expectations that rely on reading back from WebGL. Use the web link from the main index.html or run with `npm run test-webgl-stub`.

### 1.29 - 2017-01-02

- Improved 3D Models
  - Added the ability to blend a `Model` with a color/translucency. Added `color`, `colorBlendMode`, and `colorBlendAmount` properties to `Model`, `ModelGraphics`, and CZML. Also added `ColorBlendMode` enum. [#4547](https://github.com/CesiumGS/cesium/pull/4547)
  - Added the ability to render a `Model` with a silhouette. Added `silhouetteColor` and `silhouetteSize` properties to `Model`, `ModelGraphics`, and CZML. [#4314](https://github.com/CesiumGS/cesium/pull/4314)
- Improved Labels
  - Added new `Label` properties `showBackground`, `backgroundColor`, and `backgroundPadding` to the primitive, Entity, and CZML layers.
  - Added support for newlines (`\n`) in Cesium `Label`s and CZML. [#2402]
  - Added new enum `VerticalOrigin.BASELINE`. Previously, `VerticalOrigin.BOTTOM` would sometimes align to the baseline depending on the contents of a label.
    (https://github.com/CesiumGS/cesium/issues/2402)
- Fixed translucency in Firefox 50. [#4762](https://github.com/CesiumGS/cesium/pull/4762)
- Fixed texture rotation for `RectangleGeometry`. [#2737](https://github.com/CesiumGS/cesium/issues/2737)
- Fixed issue where billboards on terrain had an incorrect offset. [#4598](https://github.com/CesiumGS/cesium/issues/4598)
- Fixed issue where `globe.getHeight` incorrectly returned `undefined`. [#3411](https://github.com/CesiumGS/cesium/issues/3411)
- Fixed a crash when using Entity path visualization with reference properties. [#4915](https://github.com/CesiumGS/cesium/issues/4915)
- Fixed a bug that caused `GroundPrimitive` to render incorrectly on systems without the `WEBGL_depth_texture` extension. [#4747](https://github.com/CesiumGS/cesium/pull/4747)
- Fixed default Mapbox token and added a watermark to notify users that they need to sign up for their own token.
- Fixed glTF models with skinning that used `bindShapeMatrix`. [#4722](https://github.com/CesiumGS/cesium/issues/4722)
- Fixed a bug that could cause a "readyImagery is not actually ready" exception with some configurations of imagery layers.
- Fixed `Rectangle.union` to correctly account for rectangles that cross the IDL. [#4732](https://github.com/CesiumGS/cesium/pull/4732)
- Fixed tooltips for gallery thumbnails in Sandcastle [#4702].(https://github.com/CesiumGS/cesium/pull/4702)
- DataSourceClock.getValue now preserves the provided `result` properties when its properties are `undefined`. [#4029](https://github.com/CesiumGS/cesium/issues/4029)
- Added `divideComponents` function to `Cartesian2`, `Cartesian3`, and `Cartesian4`. [#4750](https://github.com/CesiumGS/cesium/pull/4750)
- Added `WebGLConstants` enum. Previously, this was part of the private Renderer API. [#4731](https://github.com/CesiumGS/cesium/pull/4731)

### 1.28 - 2016-12-01

- Improved terrain/imagery load ordering, especially when the terrain is already fully loaded and a new imagery layer is loaded. This results in a 25% reduction in load times in many cases. [#4616](https://github.com/CesiumGS/cesium/pull/4616)
- Improved `Billboard`, `Label`, and `PointPrimitive` visual quality. [#4675](https://github.com/CesiumGS/cesium/pull/4675)
  - Corrected odd-width and odd-height billboard sizes from being incorrectly rounded up.
  - Changed depth testing from `LESS` to `LEQUAL`, allowing label glyphs of equal depths to overlap.
  - Label glyph positions have been adjusted and corrected.
  - `TextureAtlas.borderWidthInPixels` has always been applied to the upper and right edges of each internal texture, but is now also applied to the bottom and left edges of the entire TextureAtlas, guaranteeing borders on all sides regardless of position within the atlas.
- Fall back to packing floats into an unsigned byte texture when floating point textures are unsupported. [#4563](https://github.com/CesiumGS/cesium/issues/4563)
- Added support for saving html and css in GitHub Gists. [#4125](https://github.com/CesiumGS/cesium/issues/4125)
- Fixed `Cartographic.fromCartesian` when the cartesian is not on the ellipsoid surface. [#4611](https://github.com/CesiumGS/cesium/issues/4611)

### 1.27 - 2016-11-01

- Deprecated
  - Individual heading, pitch, and roll options to `Transforms.headingPitchRollToFixedFrame` and `Transforms.headingPitchRollQuaternion` have been deprecated and will be removed in 1.30. Pass the new `HeadingPitchRoll` object instead. [#4498](https://github.com/CesiumGS/cesium/pull/4498)
- Breaking changes
  - The `scene` parameter for creating `BillboardVisualizer`, `LabelVisualizer`, and `PointVisualizer` has been removed. Instead, pass an instance of `EntityCluster`. [#4514](https://github.com/CesiumGS/cesium/pull/4514)
- Fixed an issue where a billboard entity would not render after toggling the show property. [#4408](https://github.com/CesiumGS/cesium/issues/4408)
- Fixed a crash when zooming from touch input on viewer initialization. [#4177](https://github.com/CesiumGS/cesium/issues/4177)
- Fixed a crash when clustering is enabled, an entity has a label graphics defined, but the label isn't visible. [#4414](https://github.com/CesiumGS/cesium/issues/4414)
- Added the ability for KML files to load network links to other KML files within the same KMZ archive. [#4477](https://github.com/CesiumGS/cesium/issues/4477)
- `KmlDataSource` and `GeoJsonDataSource` were not honoring the `clampToGround` option for billboards and labels and was instead always clamping, reducing performance in cases when it was unneeded. [#4459](https://github.com/CesiumGS/cesium/pull/4459)
- Fixed `KmlDataSource` features to respect `timespan` and `timestamp` properties of its parents (e.g. Folders or NetworkLinks). [#4041](https://github.com/CesiumGS/cesium/issues/4041)
- Fixed a `KmlDataSource` bug where features had duplicate IDs and only one was drawn. [#3941](https://github.com/CesiumGS/cesium/issues/3941)
- `GeoJsonDataSource` now treats null crs values as a no-op instead of failing to load. [#4456](https://github.com/CesiumGS/cesium/pull/4456)
- `GeoJsonDataSource` now gracefully handles missing style icons instead of failing to load. [#4452](https://github.com/CesiumGS/cesium/pull/4452)
- Added `HeadingPitchRoll` [#4047](https://github.com/CesiumGS/cesium/pull/4047)
  - `HeadingPitchRoll.fromQuaternion` function for retrieving heading-pitch-roll angles from a quaternion.
  - `HeadingPitchRoll.fromDegrees` function that returns a new HeadingPitchRoll instance from angles given in degrees.
  - `HeadingPitchRoll.clone` function to duplicate HeadingPitchRoll instance.
  - `HeadingPitchRoll.equals` and `HeadingPitchRoll.equalsEpsilon` functions for comparing two instances.
  - Added `Matrix3.fromHeadingPitchRoll` Computes a 3x3 rotation matrix from the provided headingPitchRoll.
- Fixed primitive bounding sphere bug that would cause a crash when loading data sources. [#4431](https://github.com/CesiumGS/cesium/issues/4431)
- Fixed `BoundingSphere` computation for `Primitive` instances with a modelMatrix. [#4428](https://github.com/CesiumGS/cesium/issues/4428)
- Fixed a bug with rotated, textured rectangles. [#4430](https://github.com/CesiumGS/cesium/pull/4430)
- Added the ability to specify retina options, such as `@2x.png`, via the `MapboxImageryProvider` `format` option. [#4453](https://github.com/CesiumGS/cesium/pull/4453).
- Fixed a crash that could occur when specifying an imagery provider's `rectangle` option. [https://github.com/CesiumGS/cesium/issues/4377](https://github.com/CesiumGS/cesium/issues/4377)
- Fixed a crash that would occur when using dynamic `distanceDisplayCondition` properties. [#4403](https://github.com/CesiumGS/cesium/pull/4403)
- Fixed several bugs that lead to billboards and labels being improperly clamped to terrain. [#4396](https://github.com/CesiumGS/cesium/issues/4396), [#4062](https://github.com/CesiumGS/cesium/issues/4062)
- Fixed a bug affected models with multiple meshes without indices. [#4237](https://github.com/CesiumGS/cesium/issues/4237)
- Fixed a glTF transparency bug where `blendFuncSeparate` parameters were loaded in the wrong order. [#4435](https://github.com/CesiumGS/cesium/pull/4435)
- Fixed a bug where creating a custom geometry with attributes and indices that have values that are not a typed array would cause a crash. [#4419](https://github.com/CesiumGS/cesium/pull/4419)
- Fixed a bug when morphing from 2D to 3D. [#4388](https://github.com/CesiumGS/cesium/pull/4388)
- Fixed `RectangleGeometry` rotation when the rectangle is close to the international date line [#3874](https://github.com/CesiumGS/cesium/issues/3874)
- Added `clusterBillboards`, `clusterLabels`, and `cluserPoints` properties to `EntityCluster` to selectively cluster screen space entities.
- Prevent execution of default device/browser behavior when handling "pinch" touch event/gesture. [#4518](https://github.com/CesiumGS/cesium/pull/4518).
- Fixed a shadow aliasing issue where polygon offset was not being applied. [#4559](https://github.com/CesiumGS/cesium/pull/4559)
- Removed an unnecessary reprojection of Web Mercator imagery tiles to the Geographic projection on load. This should improve both visual quality and load performance slightly. [#4339](https://github.com/CesiumGS/cesium/pull/4339)
- Added `Transforms.northUpEastToFixedFrame` to compute a 4x4 local transformation matrix from a reference frame with a north-west-up axes.
- Improved `Geocoder` usability by selecting text on click [#4464](https://github.com/CesiumGS/cesium/pull/4464)
- Added `Rectangle.simpleIntersection` which is an optimized version of `Rectangle.intersection` for more constrained input. [#4339](https://github.com/CesiumGS/cesium/pull/4339)
- Fixed warning when using Webpack. [#4467](https://github.com/CesiumGS/cesium/pull/4467)

### 1.26 - 2016-10-03

- Deprecated
  - The `scene` parameter for creating `BillboardVisualizer`, `LabelVisualizer`, and `PointVisualizer` has been deprecated and will be removed in 1.28. Instead, pass an instance of `EntityCluster`.
- Breaking changes
  - Vertex texture fetch is now required to be supported to render polylines. Maximum vertex texture image units must be greater than zero.
  - Removed `castShadows` and `receiveShadows` properties from `Model`, `Primitive`, and `Globe`. Instead, use `shadows` with the `ShadowMode` enum, e.g. `model.shadows = ShadowMode.ENABLED`.
  - `Viewer.terrainShadows` now uses the `ShadowMode` enum instead of a Boolean, e.g. `viewer.terrainShadows = ShadowMode.RECEIVE_ONLY`.
- Added support for clustering `Billboard`, `Label` and `Point` entities. [#4240](https://github.com/CesiumGS/cesium/pull/4240)
- Added `DistanceDisplayCondition`s to all primitives to determine the range interval from the camera for when it will be visible.
- Removed the default gamma correction for Bing Maps aerial imagery, because it is no longer an improvement to current versions of the tiles. To restore the previous look, set the `defaultGamma` property of your `BingMapsImageryProvider` instance to 1.3.
- Fixed a bug that could lead to incorrect terrain heights when using `HeightmapTerrainData` with an encoding in which actual heights were equal to the minimum representable height.
- Fixed a bug in `AttributeCompression.compressTextureCoordinates` and `decompressTextureCoordinates` that could cause a small inaccuracy in the encoded texture coordinates.
- Fixed a bug where viewing a model with transparent geometry would cause a crash. [#4378](https://github.com/CesiumGS/cesium/issues/4378)
- Added `TrustedServer` collection that controls which servers should have `withCredential` set to `true` on XHR Requests.
- Fixed billboard rotation when sized in meters. [#3979](https://github.com/CesiumGS/cesium/issues/3979)
- Added `backgroundColor` and `borderWidth` properties to `writeTextToCanvas`.
- Fixed timeline touch events. [#4305](https://github.com/CesiumGS/cesium/pull/4305)
- Fixed a bug that was incorrectly clamping Latitudes in KML <GroundOverlay>(s) to the range -PI..PI. Now correctly clamps to -PI/2..PI/2.
- Added `CesiumMath.clampToLatitudeRange`. A convenience function to clamp a passed radian angle to valid Latitudes.
- Added `DebugCameraPrimitive` to visualize the view frustum of a camera.

### 1.25 - 2016-09-01

- Breaking changes
  - The number and order of arguments passed to `KmlDataSource` `unsupportedNodeEvent` listeners have changed to allow better handling of unsupported KML Features.
  - Changed billboards and labels that are clamped to terrain to have the `verticalOrigin` set to `CENTER` by default instead of `BOTTOM`.
- Deprecated
  - Deprecated `castShadows` and `receiveShadows` properties from `Model`, `Primitive`, and `Globe`. They will be removed in 1.26. Use `shadows` instead with the `ShadowMode` enum, e.g. `model.shadows = ShadowMode.ENABLED`.
  - `Viewer.terrainShadows` now uses the `ShadowMode` enum instead of a Boolean, e.g. `viewer.terrainShadows = ShadowMode.RECEIVE_ONLY`. Boolean support will be removed in 1.26.
- Updated the online [model converter](http://cesiumjs.org/convertmodel.html) to convert OBJ models to glTF with [obj2gltf](https://github.com/CesiumGS/OBJ2GLTF), as well as optimize existing glTF models with the [gltf-pipeline](https://github.com/CesiumGS/gltf-pipeline). Added an option to bake ambient occlusion onto the glTF model. Also added an option to compress geometry using the glTF [WEB3D_quantized_attributes](https://github.com/KhronosGroup/glTF/blob/master/extensions/Vendor/WEB3D_quantized_attributes/README.md) extension.
- Improve label quality for oblique and italic fonts. [#3782](https://github.com/CesiumGS/cesium/issues/3782)
- Added `shadows` property to the entity API for `Box`, `Corridor`, `Cylinder`, `Ellipse`, `Ellipsoid`, `Polygon`, `Polyline`, `PoylineVolume`, `Rectangle`, and `Wall`. [#4005](https://github.com/CesiumGS/cesium/pull/4005)
- Added `Camera.cancelFlight` to cancel the existing camera flight if it exists.
- Fix overlapping camera flights by always cancelling the previous flight when a new one is created.
- Camera flights now disable collision with the terrain until all of the terrain in the area has finished loading. This prevents the camera from being moved to be above lower resolution terrain when flying to a position close to higher resolution terrain. [#4075](https://github.com/CesiumGS/cesium/issues/4075)
- Fixed a crash that would occur if quickly toggling imagery visibility. [#4083](https://github.com/CesiumGS/cesium/issues/4083)
- Fixed an issue causing an error if KML has a clamped to ground LineString with color. [#4131](https://github.com/CesiumGS/cesium/issues/4131)
- Added logic to `KmlDataSource` defaulting KML Feature node to hidden unless all ancestors are visible. This better matches the KML specification.
- Fixed position of KML point features with an altitude mode of `relativeToGround` and `clampToGround`.
- Added `GeocoderViewModel.keepExpanded` which when set to true will always keep the Geocoder in its expanded state.
- Added support for `INT` and `UNSIGNED_INT` in `ComponentDatatype`.
- Added `ComponentDatatype.fromName` for getting a `ComponentDatatype` from its name.
- Fixed a crash caused by draping dynamic geometry over terrain. [#4255](https://github.com/CesiumGS/cesium/pull/4255)

### 1.24 - 2016-08-01

- Added support in CZML for expressing `BillboardGraphics.alignedAxis` as the velocity vector of an entity, using `velocityReference` syntax.
- Added `urlSchemeZeroPadding` property to `UrlTemplateImageryProvider` to allow the numeric parts of a URL, such as `{x}`, to be padded with zeros to make them a fixed width.
- Added leap second just prior to January 2017. [#4092](https://github.com/CesiumGS/cesium/issues/4092)
- Fixed an exception that would occur when switching to 2D view when shadows are enabled. [#4051](https://github.com/CesiumGS/cesium/issues/4051)
- Fixed an issue causing entities to disappear when updating multiple entities simultaneously. [#4096](https://github.com/CesiumGS/cesium/issues/4096)
- Normalizing the velocity vector produced by `VelocityVectorProperty` is now optional.
- Pack functions now return the result array [#4156](https://github.com/CesiumGS/cesium/pull/4156)
- Added optional `rangeMax` parameter to `Math.toSNorm` and `Math.fromSNorm`. [#4121](https://github.com/CesiumGS/cesium/pull/4121)
- Removed `MapQuest OpenStreetMap` from the list of demo base layers since direct tile access has been discontinued. See the [MapQuest Developer Blog](http://devblog.mapquest.com/2016/06/15/modernization-of-mapquest-results-in-changes-to-open-tile-access/) for details.
- Fixed PolylinePipeline.generateArc to accept an array of heights when there's only one position [#4155](https://github.com/CesiumGS/cesium/pull/4155)

### 1.23 - 2016-07-01

- Breaking changes
  - `GroundPrimitive.initializeTerrainHeights()` must be called and have the returned promise resolve before a `GroundPrimitive` can be added synchronously.
- Added terrain clamping to entities, KML, and GeoJSON
  - Added `heightReference` property to point, billboard and model entities.
  - Changed corridor, ellipse, polygon and rectangle entities to conform to terrain by using a `GroundPrimitive` if its material is a `ColorMaterialProperty` instance and it doesn't have a `height` or `extrudedHeight`. Entities with any other type of material are not clamped to terrain.
  - `KMLDataSource`
    - Point and Model features will always respect `altitudeMode`.
    - Added `clampToGround` property. When `true`, clamps `Polygon`, `LineString` and `LinearRing` features to the ground if their `altitudeMode` is `clampToGround`. For this case, lines use a corridor instead of a polyline.
  - `GeoJsonDataSource`
    - Points with a height will be drawn at that height; otherwise, they will be clamped to the ground.
    - Added `clampToGround` property. When `true`, clamps `Polygon` and `LineString` features to the ground. For this case, lines use a corridor instead of a polyline.
  - Added [Ground Clamping Sandcastle example](https://cesiumjs.org/Cesium/Apps/Sandcastle/index.html?src=Ground%20Clamping.html&label=Showcases).
- Improved performance and accuracy of polygon triangulation by using the [earcut](https://github.com/mapbox/earcut) library. Loading a GeoJSON with polygons for each country was 2x faster.
- Fix some large polygon triangulations. [#2788](https://github.com/CesiumGS/cesium/issues/2788)
- Added support for the glTF extension [WEB3D_quantized_attributes](https://github.com/KhronosGroup/glTF/blob/master/extensions/Vendor/WEB3D_quantized_attributes/README.md). [#3241](https://github.com/CesiumGS/cesium/issues/3241)
- Added CZML support for `Box`, `Corridor` and `Cylinder`. Added new CZML properties:
  - `Billboard`: `width`, `height`, `heightReference`, `scaleByDistance`, `translucencyByDistance`, `pixelOffsetScaleByDistance`, `imageSubRegion`
  - `Label`: `heightReference`, `translucencyByDistance`, `pixelOffsetScaleByDistance`
  - `Model`: `heightReference`, `maximumScale`
  - `Point`: `heightReference`, `scaleByDistance`, `translucencyByDistance`
  - `Ellipsoid`: `subdivisions`, `stackPartitions`, `slicePartitions`
- Added `rotatable2D` property to to `Scene`, `CesiumWidget` and `Viewer` to enable map rotation in 2D mode. [#3897](https://github.com/CesiumGS/cesium/issues/3897)
- `Camera.setView` and `Camera.flyTo` now use the `orientation.heading` parameter in 2D if the map is rotatable.
- Added `Camera.changed` event that will fire whenever the camera has changed more than `Camera.percentageChanged`. `percentageChanged` is in the range [0, 1].
- Zooming in toward a target point now keeps the target point at the same screen position. [#4016](https://github.com/CesiumGS/cesium/pull/4016)
- Improved `GroundPrimitive` performance.
- Some incorrect KML (specifically KML that reuses IDs) is now parsed correctly.
- Added `unsupportedNodeEvent` to `KmlDataSource` that is fired whenever an unsupported node is encountered.
- `Clock` now keeps its configuration settings self-consistent. Previously, this was done by `AnimationViewModel` and could become inconsistent in certain cases. [#4007](https://github.com/CesiumGS/cesium/pull/4007)
- Updated [Google Cardboard Sandcastle example](http://cesiumjs.org/Cesium/Apps/Sandcastle/index.html?src=Cardboard.html&label=Showcase).
- Added [hot air balloon](https://github.com/CesiumGS/cesium/tree/main/Apps/SampleData/models/CesiumBalloon) sample model.
- Fixed handling of sampled Rectangle coordinates in CZML. [#4033](https://github.com/CesiumGS/cesium/pull/4033)
- Fix "Cannot read property 'x' of undefined" error when calling SceneTransforms.wgs84ToWindowCoordinates in certain cases. [#4022](https://github.com/CesiumGS/cesium/pull/4022)
- Re-enabled mouse inputs after a specified number of milliseconds past the most recent touch event.
- Exposed a parametric ray-triangle intersection test to the API as `IntersectionTests.rayTriangleParametric`.
- Added `packArray` and `unpackArray` functions to `Cartesian2`, `Cartesian3`, and `Cartesian4`.

### 1.22.2 - 2016-06-14

- This is an npm only release to fix the improperly published 1.22.1. There were no code changes.

### 1.22.1 - 2016-06-13

- Fixed default Bing Key and added a watermark to notify users that they need to sign up for their own key.

### 1.22 - 2016-06-01

- Breaking changes
  - `KmlDataSource` now requires `options.camera` and `options.canvas`.
- Added shadows
  - See the Sandcastle demo: [Shadows](http://cesiumjs.org/Cesium/Apps/Sandcastle/index.html?src=Shadows.html&label=Showcases).
  - Added `Viewer.shadows` and `Viewer.terrainShadows`. Both are off by default.
  - Added `Viewer.shadowMap` and `Scene.shadowMap` for accessing the scene's shadow map.
  - Added `castShadows` and `receiveShadows` properties to `Model` and `Entity.model`, and options to the `Model` constructor and `Model.fromGltf`.
  - Added `castShadows` and `receiveShadows` properties to `Primitive`, and options to the `Primitive` constructor.
  - Added `castShadows` and `receiveShadows` properties to `Globe`.
- Added `heightReference` to models so they can be drawn on terrain.
- Added support for rendering models in 2D and Columbus view.
- Added option to enable sun position based atmosphere color when `Globe.enableLighting` is `true`. [3439](https://github.com/CesiumGS/cesium/issues/3439)
- Improved KML NetworkLink compatibility by supporting the `Url` tag. [#3895](https://github.com/CesiumGS/cesium/pull/3895).
- Added `VelocityVectorProperty` so billboard's aligned axis can follow the velocity vector. [#3908](https://github.com/CesiumGS/cesium/issues/3908)
- Improve memory management for entity billboard/label/point/path visualization.
- Added `terrainProviderChanged` event to `Scene` and `Globe`
- Added support for hue, saturation, and brightness color shifts in the atmosphere in `SkyAtmosphere`. See the new Sandcastle example: [Atmosphere Color](http://cesiumjs.org/Cesium/Apps/Sandcastle/index.html?src=Atmosphere%20Color.html&label=Showcases). [#3439](https://github.com/CesiumGS/cesium/issues/3439)
- Fixed exaggerated terrain tiles disappearing. [#3676](https://github.com/CesiumGS/cesium/issues/3676)
- Fixed a bug that could cause incorrect normals to be computed for exaggerated terrain, especially for low-detail tiles. [#3904](https://github.com/CesiumGS/cesium/pull/3904)
- Fixed a bug that was causing errors to be thrown when picking and terrain was enabled. [#3779](https://github.com/CesiumGS/cesium/issues/3779)
- Fixed a bug that was causing the atmosphere to disappear when only atmosphere is visible. [#3347](https://github.com/CesiumGS/cesium/issues/3347)
- Fixed infinite horizontal 2D scrolling in IE/Edge. [#3893](https://github.com/CesiumGS/cesium/issues/3893)
- Fixed a bug that would cause a crash is the camera was on the IDL in 2D. [#3951](https://github.com/CesiumGS/cesium/issues/3951)
- Fixed issue where a repeating model animation doesn't play when the clock is set to a time before the model was created. [#3932](https://github.com/CesiumGS/cesium/issues/3932)
- Fixed `Billboard.computeScreenSpacePosition` returning the wrong y coordinate. [#3920](https://github.com/CesiumGS/cesium/issues/3920)
- Fixed issue where labels were disappearing. [#3730](https://github.com/CesiumGS/cesium/issues/3730)
- Fixed issue where billboards on terrain didn't always update when the terrain provider was changed. [#3921](https://github.com/CesiumGS/cesium/issues/3921)
- Fixed issue where `Matrix4.fromCamera` was taking eye/target instead of position/direction. [#3927](https://github.com/CesiumGS/cesium/issues/3927)
- Added `Scene.nearToFarDistance2D` that determines the size of each frustum of the multifrustum in 2D.
- Added `Matrix4.computeView`.
- Added `CullingVolume.fromBoundingSphere`.
- Added `debugShowShadowVolume` to `GroundPrimitive`.
- Fix issue with disappearing tiles on Linux. [#3889](https://github.com/CesiumGS/cesium/issues/3889)

### 1.21 - 2016-05-02

- Breaking changes
  - Removed `ImageryMaterialProperty.alpha`. Use `ImageryMaterialProperty.color.alpha` instead.
  - Removed `OpenStreetMapImageryProvider`. Use `createOpenStreetMapImageryProvider` instead.
- Added ability to import and export Sandcastle example using GitHub Gists. [#3795](https://github.com/CesiumGS/cesium/pull/3795)
- Added `PolygonGraphics.closeTop`, `PolygonGraphics.closeBottom`, and `PolygonGeometry` options for creating an extruded polygon without a top or bottom. [#3879](https://github.com/CesiumGS/cesium/pull/3879)
- Added support for polyline arrow material to `CzmlDataSource` [#3860](https://github.com/CesiumGS/cesium/pull/3860)
- Fixed issue causing the sun not to render. [#3801](https://github.com/CesiumGS/cesium/pull/3801)
- Fixed issue where `Camera.flyTo` would not work with a rectangle in 2D. [#3688](https://github.com/CesiumGS/cesium/issues/3688)
- Fixed issue causing the fog to go dark and the atmosphere to flicker when the camera clips the globe. [#3178](https://github.com/CesiumGS/cesium/issues/3178)
- Fixed a bug that caused an exception and rendering to stop when using `ArcGisMapServerImageryProvider` to connect to a MapServer specifying the Web Mercator projection and a fullExtent bigger than the valid extent of the projection. [#3854](https://github.com/CesiumGS/cesium/pull/3854)
- Fixed issue causing an exception when switching scene modes with an active KML network link. [#3865](https://github.com/CesiumGS/cesium/issues/3865)

### 1.20 - 2016-04-01

- Breaking changes
  - Removed `TileMapServiceImageryProvider`. Use `createTileMapServiceImageryProvider` instead.
  - Removed `GroundPrimitive.geometryInstance`. Use `GroundPrimitive.geometryInstances` instead.
  - Removed `definedNotNull`. Use `defined` instead.
  - Removed ability to rotate the map in 2D due to the new infinite 2D scrolling feature.
- Deprecated
  - Deprecated `ImageryMaterialProperty.alpha`. It will be removed in 1.21. Use `ImageryMaterialProperty.color.alpha` instead.
- Added infinite horizontal scrolling in 2D.
- Added a code example to Sandcastle for the [new 1-meter Pennsylvania terrain service](http://cesiumjs.org/2016/03/15/New-Cesium-Terrain-Service-Covering-Pennsylvania/).
- Fixed loading for KML `NetworkLink` to not append a `?` if there isn't a query string.
- Fixed handling of non-standard KML `styleUrl` references within a `StyleMap`.
- Fixed issue in KML where StyleMaps from external documents fail to load.
- Added translucent and colored image support to KML ground overlays
- Fix bug when upsampling exaggerated terrain where the terrain heights were exaggerated at twice the value. [#3607](https://github.com/CesiumGS/cesium/issues/3607)
- All external urls are now https by default to make Cesium work better with non-server-based applications. [#3650](https://github.com/CesiumGS/cesium/issues/3650)
- `GeoJsonDataSource` now handles CRS `urn:ogc:def:crs:EPSG::4326`
- Fixed `TimeIntervalCollection.removeInterval` bug that resulted in too many intervals being removed.
- `GroundPrimitive` throws a `DeveloperError` when passed an unsupported geometry type instead of crashing.
- Fix issue with billboard collections that have at least one billboard with an aligned axis and at least one billboard without an aligned axis. [#3318](https://github.com/CesiumGS/cesium/issues/3318)
- Fix a race condition that would cause the terrain to continue loading and unloading or cause a crash when changing terrain providers. [#3690](https://github.com/CesiumGS/cesium/issues/3690)
- Fix issue where the `GroundPrimitive` volume was being clipped by the far plane. [#3706](https://github.com/CesiumGS/cesium/issues/3706)
- Fixed issue where `Camera.computeViewRectangle` was incorrect when crossing the international date line. [#3717](https://github.com/CesiumGS/cesium/issues/3717)
- Added `Rectangle` result parameter to `Camera.computeViewRectangle`.
- Fixed a reentrancy bug in `EntityCollection.collectionChanged`. [#3739](https://github.com/CesiumGS/cesium/pull/3739)
- Fixed a crash that would occur if you added and removed an `Entity` with a path without ever actually rendering it. [#3738](https://github.com/CesiumGS/cesium/pull/3738)
- Fixed issue causing parts of geometry and billboards/labels to be clipped. [#3748](https://github.com/CesiumGS/cesium/issues/3748)
- Fixed bug where transparent image materials were drawn black.
- Fixed `Color.fromCssColorString` from reusing the input `result` alpha value in some cases.

### 1.19 - 2016-03-01

- Breaking changes
  - `PolygonGeometry` now changes the input `Cartesian3` values of `options.positions` so that they are on the ellipsoid surface. This only affects polygons created synchronously with `options.perPositionHeight = false` when the positions have a non-zero height and the same positions are used for multiple entities. In this case, make a copy of the `Cartesian3` values used for the polygon positions.
- Deprecated
  - Deprecated `KmlDataSource` taking a proxy object. It will throw an exception in 1.21. It now should take a `options` object with required `camera` and `canvas` parameters.
  - Deprecated `definedNotNull`. It will be removed in 1.20. Use `defined` instead, which now checks for `null` as well as `undefined`.
- Improved KML support.
  - Added support for `NetworkLink` refresh modes `onInterval`, `onExpire` and `onStop`. Includes support for `viewboundScale`, `viewFormat`, `httpQuery`.
  - Added partial support for `NetworkLinkControl` including `minRefreshPeriod`, `cookie` and `expires`.
  - Added support for local `StyleMap`. The `highlight` style is still ignored.
  - Added support for `root://` URLs.
  - Added more warnings for unsupported features.
  - Improved style processing in IE.
- `Viewer.zoomTo` and `Viewer.flyTo` now accept an `ImageryLayer` instance as a valid parameter and will zoom to the extent of the imagery.
- Added `Camera.flyHome` function for resetting the camera to the home view.
- `Camera.flyTo` now honors max and min zoom settings in `ScreenSpaceCameraController`.
- Added `show` property to `CzmlDataSource`, `GeoJsonDataSource`, `KmlDataSource`, `CustomDataSource`, and `EntityCollection` for easily toggling display of entire data sources.
- Added `owner` property to `CompositeEntityCollection`.
- Added `DataSouceDisplay.ready` for determining whether or not static data associated with the Entity API has been rendered.
- Fix an issue when changing a billboard's position property multiple times per frame. [#3511](https://github.com/CesiumGS/cesium/pull/3511)
- Fixed texture coordinates for polygon with position heights.
- Fixed issue that kept `GroundPrimitive` with an `EllipseGeometry` from having a `rotation`.
- Fixed crash caused when drawing `CorridorGeometry` and `CorridorOutlineGeometry` synchronously.
- Added the ability to create empty geometries. Instead of throwing `DeveloperError`, `undefined` is returned.
- Fixed flying to `latitude, longitude, height` in the Geocoder.
- Fixed bug in `IntersectionTests.lineSegmentSphere` where the ray origin was not set.
- Added `length` to `Matrix2`, `Matrix3` and `Matrix4` so these can be used as array-like objects.
- Added `Color.add`, `Color.subtract`, `Color.multiply`, `Color.divide`, `Color.mod`, `Color.multiplyByScalar`, and `Color.divideByScalar` functions to perform arithmetic operations on colors.
- Added optional `result` parameter to `Color.fromRgba`, `Color.fromHsl` and `Color.fromCssColorString`.
- Fixed bug causing `navigator is not defined` reference error when Cesium is used with Node.js.
- Upgraded Knockout from version 3.2.0 to 3.4.0.
- Fixed hole that appeared in the top of in dynamic ellipsoids

### 1.18 - 2016-02-01

- Breaking changes
  - Removed support for `CESIUM_binary_glTF`. Use `KHR_binary_glTF` instead, which is the default for the online [COLLADA-to-glTF converter](http://cesiumjs.org/convertmodel.html).
- Deprecated
  - Deprecated `GroundPrimitive.geometryInstance`. It will be removed in 1.20. Use `GroundPrimitive.geometryInstances` instead.
  - Deprecated `TileMapServiceImageryProvider`. It will be removed in 1.20. Use `createTileMapServiceImageryProvider` instead.
- Reduced the amount of CPU memory used by terrain by ~25% in Chrome.
- Added a Sandcastle example to "star burst" overlapping billboards and labels.
- Added `VRButton` which is a simple, single-button widget that toggles VR mode. It is off by default. To enable the button, set the `vrButton` option to `Viewer` to `true`. Only Cardboard for mobile is supported. More VR devices will be supported when the WebVR API is more stable.
- Added `Scene.useWebVR` to switch the scene to use stereoscopic rendering.
- Cesium now honors `window.devicePixelRatio` on browsers that support the CSS `imageRendering` attribute. This greatly improves performance on mobile devices and high DPI displays by rendering at the browser-recommended resolution. This also reduces bandwidth usage and increases battery life in these cases. To enable the previous behavior, use the following code:
  ```javascript
  if (Cesium.FeatureDetection.supportsImageRenderingPixelated()) {
    viewer.resolutionScale = window.devicePixelRatio;
  }
  ```
- `GroundPrimitive` now supports batching geometry for better performance.
- Improved compatibility with glTF KHR_binary_glTF and KHR_materials_common extensions
- Added `ImageryLayer.getViewableRectangle` to make it easy to get the effective bounds of an imagery layer.
- Improved compatibility with glTF KHR_binary_glTF and KHR_materials_common extensions
- Fixed a picking issue that sometimes prevented objects being selected. [#3386](https://github.com/CesiumGS/cesium/issues/3386)
- Fixed cracking between tiles in 2D. [#3486](https://github.com/CesiumGS/cesium/pull/3486)
- Fixed creating bounding volumes for `GroundPrimitive`s whose containing rectangle has a width greater than pi.
- Fixed incorrect texture coordinates for polygons with large height.
- Fixed camera.flyTo not working when in 2D mode and only orientation changes
- Added `UrlTemplateImageryProvider.reinitialize` for changing imagery provider options without creating a new instance.
- `UrlTemplateImageryProvider` now accepts a promise to an `options` object in addition to taking the object directly.
- Fixed a bug that prevented WMS feature picking from working with THREDDS XML and msGMLOutput in Internet Explorer 11.
- Added `Scene.useDepthPicking` to enable or disable picking using the depth buffer. [#3390](https://github.com/CesiumGS/cesium/pull/3390)
- Added `BoundingSphere.fromEncodedCartesianVertices` to create bounding volumes from parallel arrays of the upper and lower bits of `EncodedCartesian3`s.
- Added helper functions: `getExtensionFromUri`, `getAbsoluteUri`, and `Math.logBase`.
- Added `Rectangle.union` and `Rectangle.expand`.
- TMS support now works with newer versions of gdal2tiles.py generated layers. `createTileMapServiceImageryProvider`. Tilesets generated with older gdal2tiles.py versions may need to have the `flipXY : true` option set to load correctly.

### 1.17 - 2016-01-04

- Breaking changes
  - Removed `Camera.viewRectangle`. Use `Camera.setView({destination: rectangle})` instead.
  - Removed `RectanglePrimitive`. Use `RectangleGeometry` or `Entity.rectangle` instead.
  - Removed `Polygon`. Use `PolygonGeometry` or `Entity.polygon` instead.
  - Removed `OrthographicFrustum.getPixelSize`. Use `OrthographicFrustum.getPixelDimensions` instead.
  - Removed `PerspectiveFrustum.getPixelSize`. Use `PerspectiveFrustum.getPixelDimensions` instead.
  - Removed `PerspectiveOffCenterFrustum.getPixelSize`. Use `PerspectiveOffCenterFrustum.getPixelDimensions` instead.
  - Removed `Scene\HeadingPitchRange`. Use `Core\HeadingPitchRange` instead.
  - Removed `jsonp`. Use `loadJsonp` instead.
  - Removed `HeightmapTessellator` from the public API. It is an implementation details.
  - Removed `TerrainMesh` from the public API. It is an implementation details.
- Reduced the amount of GPU and CPU memory used by terrain by using [compression](http://cesiumjs.org/2015/12/18/Terrain-Quantization/). The CPU memory was reduced by up to 40%.
- Added the ability to manipulate `Model` node transformations via CZML and the Entity API. See the new Sandcastle example: [CZML Model - Node Transformations](http://cesiumjs.org/Cesium/Apps/Sandcastle/index.html?src=CZML%20Model%20-%20Node%20Transformations.html&label=CZML). [#3316](https://github.com/CesiumGS/cesium/pull/3316)
- Added `Globe.tileLoadProgressEvent`, which is raised when the length of the tile load queue changes, enabling incremental loading indicators.
- Added support for msGMLOutput and Thredds server feature information formats to `GetFeatureInfoFormat` and `WebMapServiceImageryProvider`.
- Added dynamic `enableFeaturePicking` toggle to all ImageryProviders that support feature picking.
- Fixed disappearing terrain while fog is active. [#3335](https://github.com/CesiumGS/cesium/issues/3335)
- Fixed short segments in `CorridorGeometry` and `PolylineVolumeGeometry`. [#3293](https://github.com/CesiumGS/cesium/issues/3293)
- Fixed `CorridorGeometry` with nearly colinear points. [#3320](https://github.com/CesiumGS/cesium/issues/3320)
- Added missing points to `EllipseGeometry` and `EllipseOutlineGeometry`. [#3078](https://github.com/CesiumGS/cesium/issues/3078)
- `Rectangle.fromCartographicArray` now uses the smallest rectangle regardess of whether or not it crosses the international date line. [#3227](https://github.com/CesiumGS/cesium/issues/3227)
- Added `TranslationRotationScale` property, which represents an affine transformation defined by a translation, rotation, and scale.
- Added `Matrix4.fromTranslationRotationScale`.
- Added `NodeTransformationProperty`, which is a `Property` value that is defined by independent `translation`, `rotation`, and `scale` `Property` instances.
- Added `PropertyBag`, which is a `Property` whose value is a key-value mapping of property names to the computed value of other properties.
- Added `ModelGraphics.runAnimations` which is a boolean `Property` indicating if all model animations should be started after the model is loaded.
- Added `ModelGraphics.nodeTransformations` which is a `PropertyBag` of `TranslationRotationScale` properties to be applied to a loaded model.
- Added CZML support for new `runAnimations` and `nodeTransformations` properties on the `model` packet.

### 1.16 - 2015-12-01

- Deprecated
  - Deprecated `HeightmapTessellator`. It will be removed in 1.17.
  - Deprecated `TerrainMesh`. It will be removed in 1.17.
  - Deprecated `OpenStreetMapImageryProvider`. It will be removed in 1.18. Use `createOpenStreetMapImageryProvider` instead.
- Improved terrain performance by up to 35%. Added support for fog near the horizon, which improves performance by rendering less terrain tiles and reduces terrain tile requests. This is enabled by default. See `Scene.fog` for options. [#3154](https://github.com/CesiumGS/cesium/pull/3154)
- Added terrain exaggeration. Enabled on viewer creation with the exaggeration scalar as the `terrainExaggeration` option.
- Added support for incrementally loading textures after a Model is ready. This allows the Model to be visible as soon as possible while its textures are loaded in the background.
- `ImageMaterialProperty.image` now accepts an `HTMLVideoElement`. You can also assign a video element directly to an Entity `material` property.
- `Material` image uniforms now accept and `HTMLVideoElement` anywhere it could previously take a `Canvas` element.
- Added `VideoSynchronizer` helper object for keeping an `HTMLVideoElement` in sync with a scene's clock.
- Fixed an issue with loading skeletons for skinned glTF models. [#3224](https://github.com/CesiumGS/cesium/pull/3224)
- Fixed an issue with tile selection when below the surface of the ellipsoid. [#3170](https://github.com/CesiumGS/cesium/issues/3170)
- Added `Cartographic.fromCartesian` function.
- Added `createOpenStreetMapImageryProvider` function to replace the `OpenStreetMapImageryProvider` class. This function returns a constructed `UrlTemplateImageryProvider`.
- `GeoJsonDataSource.load` now takes an optional `describeProperty` function for generating feature description properties. [#3140](https://github.com/CesiumGS/cesium/pull/3140)
- Added `ImageryProvider.readyPromise` and `TerrainProvider.readyPromise` and implemented it in all terrain and imagery providers. This is a promise which resolves when `ready` becomes true and rejected if there is an error during initialization. [#3175](https://github.com/CesiumGS/cesium/pull/3175)
- Fixed an issue where the sun texture is not generated correctly on some mobile devices. [#3141](https://github.com/CesiumGS/cesium/issues/3141)
- Fixed a bug that caused setting `Entity.parent` to `undefined` to throw an exception. [#3169](https://github.com/CesiumGS/cesium/issues/3169)
- Fixed a bug which caused `Entity` polyline graphics to be incorrect when a scene's ellipsoid was not WGS84. [#3174](https://github.com/CesiumGS/cesium/pull/3174)
- Entities have a reference to their entity collection and to their owner (usually a data source, but can be a `CompositeEntityCollection`).
- Added `ImageMaterialProperty.alpha` and a `alpha` uniform to `Image` and `Material` types to control overall image opacity. It defaults to 1.0, fully opaque.
- Added `Camera.getPixelSize` function to get the size of a pixel in meters based on the current view.
- Added `Camera.distanceToBoundingSphere` function.
- Added `BoundingSphere.fromOrientedBoundingBox` function.
- Added utility function `getBaseUri`, which given a URI with or without query parameters, returns the base path of the URI.
- Added `Queue.peek` to return the item at the front of a Queue.
- Fixed `JulianDate.fromIso8601` so that it correctly parses the `YYYY-MM-DDThh:mmTZD` format.
- Added `Model.maximumScale` and `ModelGraphics.maximumScale` properties, giving an upper limit for minimumPixelSize.
- Fixed glTF implementation to read the version as a string as per the specification and to correctly handle backwards compatibility for axis-angle rotations in glTF 0.8 models.
- Fixed a bug in the deprecated `jsonp` that prevented it from returning a promise. Its replacement, `loadJsonp`, was unaffected.
- Fixed a bug where loadWithXhr would reject the returned promise with successful HTTP responses (2xx) that weren't 200.

### 1.15 - 2015-11-02

- Breaking changes
  - Deleted old `<subfolder>/package.json` and `*.profile.js` files, not used since Cesium moved away from a Dojo-based build years ago. This will allow future compatibility with newer systems like Browserify and Webpack.
- Deprecated
  - Deprecated `Camera.viewRectangle`. It will be removed in 1.17. Use `Camera.setView({destination: rectangle})` instead.
  - The following options to `Camera.setView` have been deprecated and will be removed in 1.17:
    - `position`. Use `destination` instead.
    - `positionCartographic`. Convert to a `Cartesian3` and use `destination` instead.
    - `heading`, `pitch` and `roll`. Use `orientation.heading/pitch/roll` instead.
  - Deprecated `CESIUM_binary_glTF` extension support for glTF models. [KHR_binary_glTF](https://github.com/KhronosGroup/glTF/tree/master/extensions/Khronos/KHR_binary_glTF) should be used instead. `CESIUM_binary_glTF` will be removed in 1.18. Reconvert models using the online [model converter](http://cesiumjs.org/convertmodel.html).
  - Deprecated `RectanglePrimitive`. It will be removed in 1.17. Use `RectangleGeometry` or `Entity.rectangle` instead.
  - Deprecated `EllipsoidPrimitive`. It will be removed in 1.17. Use `EllipsoidGeometry` or `Entity.ellipsoid` instead.
  - Made `EllipsoidPrimitive` private, use `EllipsoidGeometry` or `Entity.ellipsoid` instead.
  - Deprecated `BoxGeometry.minimumCorner` and `BoxGeometry.maximumCorner`. These will be removed in 1.17. Use `BoxGeometry.minimum` and `BoxGeometry.maximum` instead.
  - Deprecated `BoxOutlineGeometry.minimumCorner` and `BoxOutlineGeometry.maximumCorner`. These will be removed in 1.17. Use `BoxOutlineGeometry.minimum` and `BoxOutlineGeometry.maximum` instead.
  - Deprecated `OrthographicFrustum.getPixelSize`. It will be removed in 1.17. Use `OrthographicFrustum.getPixelDimensions` instead.
  - Deprecated `PerspectiveFrustum.getPixelSize`. It will be removed in 1.17. Use `PerspectiveFrustum.getPixelDimensions` instead.
  - Deprecated `PerspectiveOffCenterFrustum.getPixelSize`. It will be removed in 1.17. Use `PerspectiveOffCenterFrustum.getPixelDimensions` instead.
  - Deprecated `Scene\HeadingPitchRange`. It will be removed in 1.17. Use `Core\HeadingPitchRange` instead.
  - Deprecated `jsonp`. It will be removed in 1.17. Use `loadJsonp` instead.
- Added support for the [glTF 1.0](https://github.com/KhronosGroup/glTF/blob/master/specification/README.md) draft specification.
- Added support for the glTF extensions [KHR_binary_glTF](https://github.com/KhronosGroup/glTF/tree/master/extensions/Khronos/KHR_binary_glTF) and [KHR_materials_common](https://github.com/KhronosGroup/glTF/tree/KHR_materials_common/extensions/Khronos/KHR_materials_common).
- Decreased GPU memory usage in `BillboardCollection` and `LabelCollection` by using WebGL instancing.
- Added CZML examples to Sandcastle. See the new CZML tab.
- Changed `Camera.setView` to take the same parameter options as `Camera.flyTo`. `options.destination` takes a rectangle, `options.orientation` works with heading/pitch/roll or direction/up, and `options.endTransform` was added. [#3100](https://github.com/CesiumGS/cesium/pull/3100)
- Fixed token issue in `ArcGisMapServerImageryProvider`.
- `ImageryLayerFeatureInfo` now has an `imageryLayer` property, indicating the layer that contains the feature.
- Made `TileMapServiceImageryProvider` and `CesiumTerrainProvider` work properly when the provided base url contains query parameters and fragments.
- The WebGL setting of `failIfMajorPerformanceCaveat` now defaults to `false`, which is the WebGL default. This improves compatibility with out-of-date drivers and remote desktop sessions. Cesium will run slower in these cases instead of simply failing to load. [#3108](https://github.com/CesiumGS/cesium/pull/3108)
- Fixed the issue where the camera inertia takes too long to finish causing the camera move events to fire after it appears to. [#2839](https://github.com/CesiumGS/cesium/issues/2839)
- Make KML invalid coordinate processing match Google Earth behavior. [#3124](https://github.com/CesiumGS/cesium/pull/3124)
- Added `BoxOutlineGeometry.fromAxisAlignedBoundingBox` and `BoxGeometry.fromAxisAlignedBoundingBox` functions.
- Switched to [gulp](http://gulpjs.com/) for all build tasks. `Java` and `ant` are no longer required to develop Cesium. [#3106](https://github.com/CesiumGS/cesium/pull/3106)
- Updated `requirejs` from 2.1.9 to 2.1.20. [#3107](https://github.com/CesiumGS/cesium/pull/3107)
- Updated `almond` from 0.2.6 to 0.3.1. [#3107](https://github.com/CesiumGS/cesium/pull/3107)

### 1.14 - 2015-10-01

- Fixed issues causing the terrain and sky to disappear when the camera is near the surface. [#2415](https://github.com/CesiumGS/cesium/issues/2415) and [#2271](https://github.com/CesiumGS/cesium/issues/2271)
- Changed the `ScreenSpaceCameraController.minimumZoomDistance` default from `20.0` to `1.0`.
- Added `Billboard.sizeInMeters`. `true` sets the billboard size to be measured in meters; otherwise, the size of the billboard is measured in pixels. Also added support for billboard `sizeInMeters` to entities and CZML.
- Fixed a bug in `AssociativeArray` that would cause unbounded memory growth when adding and removing lots of items.
- Provided a workaround for Safari 9 where WebGL constants can't be accessed through `WebGLRenderingContext`. Now constants are hard-coded in `WebGLConstants`. [#2989](https://github.com/CesiumGS/cesium/issues/2989)
- Added a workaround for Chrome 45, where the first character in a label with a small font size would not appear. [#3011](https://github.com/CesiumGS/cesium/pull/3011)
- Added `subdomains` option to the `WebMapTileServiceImageryProvider` constructor.
- Added `subdomains` option to the `WebMapServiceImageryProvider` constructor.
- Fix zooming in 2D when tracking an object. The zoom was based on location rather than the tracked object. [#2991](https://github.com/CesiumGS/cesium/issues/2991)
- Added `options.credit` parameter to `MapboxImageryProvider`.
- Fixed an issue with drill picking at low frame rates that would cause a crash. [#3010](https://github.com/CesiumGS/cesium/pull/3010)
- Fixed a bug that prevented `setView` from working across all scene modes.
- Fixed a bug that caused `camera.positionWC` to occasionally return the incorrect value.
- Used all the template urls defined in the CesiumTerrain provider.[#3038](https://github.com/CesiumGS/cesium/pull/3038)

### 1.13 - 2015-09-01

- Breaking changes
  - Remove deprecated `AxisAlignedBoundingBox.intersect` and `BoundingSphere.intersect`. Use `BoundingSphere.intersectPlane` instead.
  - Remove deprecated `getFeatureInfoAsGeoJson` and `getFeatureInfoAsXml` constructor parameters from `WebMapServiceImageryProvider`.
- Added support for `GroundPrimitive` which works much like `Primitive` but drapes geometry over terrain. Valid geometries that can be draped on terrain are `CircleGeometry`, `CorridorGeometry`, `EllipseGeometry`, `PolygonGeometry`, and `RectangleGeometry`. Because of the cutting edge nature of this feature in WebGL, it requires the [EXT_frag_depth](https://www.khronos.org/registry/webgl/extensions/EXT_frag_depth/) extension, which is currently only supported in Chrome, Firefox, and Edge. Apple support is expected in iOS 9 and MacOS Safari 9. Android support varies by hardware and IE11 will most likely never support it. You can use [webglreport.com](http://webglreport.com) to verify support for your hardware. Finally, this feature is currently only supported in Primitives and not yet available via the Entity API. [#2865](https://github.com/CesiumGS/cesium/pull/2865)
- Added `Scene.groundPrimitives`, which is a primitive collection like `Scene.primitives`, but for `GroundPrimitive` instances. It allows custom z-ordering. [#2960](https://github.com/CesiumGS/cesium/pull/2960) For example:

        // draws the ellipse on top of the rectangle
        var ellipse = scene.groundPrimitives.add(new Cesium.GroundPrimitive({...}));
        var rectangle = scene.groundPrimitives.add(new Cesium.GroundPrimitive({...}));

        // move the rectangle to draw on top of the ellipse
        scene.groundPrimitives.raise(rectangle);

- Added `reverseZ` tag to `UrlTemplateImageryProvider`. [#2961](https://github.com/CesiumGS/cesium/pull/2961)
- Added `BoundingSphere.isOccluded` and `OrientedBoundingBox.isOccluded` to determine if the volumes are occluded by an `Occluder`.
- Added `distanceSquaredTo` and `computePlaneDistances` functions to `OrientedBoundingBox`.
- Fixed a GLSL precision issue that enables Cesium to support Mali-400MP GPUs and other mobile GPUs where GLSL shaders did not previously compile. [#2984](https://github.com/CesiumGS/cesium/pull/2984)
- Fixed an issue where extruded `PolygonGeometry` was always extruding to the ellipsoid surface instead of specified height. [#2923](https://github.com/CesiumGS/cesium/pull/2923)
- Fixed an issue where non-feature nodes prevented KML documents from loading. [#2945](https://github.com/CesiumGS/cesium/pull/2945)
- Fixed an issue where `JulianDate` would not parse certain dates properly. [#405](https://github.com/CesiumGS/cesium/issues/405)
- Removed [es5-shim](https://github.com/kriskowal/es5-shim), which is no longer being used. [#2933](https://github.com/CesiumGS/cesium/pull/2945)

### 1.12 - 2015-08-03

- Breaking changes
  - Remove deprecated `ObjectOrientedBoundingBox`. Use `OrientedBoundingBox` instead.
- Added `MapboxImageryProvider` to load imagery from [Mapbox](https://www.mapbox.com).
- Added `maximumHeight` option to `Viewer.flyTo`. [#2868](https://github.com/CesiumGS/cesium/issues/2868)
- Added picking support to `UrlTemplateImageryProvider`.
- Added ArcGIS token-based authentication support to `ArcGisMapServerImageryProvider`.
- Added proxy support to `ArcGisMapServerImageryProvider` for `pickFeatures` requests.
- The default `CTRL + Left Click Drag` mouse behavior is now duplicated for `CTRL + Right Click Drag` for better compatibility with Firefox on Mac OS [#2872](https://github.com/CesiumGS/cesium/pull/2913).
- Fixed incorrect texture coordinates for `WallGeometry` [#2872](https://github.com/CesiumGS/cesium/issues/2872)
- Fixed `WallGeometry` bug that caused walls covering a short distance not to render. [#2897](https://github.com/CesiumGS/cesium/issues/2897)
- Fixed `PolygonGeometry` clockwise winding order bug.
- Fixed extruded `RectangleGeometry` bug for small heights. [#2823](https://github.com/CesiumGS/cesium/issues/2823)
- Fixed `BillboardCollection` bounding sphere for billboards with a non-center vertical origin. [#2894](https://github.com/CesiumGS/cesium/issues/2894)
- Fixed a bug that caused `Camera.positionCartographic` to be incorrect. [#2838](https://github.com/CesiumGS/cesium/issues/2838)
- Fixed calling `Scene.pickPosition` after calling `Scene.drillPick`. [#2813](https://github.com/CesiumGS/cesium/issues/2813)
- The globe depth is now rendered during picking when `Scene.depthTestAgainstTerrain` is `true` so objects behind terrain are not picked.
- Fixed Cesium.js failing to parse in IE 8 and 9. While Cesium doesn't work in IE versions less than 11, this allows for more graceful error handling.

### 1.11 - 2015-07-01

- Breaking changes
  - Removed `Scene.fxaaOrderIndependentTranslucency`, which was deprecated in 1.10. Use `Scene.fxaa` which is now `true` by default.
  - Removed `Camera.clone`, which was deprecated in 1.10.
- Deprecated
  - The STK World Terrain url `cesiumjs.org/stk-terrain/world` has been deprecated, use `assets.agi.com/stk-terrain/world` instead. A redirect will be in place until 1.14.
  - Deprecated `AxisAlignedBoundingBox.intersect` and `BoundingSphere.intersect`. These will be removed in 1.13. Use `AxisAlignedBoundingBox.intersectPlane` and `BoundingSphere.intersectPlane` instead.
  - Deprecated `ObjectOrientedBoundingBox`. It will be removed in 1.12. Use `OrientedBoundingBox` instead.
- Improved camera flights. [#2825](https://github.com/CesiumGS/cesium/pull/2825)
- The camera now zooms to the point under the mouse cursor.
- Added a new camera mode for horizon views. When the camera is looking at the horizon and a point on terrain above the camera is picked, the camera moves in the plane containing the camera position, up and right vectors.
- Improved terrain and imagery performance and reduced tile loading by up to 50%, depending on the camera view, by using the new `OrientedBoundingBox` for view frustum culling. See [Terrain Culling with Oriented Bounding Boxes](http://cesiumjs.org/2015/06/24/Oriented-Bounding-Boxes/).
- Added `UrlTemplateImageryProvider`. This new imagery provider allows access to a wide variety of imagery sources, including OpenStreetMap, TMS, WMTS, WMS, WMS-C, and various custom schemes, by specifying a URL template to use to request imagery tiles.
- Fixed flash/streak rendering artifacts when picking. [#2790](https://github.com/CesiumGS/cesium/issues/2790), [#2811](https://github.com/CesiumGS/cesium/issues/2811)
- Fixed 2D and Columbus view lighting issue. [#2635](https://github.com/CesiumGS/cesium/issues/2635).
- Fixed issues with material caching which resulted in the inability to use an image-based material multiple times. [#2821](https://github.com/CesiumGS/cesium/issues/2821)
- Improved `Camera.viewRectangle` so that the specified rectangle is now better centered on the screen. [#2764](https://github.com/CesiumGS/cesium/issues/2764)
- Fixed a crash when `viewer.zoomTo` or `viewer.flyTo` were called immediately before or during a scene morph. [#2775](https://github.com/CesiumGS/cesium/issues/2775)
- Fixed an issue where `Camera` functions would throw an exception if used from within a `Scene.morphComplete` callback. [#2776](https://github.com/CesiumGS/cesium/issues/2776)
- Fixed camera flights that ended up at the wrong position in Columbus view. [#802](https://github.com/CesiumGS/cesium/issues/802)
- Fixed camera flights through the map in 2D. [#804](https://github.com/CesiumGS/cesium/issues/804)
- Fixed strange camera flights from opposite sides of the globe. [#1158](https://github.com/CesiumGS/cesium/issues/1158)
- Fixed camera flights that wouldn't fly to the home view after zooming out past it. [#1400](https://github.com/CesiumGS/cesium/issues/1400)
- Fixed flying to rectangles that cross the IDL in Columbus view and 2D. [#2093](https://github.com/CesiumGS/cesium/issues/2093)
- Fixed flights with a pitch of -90 degrees. [#2468](https://github.com/CesiumGS/cesium/issues/2468)
- `Model` can now load Binary glTF from a `Uint8Array`.
- Fixed a bug in `ImageryLayer` that could cause an exception and the render loop to stop when the base layer did not cover the entire globe.
- The performance statistics displayed when `scene.debugShowFramesPerSecond === true` can now be styled using the `cesium-performanceDisplay` CSS classes in `shared.css` [#2779](https://github.com/CesiumGS/cesium/issues/2779).
- Added `Plane.fromCartesian4`.
- Added `Plane.ORIGIN_XY_PLANE`/`ORIGIN_YZ_PLANE`/`ORIGIN_ZX_PLANE` constants for commonly-used planes.
- Added `Matrix2`/`Matrix3`/`Matrix4.ZERO` constants.
- Added `Matrix2`/`Matrix3.multiplyByScale` for multiplying against non-uniform scales.
- Added `projectPointToNearestOnPlane` and `projectPointsToNearestOnPlane` to `EllipsoidTangentPlane` to project 3D points to the nearest 2D point on an `EllipsoidTangentPlane`.
- Added `EllipsoidTangentPlane.plane` property to get the `Plane` for the tangent plane.
- Added `EllipsoidTangentPlane.xAxis`/`yAxis`/`zAxis` properties to get the local coordinate system of the tangent plane.
- Add `QuantizedMeshTerrainData` constructor argument `orientedBoundingBox`.
- Add `TerrainMesh.orientedBoundingBox` which holds the `OrientedBoundingBox` for the mesh for a single terrain tile.

### 1.10 - 2015-06-01

- Breaking changes
  - Existing bookmarks to documentation of static members have changed [#2757](https://github.com/CesiumGS/cesium/issues/2757).
  - Removed `InfoBoxViewModel.defaultSanitizer`, `InfoBoxViewModel.sanitizer`, and `Cesium.sanitize`, which was deprecated in 1.7.
  - Removed `InfoBoxViewModel.descriptionRawHtml`, which was deprecated in 1.7. Use `InfoBoxViewModel.description` instead.
  - Removed `GeoJsonDataSource.fromUrl`, which was deprecated in 1.7. Use `GeoJsonDataSource.load` instead. Unlike fromUrl, load can take either a url or parsed JSON object and returns a promise to a new instance, rather than a new instance.
  - Removed `GeoJsonDataSource.prototype.loadUrl`, which was deprecated in 1.7. Instead, pass a url as the first parameter to `GeoJsonDataSource.prototype.load`.
  - Removed `CzmlDataSource.prototype.loadUrl`, which was deprecated in 1.7. Instead, pass a url as the first parameter to `CzmlDataSource.prototype.load`.
  - Removed `CzmlDataSource.prototype.processUrl`, which was deprecated in 1.7. Instead, pass a url as the first parameter to `CzmlDataSource.prototype.process`.
  - Removed the `sourceUri` parameter to all `CzmlDataSource` load and process functions, which was deprecated in 1.7. Instead pass an `options` object with `sourceUri` property.
  - Removed `PolygonGraphics.positions` which was deprecated in 1.6. Instead, use `PolygonGraphics.hierarchy`.
  - Existing bookmarks to documentation of static members changed. [#2757](https://github.com/CesiumGS/cesium/issues/2757)
- Deprecated
  - `WebMapServiceImageryProvider` constructor parameters `options.getFeatureInfoAsGeoJson` and `options.getFeatureInfoAsXml` were deprecated and will be removed in Cesium 1.13. Use `options.getFeatureInfoFormats` instead.
  - Deprecated `Camera.clone`. It will be removed in 1.11.
  - Deprecated `Scene.fxaaOrderIndependentTranslucency`. It will be removed in 1.11. Use `Scene.fxaa` which is now `true` by default.
  - The Cesium sample models are now in the Binary glTF format (`.bgltf`). Cesium will also include the models as plain glTF (`.gltf`) until 1.13. Cesium support for `.gltf` will not be removed.
- Added `view` query parameter to the CesiumViewer app, which sets the initial camera position using longitude, latitude, height, heading, pitch and roll. For example: `http://cesiumjs.org/Cesium/Build/Apps/CesiumViewer/index.html/index.html?view=-75.0,40.0,300.0,9.0,-13.0,3.0`
- Added `Billboard.heightReference` and `Label.heightReference` to clamp billboards and labels to terrain.
- Added support for the [CESIUM_binary_glTF](https://github.com/KhronosGroup/glTF/blob/new-extensions/extensions/CESIUM_binary_glTF/README.md) extension for loading binary blobs of glTF to `Model`. See [Faster 3D Models with Binary glTF](http://cesiumjs.org/2015/06/01/Binary-glTF/).
- Added support for the [CESIUM_RTC](https://github.com/KhronosGroup/glTF/blob/new-extensions/extensions/CESIUM_RTC/README.md) glTF extension for high-precision rendering to `Model`.
- Added `PointPrimitive` and `PointPrimitiveCollection`, which are faster and use less memory than billboards with circles.
- Changed `Entity.point` to use the new `PointPrimitive` instead of billboards. This does not change the `Entity.point` API.
- Added `Scene.pickPosition` to reconstruct the WGS84 position from window coordinates.
- The default mouse controls now support panning and zooming on 3D models and other opaque geometry.
- Added `Camera.moveStart` and `Camera.moveEnd` events.
- Added `GeocoderViewModel.complete` event. Triggered after the camera flight is completed.
- `KmlDataSource` can now load a KML file that uses explicit XML namespacing, e.g. `kml:Document`.
- Setting `Entity.show` now properly toggles the display of all descendant entities, previously it only affected its direct children.
- Fixed a bug that sometimes caused `Entity` instances with `show` set to false to reappear when new `Entity` geometry is added. [#2686](https://github.com/CesiumGS/cesium/issues/2686)
- Added a `Rotation` object which, when passed to `SampledProperty`, always interpolates values towards the shortest angle. Also hooked up CZML to use `Rotation` for all time-dynamic rotations.
- Fixed a bug where moon rendered in front of foreground geometry. [#1964](https://github.com/CesiumGS/cesium/issue/1964)
- Fixed a bug where the sun was smeared when the skybox/stars was disabled. [#1829](https://github.com/CesiumGS/cesium/issue/1829)
- `TileProviderError` now optionally takes an `error` parameter with more details of the error or exception that occurred. `ImageryLayer` passes that information through when tiles fail to load. This allows tile provider error handling to take a different action when a tile returns a 404 versus a 500, for example.
- `ArcGisMapServerImageryProvider` now has a `maximumLevel` constructor parameter.
- `ArcGisMapServerImageryProvider` picking now works correctly when the `layers` parameter is specified. Previously, it would pick from all layers even if only displaying a subset.
- `WebMapServiceImageryProvider.pickFeatures` now works with WMS servers, such as Google Maps Engine, that can only return feature information in HTML format.
- `WebMapServiceImageryProvider` now accepts an array of `GetFeatureInfoFormat` instances that it will use to obtain information about the features at a given position on the globe. This enables an arbitrary `info_format` to be passed to the WMS server, and an arbitrary JavaScript function to be used to interpret the response.
- Fixed a crash caused by `ImageryLayer` attempting to generate mipmaps for textures that are not a power-of-two size.
- Fixed a bug where `ImageryLayerCollection.pickImageryLayerFeatures` would return incorrect results when picking from a terrain tile that was partially covered by correct-level imagery and partially covered by imagery from an ancestor level.
- Fixed incorrect counting of `debug.tilesWaitingForChildren` in `QuadtreePrimitive`.
- Added `throttleRequestsByServer.maximumRequestsPerServer` property.
- Changed `createGeometry` to load individual-geometry workers using a CommonJS-style `require` when run in a CommonJS-like environment.
- Added `buildModuleUrl.setBaseUrl` function to allow the Cesium base URL to be set without the use of the global CESIUM_BASE_URL variable.
- Changed `ThirdParty/zip` to defer its call to `buildModuleUrl` until it is needed, rather than executing during module loading.
- Added optional drilling limit to `Scene.drillPick`.
- Added optional `ellipsoid` parameter to construction options of imagery and terrain providers that were lacking it. Note that terrain bounding spheres are precomputed on the server, so any supplied terrain ellipsoid must match the one used by the server.
- Added debug option to `Scene` to show the depth buffer information for a specified view frustum slice and exposed capability in `CesiumInspector` widget.
- Added new leap second for 30 June 2015 at UTC 23:59:60.
- Upgraded Autolinker from version 0.15.2 to 0.17.1.

### 1.9 - 2015-05-01

- Breaking changes
  - Removed `ColorMaterialProperty.fromColor`, previously deprecated in 1.6. Pass a `Color` directly to the `ColorMaterialProperty` constructor instead.
  - Removed `CompositeEntityCollection.entities` and `EntityCollection.entities`, both previously deprecated in 1.6. Use `CompositeEntityCollection.values` and `EntityCollection.values` instead.
  - Removed `DataSourceDisplay.getScene` and `DataSourceDisplay.getDataSources`, both previously deprecated in 1.6. Use `DataSourceDisplay.scene` and `DataSourceDisplay.dataSources` instead.
  - `Entity` no longer takes a string id as its constructor argument. Pass an options object with `id` property instead. This was previously deprecated in 1.6.
  - Removed `Model.readyToRender`, previously deprecated in 1.6. Use `Model.readyPromise` instead.
- Entity `material` properties and `Material` uniform values can now take a `canvas` element in addition to an image or url. [#2667](https://github.com/CesiumGS/cesium/pull/2667)
- Fixed a bug which caused `Entity.viewFrom` to be ignored when flying to, zooming to, or tracking an Entity. [#2628](https://github.com/CesiumGS/cesium/issues/2628)
- Fixed a bug that caused `Corridor` and `PolylineVolume` geometry to be incorrect for sharp corners [#2626](https://github.com/CesiumGS/cesium/pull/2626)
- Fixed crash when modifying a translucent entity geometry outline. [#2630](https://github.com/CesiumGS/cesium/pull/2630)
- Fixed crash when loading KML GroundOverlays that spanned 360 degrees. [#2639](https://github.com/CesiumGS/cesium/pull/2639)
- Fixed `Geocoder` styling issue in Safari. [#2658](https://github.com/CesiumGS/cesium/pull/2658).
- Fixed a crash that would occur when the `Viewer` or `CesiumWidget` was resized to 0 while the camera was in motion. [#2662](https://github.com/CesiumGS/cesium/issues/2662)
- Fixed a bug that prevented the `InfoBox` title from updating if the name of `viewer.selectedEntity` changed. [#2644](https://github.com/CesiumGS/cesium/pull/2644)
- Added an optional `result` parameter to `computeScreenSpacePosition` on both `Billboard` and `Label`.
- Added number of cached shaders to the `CesiumInspector` debugging widget.
- An exception is now thrown if `Primitive.modelMatrix` is not the identity matrix when in in 2D or Columbus View.

### 1.8 - 2015-04-01

- Breaking changes
  - Removed the `eye`, `target`, and `up` parameters to `Camera.lookAt` which were deprecated in Cesium 1.6. Use the `target` and `offset`.
  - Removed `Camera.setTransform`, which was deprecated in Cesium 1.6. Use `Camera.lookAtTransform`.
  - Removed `Camera.transform`, which was deprecated in Cesium 1.6. Use `Camera.lookAtTransform`.
  - Removed the `direction` and `up` options to `Camera.flyTo`, which were deprecated in Cesium 1.6. Use the `orientation` option.
  - Removed `Camera.flyToRectangle`, which was deprecated in Cesium 1.6. Use `Camera.flyTo`.
- Deprecated
  - Deprecated the `smallterrain` tileset. It will be removed in 1.11. Use the [STK World Terrain](http://cesiumjs.org/data-and-assets/terrain/stk-world-terrain.html) tileset.
- Added `Entity.show`, a boolean for hiding or showing an entity and its children.
- Added `Entity.isShowing`, a read-only property that indicates if an entity is currently being drawn.
- Added support for the KML `visibility` element.
- Added `PolylineArrowMaterialProperty` to allow entities materials to use polyline arrows.
- Added `VelocityOrientationProperty` to easily orient Entity graphics (such as a model) along the direction it is moving.
- Added a new Sandcastle demo, [Interpolation](http://cesiumjs.org/Cesium/Apps/Sandcastle/index.html?src=Interpolation.html&label=Showcases), which illustrates time-dynamic position interpolation options and uses the new `VelocityOrientationProperty` to orient an aircraft in flight.
- Improved `viewer.zoomTo` and `viewer.flyTo` so they are now "best effort" and work even if some entities being zoomed to are not currently in the scene.
- Fixed `PointerEvent` detection so that it works with older implementations of the specification. This also fixes lack of mouse handling when detection failed, such as when using Cesium in the Windows `WebBrowser` control.
- Fixed an issue with transparency. [#2572](https://github.com/CesiumGS/cesium/issues/2572)
- Fixed improper handling of null values when loading `GeoJSON` data.
- Added support for automatic raster feature picking from `ArcGisMapServerImagerProvider`.
- Added the ability to specify the desired tiling scheme, rectangle, and width and height of tiles to the `ArcGisMapServerImagerProvider` constructor.
- Added the ability to access dynamic ArcGIS MapServer layers by specifying the `layers` parameter to the `ArcGisMapServerImagerProvider` constructor.
- Fixed a bug that could cause incorrect rendering of an `ArcGisMapServerImageProvider` with a "singleFusedMapCache" in the geographic projection (EPSG:4326).
- Added new construction options to `CesiumWidget` and `Viewer`, for `skyBox`, `skyAtmosphere`, and `globe`.
- Fixed a bug that prevented Cesium from working in browser configurations that explicitly disabled localStorage, such as Safari's private browsing mode.
- Cesium is now tested using Jasmine 2.2.0.

### 1.7.1 - 2015-03-06

- Fixed a crash in `InfoBox` that would occur when attempting to display plain text.
- Fixed a crash when loading KML features that have no description and an empty `ExtendedData` node.
- Fixed a bug `in Color.fromCssColorString` where undefined would be returned for the CSS color `transparent`.
- Added `Color.TRANSPARENT`.
- Added support for KML `TimeStamp` nodes.
- Improved KML compatibility to work with non-specification compliant KML files that still happen to load in Google Earth.
- All data sources now print errors to the console in addition to raising the `errorEvent` and rejecting their load promise.

### 1.7 - 2015-03-02

- Breaking changes
  - Removed `viewerEntityMixin`, which was deprecated in Cesium 1.5. Its functionality is now directly part of the `Viewer` widget.
  - Removed `Camera.tilt`, which was deprecated in Cesium 1.6. Use `Camera.pitch`.
  - Removed `Camera.heading` and `Camera.tilt`. They were deprecated in Cesium 1.6. Use `Camera.setView`.
  - Removed `Camera.setPositionCartographic`, which was was deprecated in Cesium 1.6. Use `Camera.setView`.
- Deprecated
  - Deprecated `InfoBoxViewModel.defaultSanitizer`, `InfoBoxViewModel.sanitizer`, and `Cesium.sanitize`. They will be removed in 1.10.
  - Deprecated `InfoBoxViewModel.descriptionRawHtml`, it will be removed in 1.10. Use `InfoBoxViewModel.description` instead.
  - Deprecated `GeoJsonDataSource.fromUrl`, it will be removed in 1.10. Use `GeoJsonDataSource.load` instead. Unlike fromUrl, load can take either a url or parsed JSON object and returns a promise to a new instance, rather than a new instance.
  - Deprecated `GeoJsonDataSource.prototype.loadUrl`, it will be removed in 1.10. Instead, pass a url as the first parameter to `GeoJsonDataSource.prototype.load`.
  - Deprecated `CzmlDataSource.prototype.loadUrl`, it will be removed in 1.10. Instead, pass a url as the first parameter to `CzmlDataSource.prototype.load`.
  - Deprecated `CzmlDataSource.prototype.processUrl`, it will be removed in 1.10. Instead, pass a url as the first parameter to `CzmlDataSource.prototype.process`.
  - Deprecated the `sourceUri` parameter to all `CzmlDataSource` load and process functions. Support will be removed in 1.10. Instead pass an `options` object with `sourceUri` property.
- Added initial support for [KML 2.2](https://developers.google.com/kml/) via `KmlDataSource`. Check out the new [Sandcastle Demo](http://cesiumjs.org/Cesium/Apps/Sandcastle/index.html?src=KML.html) and the [reference documentation](http://cesiumjs.org/Cesium/Build/Documentation/KmlDataSource.html) for more details.
- `InfoBox` sanitization now relies on [iframe sandboxing](http://www.html5rocks.com/en/tutorials/security/sandboxed-iframes/). This allows for much more content to be displayed in the InfoBox (and still be secure).
- Added `InfoBox.frame` which is the instance of the iframe that is used to host description content. Sanitization can be controlled via the frame's `sandbox` attribute. See the above link for additional information.
- Worked around a bug in Safari that caused most of Cesium to be broken. Cesium should now work much better on Safari for both desktop and mobile.
- Fixed incorrect ellipse texture coordinates. [#2363](https://github.com/CesiumGS/cesium/issues/2363) and [#2465](https://github.com/CesiumGS/cesium/issues/2465)
- Fixed a bug that would cause incorrect geometry for long Corridors and Polyline Volumes. [#2513](https://github.com/CesiumGS/cesium/issues/2513)
- Fixed a bug in imagery loading that could cause some or all of the globe to be missing when using an imagery layer that does not cover the entire globe.
- Fixed a bug that caused `ElipseOutlineGeometry` and `CircleOutlineGeometry` to be extruded to the ground when they should have instead been drawn at height. [#2499](https://github.com/CesiumGS/cesium/issues/2499).
- Fixed a bug that prevented per-vertex colors from working with `PolylineGeometry` and `SimplePolylineGeometry` when used asynchronously. [#2516](https://github.com/CesiumGS/cesium/issues/2516)
- Fixed a bug that would caused duplicate graphics if non-time-dynamic `Entity` objects were modified in quick succession. [#2514](https://github.com/CesiumGS/cesium/issues/2514).
- Fixed a bug where `camera.flyToBoundingSphere` would ignore range if the bounding sphere radius was 0. [#2519](https://github.com/CesiumGS/cesium/issues/2519)
- Fixed some styling issues with `InfoBox` and `BaseLayerPicker` caused by using Bootstrap with Cesium. [#2487](https://github.com/CesiumGS/cesium/issues/2479)
- Added support for rendering a water effect on Quantized-Mesh terrain tiles.
- Added `pack` and `unpack` functions to `Matrix2` and `Matrix3`.
- Added camera-terrain collision detection/response when the camera reference frame is set.
- Added `ScreenSpaceCameraController.enableCollisionDetection` to enable/disable camera collision detection with terrain.
- Added `CzmlDataSource.load` and `GeoJsonDataSource.load` to make it easy to create and load data in a single line.
- Added the ability to pass a `Promise` to a `DataSource` to `DataSourceCollection.add`. The `DataSource` will not actually be added until the promise resolves.
- Added the ability to pass a `Promise` to a target to `viewer.zoomTo` and `viewer.flyTo`.
- All `CzmlDataSource` and `GeoJsonDataSource` loading functions now return `Promise` instances that resolve to the instances after data is loaded.
- Error handling in all `CzmlDataSource` and `GeoJsonDataSource` loading functions is now more consistent. Rather than a mix of exceptions and `Promise` rejections, all errors are raised via `Promise` rejections.
- In addition to addresses, the `Geocoder` widget now allows input of longitude, latitude, and an optional height in degrees and meters. Example: `-75.596, 40.038, 1000` or `-75.596 40.038`.

### 1.6 - 2015-02-02

- Breaking changes
  - `Rectangle.intersectWith` was deprecated in Cesium 1.5. Use `Rectangle.intersection`, which is the same but returns `undefined` when two rectangles do not intersect.
  - `Rectangle.isEmpty` was deprecated in Cesium 1.5.
  - The `sourceUri` parameter to `GeoJsonDatasource.load` was deprecated in Cesium 1.4 and has been removed. Use options.sourceUri instead.
  - `PolygonGraphics.positions` created by `GeoJSONDataSource` now evaluate to a `PolygonHierarchy` object instead of an array of positions.
- Deprecated
  - `Camera.tilt` was deprecated in Cesium 1.6. It will be removed in Cesium 1.7. Use `Camera.pitch`.
  - `Camera.heading` and `Camera.tilt` were deprecated in Cesium 1.6. They will become read-only in Cesium 1.7. Use `Camera.setView`.
  - `Camera.setPositionCartographic` was deprecated in Cesium 1.6. It will be removed in Cesium 1.7. Use `Camera.setView`.
  - The `direction` and `up` options to `Camera.flyTo` have been deprecated in Cesium 1.6. They will be removed in Cesium 1.8. Use the `orientation` option.
  - `Camera.flyToRectangle` has been deprecated in Cesium 1.6. They will be removed in Cesium 1.8. Use `Camera.flyTo`.
  - `Camera.setTransform` was deprecated in Cesium 1.6. It will be removed in Cesium 1.8. Use `Camera.lookAtTransform`.
  - `Camera.transform` was deprecated in Cesium 1.6. It will be removed in Cesium 1.8. Use `Camera.lookAtTransform`.
  - The `eye`, `target`, and `up` parameters to `Camera.lookAt` were deprecated in Cesium 1.6. It will be removed in Cesium 1.8. Use the `target` and `offset`.
  - `PolygonGraphics.positions` was deprecated and replaced with `PolygonGraphics.hierarchy`, whose value is a `PolygonHierarchy` instead of an array of positions. `PolygonGraphics.positions` will be removed in Cesium 1.8.
  - The `Model.readyToRender` event was deprecated and will be removed in Cesium 1.9. Use the new `Model.readyPromise` instead.
  - `ColorMaterialProperty.fromColor(color)` has been deprecated and will be removed in Cesium 1.9. The constructor can now take a Color directly, for example `new ColorMaterialProperty(color)`.
  - `DataSourceDisplay` methods `getScene` and `getDataSources` have been deprecated and replaced with `scene` and `dataSources` properties. They will be removed in Cesium 1.9.
  - The `Entity` constructor taking a single string value for the id has been deprecated. The constructor now takes an options object which allows you to provide any and all `Entity` related properties at construction time. Support for the deprecated behavior will be removed in Cesium 1.9.
  - The `EntityCollection.entities` and `CompositeEntityCollect.entities` properties have both been renamed to `values`. Support for the deprecated behavior will be removed in Cesium 1.9.
- Fixed an issue which caused order independent translucency to be broken on many video cards. Disabling order independent translucency should no longer be necessary.
- `GeoJsonDataSource` now supports polygons with holes.
- Many Sandcastle examples have been rewritten to make use of the newly improved Entity API.
- Instead of throwing an exception when there are not enough unique positions to define a geometry, creating a `Primitive` will succeed, but not render. [#2375](https://github.com/CesiumGS/cesium/issues/2375)
- Improved performance of asynchronous geometry creation (as much as 20% faster in some use cases). [#2342](https://github.com/CesiumGS/cesium/issues/2342)
- Fixed picking in 2D. [#2447](https://github.com/CesiumGS/cesium/issues/2447)
- Added `viewer.entities` which allows you to easily create and manage `Entity` instances without a corresponding `DataSource`. This is just a shortcut to `viewer.dataSourceDisplay.defaultDataSource.entities`
- Added `viewer.zoomTo` and `viewer.flyTo` which takes an entity, array of entities, `EntityCollection`, or `DataSource` as a parameter and zooms or flies to the corresponding visualization.
- Setting `viewer.trackedEntity` to `undefined` will now restore the camera controls to their default states.
- When you track an entity by clicking on the track button in the `InfoBox`, you can now stop tracking by clicking the button a second time.
- Added `Quaternion.fromHeadingPitchRoll` to create a rotation from heading, pitch, and roll angles.
- Added `Transforms.headingPitchRollToFixedFrame` to create a local frame from a position and heading/pitch/roll angles.
- Added `Transforms.headingPitchRollQuaternion` which is the quaternion rotation from `Transforms.headingPitchRollToFixedFrame`.
- Added `Color.fromAlpha` and `Color.withAlpha` to make it easy to create translucent colors from constants, i.e. `var translucentRed = Color.RED.withAlpha(0.95)`.
- Added `PolylineVolumeGraphics` and `Entity.polylineVolume`
- Added `Camera.lookAtTransform` which sets the camera position and orientation given a transformation matrix defining a reference frame and either a cartesian offset or heading/pitch/range from the center of that frame.
- Added `Camera.setView` (which use heading, pitch, and roll) and `Camera.roll`.
- Added an orientation option to `Camera.flyTo` that can be either direction and up unit vectors or heading, pitch and roll angles.
- Added `BillboardGraphics.imageSubRegion`, to enable custom texture atlas use for `Entity` instances.
- Added `CheckerboardMaterialProperty` to enable use of the checkerboard material with the entity API.
- Added `PolygonHierarchy` to make defining polygons with holes clearer.
- Added `PolygonGraphics.hierarchy` for supporting polygons with holes via data sources.
- Added `BoundingSphere.fromBoundingSpheres`, which creates a `BoundingSphere` that encloses the specified array of BoundingSpheres.
- Added `Model.readyPromise` and `Primitive.readyPromise` which are promises that resolve when the primitives are ready.
- `ConstantProperty` can now hold any value; previously it was limited to values that implemented `equals` and `clones` functions, as well as a few special cases.
- Fixed a bug in `EllipsoidGeodesic` that caused it to modify the `height` of the positions passed to the constructor or to to `setEndPoints`.
- `WebMapTileServiceImageryProvider` now supports RESTful requests (by accepting a tile-URL template).
- Fixed a bug that caused `Camera.roll` to be around 180 degrees, indicating the camera was upside-down, when in the Southern hemisphere.
- The object returned by `Primitive.getGeometryInstanceAttributes` now contains the instance's bounding sphere and repeated calls will always now return the same object instance.
- Fixed a bug that caused dynamic geometry outlines widths to not work on implementations that support them.
- The `SelectionIndicator` widget now works for all entity visualization and uses the center of visualization instead of entity.position. This produces more accurate results, especially for shapes, volumes, and models.
- Added `CustomDataSource` which makes it easy to create and manage a group of entities without having to manually implement the DataSource interface in a new class.
- Added `DataSourceDisplay.defaultDataSource` which is an instance of `CustomDataSource` and allows you to easily add custom entities to the display.
- Added `Camera.viewBoundingSphere` and `Camera.flyToBoundingSphere`, which as the names imply, sets or flies to a view that encloses the provided `BoundingSphere`
- For constant `Property` values, there is no longer a need to create an instance of `ConstantProperty` or `ConstantPositionProperty`, you can now assign a value directly to the corresponding property. The same is true for material images and colors.
- All Entity and related classes can now be assigned using anonymous objects as well as be passed template objects. The correct underlying instance is created for you automatically. For a more detailed overview of changes to the Entity API, see [this forum thread](https://community.cesium.com/t/cesium-in-2015-entity-api/1863) for details.

### 1.5 - 2015-01-05

- Breaking changes
  - Removed `GeometryPipeline.wrapLongitude`, which was deprecated in 1.4. Use `GeometryPipeline.splitLongitude` instead.
  - Removed `GeometryPipeline.combine`, which was deprecated in 1.4. Use `GeometryPipeline.combineInstances` instead.
- Deprecated
  - `viewerEntityMixin` was deprecated. It will be removed in Cesium 1.6. Its functionality is now directly part of the `Viewer` widget.
  - `Rectangle.intersectWith` was deprecated. It will be removed in Cesium 1.6. Use `Rectangle.intersection`, which is the same but returns `undefined` when two rectangles do not intersect.
  - `Rectangle.isEmpty` was deprecated. It will be removed in Cesium 1.6.
- Improved GeoJSON, TopoJSON, and general polygon loading performance.
- Added caching to `Model` to save memory and improve loading speed when several models with the same url are created.
- Added `ModelNode.show` for per-node show/hide.
- Added the following properties to `Viewer` and `CesiumWidget`: `imageryLayers`, `terrainProvider`, and `camera`. This avoids the need to access `viewer.scene` in some cases.
- Dramatically improved the quality of font outlines.
- Added `BoxGraphics` and `Entity.box`.
- Added `CorridorGraphics` and `Entity.corridor`.
- Added `CylinderGraphics` and `Entity.cylinder`.
- Fixed imagery providers whose rectangle crosses the IDL. Added `Rectangle.computeWidth`, `Rectangle.computeHeight`, `Rectangle.width`, and `Rectangle.height`. [#2195](https://github.com/CesiumGS/cesium/issues/2195)
- `ConstantProperty` now accepts `HTMLElement` instances as valid values.
- `BillboardGraphics.image` and `ImageMaterialProperty.image` now accept `Property` instances that represent an `Image` or `Canvas` in addition to a url.
- Fixed a bug in `PolylineGeometry` that would cause gaps in the line. [#2136](https://github.com/CesiumGS/cesium/issues/2136)
- Fixed `upsampleQuantizedTerrainMesh` rounding errors that had occasionally led to missing terrain skirt geometry in upsampled tiles.
- Added `Math.mod` which computes `m % n` but also works when `m` is negative.

### 1.4 - 2014-12-01

- Breaking changes
  - Types implementing `TerrainProvider` are now required to implement the `getTileDataAvailable` function. Backwards compatibility for this was deprecated in Cesium 1.2.
- Deprecated
  - The `sourceUri` parameter to `GeoJsonDatasource.load` was deprecated and will be removed in Cesium 1.6 on February 3, 2015 ([#2257](https://github.com/CesiumGS/cesium/issues/2257)). Use `options.sourceUri` instead.
  - `GeometryPipeline.wrapLongitude` was deprecated. It will be removed in Cesium 1.5 on January 2, 2015. Use `GeometryPipeline.splitLongitude`. ([#2272](https://github.com/CesiumGS/cesium/issues/2272))
  - `GeometryPipeline.combine` was deprecated. It will be removed in Cesium 1.5. Use `GeometryPipeline.combineInstances`.
- Added support for touch events on Internet Explorer 11 using the [Pointer Events API](http://www.w3.org/TR/pointerevents/).
- Added geometry outline width support to the `DataSource` layer. This is exposed via the new `outlineWidth` property on `EllipseGraphics`, `EllipsoidGraphics`, `PolygonGraphics`, `RectangleGraphics`, and `WallGraphics`.
- Added `outlineWidth` support to CZML geometry packets.
- Added `stroke-width` support to the GeoJSON simple-style implementation.
- Added the ability to specify global GeoJSON default styling. See the [documentation](http://cesiumjs.org/Cesium/Build/Documentation/GeoJsonDataSource.html) for details.
- Added `CallbackProperty` to support lazy property evaluation as well as make custom properties easier to create.
- Added an options parameter to `GeoJsonDataSource.load`, `GeoJsonDataSource.loadUrl`, and `GeoJsonDataSource.fromUrl` to allow for basic per-instance styling. [Sandcastle example](http://cesiumjs.org/Cesium/Apps/Sandcastle/index.html?src=GeoJSON%20and%20TopoJSON.html&label=Showcases).
- Improved GeoJSON loading performance.
- Improved point visualization performance for all DataSources.
- Improved the performance and memory usage of `EllipseGeometry`, `EllipseOutlineGeometry`, `CircleGeometry`, and `CircleOutlineGeometry`.
- Added `tileMatrixLabels` option to `WebMapTileServiceImageryProvider`.
- Fixed a bug in `PolylineGeometry` that would cause the geometry to be split across the IDL for 3D only scenes. [#1197](https://github.com/CesiumGS/cesium/issues/1197)
- Added `modelMatrix` and `cull` options to `Primitive` constructor.
- The `translation` parameter to `Matrix4.fromRotationTranslation` now defaults to `Cartesian3.ZERO`.
- Fixed `ModelNode.matrix` when a node is targeted for animation.
- `Camera.tilt` now clamps to [-pi / 2, pi / 2] instead of [0, pi / 2].
- Fixed an issue that could lead to poor performance on lower-end GPUs like the Intel HD 3000.
- Added `distanceSquared` to `Cartesian2`, `Cartesian3`, and `Cartesian4`.
- Added `Matrix4.multiplyByMatrix3`.
- Fixed a bug in `Model` where the WebGL shader optimizer in Linux was causing mesh loading to fail.

### 1.3 - 2014-11-03

- Worked around a shader compilation regression in Firefox 33 and 34 by falling back to a less precise shader on those browsers. [#2197](https://github.com/CesiumGS/cesium/issues/2197)
- Added support to the `CesiumTerrainProvider` for terrain tiles with more than 64K vertices, which is common for sub-meter terrain.
- Added `Primitive.compressVertices`. When true (default), geometry vertices are compressed to save GPU memory.
- Added `culture` option to `BingMapsImageryProvider` constructor.
- Reduced the amount of GPU memory used by billboards and labels.
- Fixed a bug that caused non-base imagery layers with a limited `rectangle` to be stretched to the edges of imagery tiles. [#416](https://github.com/CesiumGS/cesium/issues/416)
- Fixed rendering polylines with duplicate positions. [#898](https://github.com/CesiumGS/cesium/issues/898)
- Fixed a bug in `Globe.pick` that caused it to return incorrect results when using terrain data with vertex normals. The bug manifested itself as strange behavior when navigating around the surface with the mouse as well as incorrect results when using `Camera.viewRectangle`.
- Fixed a bug in `sampleTerrain` that could cause it to produce undefined heights when sampling for a position very near the edge of a tile.
- `ReferenceProperty` instances now retain their last value if the entity being referenced is removed from the target collection. The reference will be automatically reattached if the target is reintroduced.
- Upgraded topojson from 1.6.8 to 1.6.18.
- Upgraded Knockout from version 3.1.0 to 3.2.0.
- Upgraded CodeMirror, used by SandCastle, from 2.24 to 4.6.

### 1.2 - 2014-10-01

- Deprecated
  - Types implementing the `TerrainProvider` interface should now include the new `getTileDataAvailable` function. The function will be required starting in Cesium 1.4.
- Fixed model orientations to follow the same Z-up convention used throughout Cesium. There was also an orientation issue fixed in the [online model converter](http://cesiumjs.org/convertmodel.html). If you are having orientation issues after updating, try reconverting your models.
- Fixed a bug in `Model` where the wrong animations could be used when the model was created from glTF JSON instead of a url to a glTF file. [#2078](https://github.com/CesiumGS/cesium/issues/2078)
- Fixed a bug in `GeoJsonDataSource` which was causing polygons with height values to be drawn onto the surface.
- Fixed a bug that could cause a crash when quickly adding and removing imagery layers.
- Eliminated imagery artifacts at some zoom levels due to Mercator reprojection.
- Added support for the GeoJSON [simplestyle specification](https://github.com/mapbox/simplestyle-spec). ([Sandcastle example](http://cesiumjs.org/Cesium/Apps/Sandcastle/index.html?src=GeoJSON%20simplestyle.html))
- Added `GeoJsonDataSource.fromUrl` to make it easy to add a data source in less code.
- Added `PinBuilder` class for easy creation of map pins. ([Sandcastle example](http://cesiumjs.org/Cesium/Apps/Sandcastle/index.html?src=PinBuilder.html))
- Added `Color.brighten` and `Color.darken` to make it easy to brighten or darker a color instance.
- Added a constructor option to `Scene`, `CesiumWidget`, and `Viewer` to disable order independent translucency.
- Added support for WKID 102113 (equivalent to 102100) to `ArcGisMapServerImageryProvider`.
- Added `TerrainProvider.getTileDataAvailable` to improve tile loading performance when camera starts near globe.
- Added `Globe.showWaterEffect` to enable/disable the water effect for supported terrain providers.
- Added `Globe.baseColor` to set the color of the globe when no imagery is available.
- Changed default `GeoJSON` Point feature graphics to use `BillboardGraphics` with a blue map pin instead of color `PointGraphics`.
- Cesium now ships with a version of the [maki icon set](https://www.mapbox.com/maki/) for use with `PinBuilder` and GeoJSON simplestyle support.
- Cesium now ships with a default web.config file to simplify IIS deployment.

### 1.1 - 2014-09-02

- Added a new imagery provider, `WebMapTileServiceImageryProvider`, for accessing tiles on a WMTS 1.0.0 server.
- Added an optional `pickFeatures` function to the `ImageryProvider` interface. With supporting imagery providers, such as `WebMapServiceImageryProvider`, it can be used to determine the rasterized features under a particular location.
- Added `ImageryLayerCollection.pickImageryLayerFeatures`. It determines the rasterized imagery layer features intersected by a given pick ray by querying supporting layers using `ImageryProvider.pickFeatures`.
- Added `tileWidth`, `tileHeight`, `minimumLevel`, and `tilingScheme` parameters to the `WebMapServiceImageryProvider` constructor.
- Added `id` property to `Scene` which is a readonly unique identifier associated with each instance.
- Added `FeatureDetection.supportsWebWorkers`.
- Greatly improved the performance of time-varying polylines when using DataSources.
- `viewerEntityMixin` now automatically queries for imagery layer features on click and shows their properties in the `InfoBox` panel.
- Fixed a bug in terrain and imagery loading that could cause an inconsistent frame rate when moving around the globe, especially on a faster internet connection.
- Fixed a bug that caused `SceneTransforms.wgs84ToWindowCoordinates` to incorrectly return `undefined` when in 2D.
- Fixed a bug in `ImageryLayer` that caused layer images to be rendered twice for each terrain tile that existed prior to adding the imagery layer.
- Fixed a bug in `Camera.pickEllipsoid` that caused it to return the back side of the ellipsoid when near the surface.
- Fixed a bug which prevented `loadWithXhr` from working with older browsers, such as Internet Explorer 9.

### 1.0 - 2014-08-01

- Breaking changes ([why so many?](https://community.cesium.com/t/moving-towards-cesium-1-0/1209))

  - All `Matrix2`, `Matrix3`, `Matrix4` and `Quaternion` functions that take a `result` parameter now require the parameter, except functions starting with `from`.
  - Removed `Billboard.imageIndex` and `BillboardCollection.textureAtlas`. Instead, use `Billboard.image`.

    - Code that looked like:

            var billboards = new Cesium.BillboardCollection();
            var textureAtlas = new Cesium.TextureAtlas({
                scene : scene,
                images : images // array of loaded images
            });
            billboards.textureAtlas = textureAtlas;
            billboards.add({
                imageIndex : 0,
                position : //...
            });

    - should now look like:

            var billboards = new Cesium.BillboardCollection();
            billboards.add({
                image : '../images/Cesium_Logo_overlay.png',
                position : //...
            });

  - Updated the [Model Converter](http://cesiumjs.org/convertmodel.html) and `Model` to support [glTF 0.8](https://github.com/KhronosGroup/glTF/blob/schema-8/specification/README.md). See the [forum post](https://community.cesium.com/t/cesium-and-gltf-version-compatibility/1343) for full details.
  - `Model` primitives are now rotated to be `Z`-up to match Cesium convention; glTF stores models with `Y` up.
  - `SimplePolylineGeometry` and `PolylineGeometry` now curve to follow the ellipsoid surface by default. To disable this behavior, set the option `followSurface` to `false`.
  - Renamed `DynamicScene` layer to `DataSources`. The following types were also renamed:
    - `DynamicBillboard` -> `BillboardGraphics`
    - `DynamicBillboardVisualizer` -> `BillboardVisualizer`
    - `CompositeDynamicObjectCollection` -> `CompositeEntityCollection`
    - `DynamicClock` -> `DataSourceClock`
    - `DynamicEllipse` -> `EllipseGraphics`
    - `DynamicEllipsoid` -> `EllipsoidGraphics`
    - `DynamicObject` -> `Entity`
    - `DynamicObjectCollection` -> `EntityCollection`
    - `DynamicObjectView` -> `EntityView`
    - `DynamicLabel` -> `LabelGraphics`
    - `DynamicLabelVisualizer` -> `LabelVisualizer`
    - `DynamicModel` -> `ModelGraphics`
    - `DynamicModelVisualizer` -> `ModelVisualizer`
    - `DynamicPath` -> `PathGraphics`
    - `DynamicPathVisualizer` -> `PathVisualizer`
    - `DynamicPoint` -> `PointGraphics`
    - `DynamicPointVisualizer` -> `PointVisualizer`
    - `DynamicPolygon` -> `PolygonGraphics`
    - `DynamicPolyline` -> `PolylineGraphics`
    - `DynamicRectangle` -> `RectangleGraphics`
    - `DynamicWall` -> `WallGraphics`
    - `viewerDynamicObjectMixin` -> `viewerEntityMixin`
  - Removed `DynamicVector` and `DynamicVectorVisualizer`.
  - Renamed `DataSource.dynamicObjects` to `DataSource.entities`.
  - `EntityCollection.getObjects()` and `CompositeEntityCollection.getObjects()` are now properties named `EntityCollection.entities` and `CompositeEntityCollection.entities`.
  - Renamed `Viewer.trackedObject` and `Viewer.selectedObject` to `Viewer.trackedEntity` and `Viewer.selectedEntity` when using the `viewerEntityMixin`.
  - Renamed functions for consistency:
    - `BoundingSphere.getPlaneDistances` -> `BoundingSphere.computePlaneDistances`
    - `Cartesian[2,3,4].getMaximumComponent` -> `Cartesian[2,3,4].maximumComponent`
    - `Cartesian[2,3,4].getMinimumComponent` -> `Cartesian[2,3,4].minimumComponent`
    - `Cartesian[2,3,4].getMaximumByComponent` -> `Cartesian[2,3,4].maximumByComponent`
    - `Cartesian[2,3,4].getMinimumByComponent` -> `Cartesian[2,3,4].minimumByComponent`
    - `CubicRealPolynomial.realRoots` -> `CubicRealPolynomial.computeRealRoots`
    - `CubicRealPolynomial.discriminant` -> `CubicRealPolynomial.computeDiscriminant`
    - `JulianDate.getTotalDays` -> `JulianDate.totalDyas`
    - `JulianDate.getSecondsDifference` -> `JulianDate.secondsDifference`
    - `JulianDate.getDaysDifference` -> `JulianDate.daysDifference`
    - `JulianDate.getTaiMinusUtc` -> `JulianDate.computeTaiMinusUtc`
    - `Matrix3.getEigenDecompostion` -> `Matrix3.computeEigenDecomposition`
    - `Occluder.getVisibility` -> `Occluder.computeVisibility`
    - `Occluder.getOccludeePoint` -> `Occluder.computerOccludeePoint`
    - `QuadraticRealPolynomial.discriminant` -> `QuadraticRealPolynomial.computeDiscriminant`
    - `QuadraticRealPolynomial.realRoots` -> `QuadraticRealPolynomial.computeRealRoots`
    - `QuarticRealPolynomial.discriminant` -> `QuarticRealPolynomial.computeDiscriminant`
    - `QuarticRealPolynomial.realRoots` -> `QuarticRealPolynomial.computeRealRoots`
    - `Quaternion.getAxis` -> `Quaternion.computeAxis`
    - `Quaternion.getAngle` -> `Quaternion.computeAngle`
    - `Quaternion.innerQuadrangle` -> `Quaternion.computeInnerQuadrangle`
    - `Rectangle.getSouthwest` -> `Rectangle.southwest`
    - `Rectangle.getNorthwest` -> `Rectangle.northwest`
    - `Rectangle.getSoutheast` -> `Rectangle.southeast`
    - `Rectangle.getNortheast` -> `Rectangle.northeast`
    - `Rectangle.getCenter` -> `Rectangle.center`
    - `CullingVolume.getVisibility` -> `CullingVolume.computeVisibility`
  - Replaced `PerspectiveFrustum.fovy` with `PerspectiveFrustum.fov` which will change the field of view angle in either the `X` or `Y` direction depending on the aspect ratio.
  - Removed the following from the Cesium API: `Transforms.earthOrientationParameters`, `EarthOrientationParameters`, `EarthOrientationParametersSample`, `Transforms.iau2006XysData`, `Iau2006XysData`, `Iau2006XysSample`, `IauOrientationAxes`, `TimeConstants`, `Scene.frameState`, `FrameState`, `EncodedCartesian3`, `EllipsoidalOccluder`, `TextureAtlas`, and `FAR`. These are still available but are not part of the official API and may change in future versions.
  - Removed `DynamicObject.vertexPositions`. Use `DynamicWall.positions`, `DynamicPolygon.positions`, and `DynamicPolyline.positions` instead.
  - Removed `defaultPoint`, `defaultLine`, and `defaultPolygon` from `GeoJsonDataSource`.
  - Removed `Primitive.allow3DOnly`. Set the `Scene` constructor option `scene3DOnly` instead.
  - `SampledProperty` and `SampledPositionProperty` no longer extrapolate outside of their sample data time range by default.
  - Changed the following functions to properties:
    - `TerrainProvider.hasWaterMask`
    - `CesiumTerrainProvider.hasWaterMask`
    - `ArcGisImageServerTerrainProvider.hasWaterMask`
    - `EllipsoidTerrainProvider.hasWaterMask`
    - `VRTheWorldTerrainProvider.hasWaterMask`
  - Removed `ScreenSpaceCameraController.ellipsoid`. The behavior that depended on the ellipsoid is now determined based on the scene state.
  - Sandcastle examples now automatically wrap the example code in RequireJS boilerplate. To upgrade any custom examples, copy the code into an existing example (such as Hello World) and save a new file.
  - Removed `CustomSensorVolume`, `RectangularPyramidSensorVolume`, `DynamicCone`, `DynamicConeVisualizerUsingCustomSensor`, `DynamicPyramid` and `DynamicPyramidVisualizer`. This will be moved to a plugin in early August. [#1887](https://github.com/CesiumGS/cesium/issues/1887)
  - If `Primitive.modelMatrix` is changed after creation, it only affects primitives with one instance and only in 3D mode.
  - `ImageryLayer` properties `alpha`, `brightness`, `contrast`, `hue`, `saturation`, and `gamma` may no longer be functions. If you need to change these values each frame, consider moving your logic to an event handler for `Scene.preRender`.
  - Removed `closeTop` and `closeBottom` options from `RectangleGeometry`.
  - CZML changes:
    - CZML is now versioned using the <major>.<minor> scheme. For example, any CZML 1.0 implementation will be able to load any 1.<minor> document (with graceful degradation). Major version number increases will be reserved for breaking changes. We fully expect these major version increases to happen, as CZML is still in development, but we wanted to give developers a stable target to work with.
    - A `"1.0"` version string is required to be on the document packet, which is required to be the first packet in a CZML file. Previously the `document` packet was optional; it is now mandatory. The simplest document packet is:
      ```
      {
        "id":"document",
        "version":"1.0"
      }
      ```
    - The `vertexPositions` property has been removed. There is now a `positions` property directly on objects that use it, currently `polyline`, `polygon`, and `wall`.
    - `cone`, `pyramid`, and `vector` have been removed from the core CZML schema. They are now treated as extensions maintained by Analytical Graphics and have been renamed to `agi_conicSensor`, `agi_customPatternSensor`, and `agi_vector` respectively.
    - The `orientation` property has been changed to match Cesium convention. To update existing CZML documents, conjugate the quaternion values.
    - `pixelOffset` now uses the top-left of the screen as the origin; previously it was the bottom-left. To update existing documents, negate the `y` value.
    - Removed `color`, `outlineColor`, and `outlineWidth` properties from `polyline` and `path`. There is a new `material` property that allows you to specify a variety of materials, such as `solidColor`, `polylineOutline` and `polylineGlow`.
    - See the [CZML Schema](https://github.com/CesiumGS/cesium/wiki/CZML-Content) for more details. We plan on greatly improving this document in the coming weeks.

- Added camera collision detection with terrain to the default mouse interaction.
- Modified the default camera tilt mouse behavior to tilt about the point clicked, taking into account terrain.
- Modified the default camera mouse behavior to look about the camera's position when the sky is clicked.
- Cesium can now render an unlimited number of imagery layers, no matter how few texture units are supported by the hardware.
- Added support for rendering terrain lighting with oct-encoded per-vertex normals. Added `CesiumTerrainProvider.requestVertexNormals` to request per vertex normals. Added `hasVertexNormals` property to all terrain providers to indicate whether or not vertex normals are included in the requested terrain tiles.
- Added `Globe.getHeight` and `Globe.pick` for finding the terrain height at a given Cartographic coordinate and picking the terrain with a ray.
- Added `scene3DOnly` options to `Viewer`, `CesiumWidget`, and `Scene` constructors. This setting optimizes memory usage and performance for 3D mode at the cost of losing the ability to use 2D or Columbus View.
- Added `forwardExtrapolationType`, `forwardExtrapolationDuration`, `backwardExtrapolationType`, and `backwardExtrapolationDuration` to `SampledProperty` and `SampledPositionProperty` which allows the user to specify how a property calculates its value when outside the range of its sample data.
- Prevent primitives from flashing off and on when modifying static DataSources.
- Added the following methods to `IntersectionTests`: `rayTriangle`, `lineSegmentTriangle`, `raySphere`, and `lineSegmentSphere`.
- Matrix types now have `add` and `subtract` functions.
- `Matrix3` type now has a `fromCrossProduct` function.
- Added `CesiumMath.signNotZero`, `CesiumMath.toSNorm` and `CesiumMath.fromSNorm` functions.
- DataSource & CZML models now default to North-East-Down orientation if none is provided.
- `TileMapServiceImageryProvider` now works with tilesets created by tools that better conform to the TMS specification. In particular, a profile of `global-geodetic` or `global-mercator` is now supported (in addition to the previous `geodetic` and `mercator`) and in these profiles it is assumed that the X coordinates of the bounding box correspond to the longitude direction.
- `EntityCollection` and `CompositeEntityCollection` now include the array of modified entities as the last parameter to their `onCollectionChanged` event.
- `RectangleGeometry`, `RectangleOutlineGeometry` and `RectanglePrimitive` can cross the international date line.

## Beta Releases

### b30 - 2014-07-01

- Breaking changes ([why so many?](https://community.cesium.com/t/moving-towards-cesium-1-0/1209))

  - CZML property references now use a `#` symbol to separate identifier from property path. `objectId.position` should now be `objectId#position`.
  - All `Cartesian2`, `Cartesian3`, `Cartesian4`, `TimeInterval`, and `JulianDate` functions that take a `result` parameter now require the parameter (except for functions starting with `from`).
  - Modified `Transforms.pointToWindowCoordinates` and `SceneTransforms.wgs84ToWindowCoordinates` to return window coordinates with origin at the top left corner.
  - `Billboard.pixelOffset` and `Label.pixelOffset` now have their origin at the top left corner.
  - Replaced `CameraFlightPath.createAnimation` with `Camera.flyTo` and replaced `CameraFlightPath.createAnimationRectangle` with `Camera.flyToRectangle`. Code that looked like:

            scene.animations.add(Cesium.CameraFlightPath.createAnimation(scene, {
                destination : Cesium.Cartesian3.fromDegrees(-117.16, 32.71, 15000.0)
            }));

    should now look like:

            scene.camera.flyTo({
                destination : Cesium.Cartesian3.fromDegrees(-117.16, 32.71, 15000.0)
            });

  - In `Camera.flyTo` and `Camera.flyToRectangle`:
    - `options.duration` is now in seconds, not milliseconds.
    - Renamed `options.endReferenceFrame` to `options.endTransform`.
    - Renamed `options.onComplete` to `options.complete`.
    - Renamed `options.onCancel` to `options.cancel`.
  - The following are now in seconds, not milliseconds.
    - `Scene.morphToColumbusView`, `Scene.morphTo2D`, and `Scene.morphTo3D` parameter `duration`.
    - `HomeButton` constructor parameter `options.duration`, `HomeButtonViewModel` constructor parameter `duration`, and `HomeButtonViewModel.duration`.
    - `SceneModePicker` constructor parameter `duration`, `SceneModePickerViewModel` constructor parameter `duration`, and `SceneModePickerViewModel.duration`.
    - `Geocoder` and `GeocoderViewModel` constructor parameter `options.flightDuration` and `GeocoderViewModel.flightDuration`.
    - `ScreenSpaceCameraController.bounceAnimationTime`.
    - `FrameRateMonitor` constructor parameter `options.samplingWindow`, `options.quietPeriod`, and `options.warmupPeriod`.
  - Refactored `JulianDate` to be in line with other Core types.
    - Most functions now take result parameters.
    - The default constructor no longer creates a date at the current time, use `JulianDate.now()` instead.
    - Removed `JulianDate.getJulianTimeFraction` and `JulianDate.compareTo`
    - `new JulianDate()` -> `JulianDate.now()`
    - `date.getJulianDayNumber()` -> `date.dayNumber`
    - `date.getSecondsOfDay()` -> `secondsOfDay`
    - `date.getTotalDays()` -> `JulianDate.getTotalDays(date)`
    - `date.getSecondsDifference(arg1, arg2)` -> `JulianDate.getSecondsDifference(arg2, arg1)` (Note, order of arguments flipped)
    - `date.getDaysDifference(arg1, arg2)` -> `JulianDate.getDaysDifference(arg2, arg1)` (Note, order of arguments flipped)
    - `date.getTaiMinusUtc()` -> `JulianDate.getTaiMinusUtc(date)`
    - `date.addSeconds(seconds)` -> `JulianDate.addSeconds(date, seconds)`
    - `date.addMinutes(minutes)` -> `JulianDate.addMinutes(date, minutes)`
    - `date.addHours(hours)` -> `JulianDate.addHours(date, hours)`
    - `date.addDays(days)` -> `JulianDate.addDays(date, days)`
    - `date.lessThan(right)` -> `JulianDate.lessThan(left, right)`
    - `date.lessThanOrEquals(right)` -> `JulianDate.lessThanOrEquals(left, right)`
    - `date.greaterThan(right)` -> `JulianDate.greaterThan(left, right)`
    - `date.greaterThanOrEquals(right)` -> `JulianDate.greaterThanOrEquals(left, right)`
  - Refactored `TimeInterval` to be in line with other Core types.

    - The constructor no longer requires parameters and now takes a single options parameter. Code that looked like:

            new TimeInterval(startTime, stopTime, true, true, data);

    should now look like:

            new TimeInterval({
                start : startTime,
                stop : stopTime,
                isStartIncluded : true,
                isStopIncluded : true,
                data : data
            });

    - `TimeInterval.fromIso8601` now takes a single options parameter. Code that looked like:

            TimeInterval.fromIso8601(intervalString, true, true, data);

    should now look like:

            TimeInterval.fromIso8601({
                iso8601 : intervalString,
                isStartIncluded : true,
                isStopIncluded : true,
                data : data
            });

    - `interval.intersect(otherInterval)` -> `TimeInterval.intersect(interval, otherInterval)`
    - `interval.contains(date)` -> `TimeInterval.contains(interval, date)`

  - Removed `TimeIntervalCollection.intersectInterval`.
  - `TimeIntervalCollection.findInterval` now takes a single options parameter instead of individual parameters. Code that looked like:

            intervalCollection.findInterval(startTime, stopTime, false, true);

    should now look like:

            intervalCollection.findInterval({
                start : startTime,
                stop : stopTime,
                isStartIncluded : false,
                isStopIncluded : true
            });

  - `TimeIntervalCollection.empty` was renamed to `TimeIntervalCollection.isEmpty`
  - Removed `Scene.animations` and `AnimationCollection` from the public Cesium API.
  - Replaced `color`, `outlineColor`, and `outlineWidth` in `DynamicPath` with a `material` property.
  - `ModelAnimationCollection.add` and `ModelAnimationCollection.addAll` renamed `options.startOffset` to `options.delay`. Also renamed `ModelAnimation.startOffset` to `ModelAnimation.delay`.
  - Replaced `Scene.scene2D.projection` property with read-only `Scene.mapProjection`. Set this with the `mapProjection` option for the `Viewer`, `CesiumWidget`, or `Scene` constructors.
  - Moved Fresnel, Reflection, and Refraction materials to the [Materials Pack Plugin](https://github.com/CesiumGS/cesium-materials-pack).
  - Renamed `Simon1994PlanetaryPositions` functions `ComputeSunPositionInEarthInertialFrame` and `ComputeMoonPositionInEarthInertialFrame` to `computeSunPositionInEarthInertialFrame` and `computeMoonPositionInEarthInertialFrame`, respectively.
  - `Scene` constructor function now takes an `options` parameter instead of individual parameters.
  - `CesiumWidget.showErrorPanel` now takes a `message` parameter in between the previous `title` and `error` parameters.
  - Removed `Camera.createCorrectPositionAnimation`.
  - Moved `LeapSecond.leapSeconds` to `JulianDate.leapSeconds`.
  - `Event.removeEventListener` no longer throws `DeveloperError` if the `listener` does not exist; it now returns `false`.
  - Enumeration values of `SceneMode` have better correspondence with mode names to help with debugging.
  - The build process now requires [Node.js](http://nodejs.org/) to be installed on the system.

- Cesium now supports Internet Explorer 11.0.9 on desktops. For the best results, use the new [IE Developer Channel](http://devchannel.modern.ie/) for development.
- `ReferenceProperty` can now handle sub-properties, for example, `myObject#billboard.scale`.
- `DynamicObject.id` can now include period characters.
- Added `PolylineGlowMaterialProperty` which enables data sources to use the PolylineGlow material.
- Fixed support for embedded resources in glTF models.
- Added `HermitePolynomialApproximation.interpolate` for performing interpolation when derivative information is available.
- `SampledProperty` and `SampledPositionProperty` can now store derivative information for each sample value. This allows for more accurate interpolation when using `HermitePolynomialApproximation`.
- Added `FrameRateMonitor` to monitor the frame rate achieved by a `Scene` and to raise a `lowFrameRate` event when it falls below a configurable threshold.
- Added `PerformanceWatchdog` widget and `viewerPerformanceWatchdogMixin`.
- `Viewer` and `CesiumWidget` now provide more user-friendly error messages when an initialization or rendering error occurs.
- `Viewer` and `CesiumWidget` now take a new optional parameter, `creditContainer`.
- `Viewer` can now optionally be constructed with a `DataSourceCollection`. Previously, it always created one itself internally.
- Fixed a problem that could rarely lead to the camera's `tilt` property being `NaN`.
- `GeoJsonDataSource` no longer uses the `name` or `title` property of the feature as the dynamic object's name if the value of the property is null.
- Added `TimeIntervalCollection.isStartIncluded` and `TimeIntervalCollection.isStopIncluded`.
- Added `Cesium.VERSION` to the combined `Cesium.js` file.
- Made general improvements to the [reference documentation](http://cesiumjs.org/refdoc.html).
- Updated third-party [Tween.js](https://github.com/sole/tween.js/) from r7 to r13.
- Updated third-party JSDoc 3.3.0-alpha5 to 3.3.0-alpha9.
- The development web server has been rewritten in Node.js, and is now included as part of each release.

### b29 - 2014-06-02

- Breaking changes ([why so many?](https://community.cesium.com/t/moving-towards-cesium-1-0/1209))

  - Replaced `Scene.createTextureAtlas` with `new TextureAtlas`.
  - Removed `CameraFlightPath.createAnimationCartographic`. Code that looked like:

           var flight = CameraFlightPath.createAnimationCartographic(scene, {
               destination : cartographic
           });
           scene.animations.add(flight);

    should now look like:

           var flight = CameraFlightPath.createAnimation(scene, {
               destination : ellipsoid.cartographicToCartesian(cartographic)
           });
           scene.animations.add(flight);

  - Removed `CesiumWidget.onRenderLoopError` and `Viewer.renderLoopError`. They have been replaced by `Scene.renderError`.
  - Renamed `CompositePrimitive` to `PrimitiveCollection` and added an `options` parameter to the constructor function.
  - Removed `Shapes.compute2DCircle`, `Shapes.computeCircleBoundary` and `Shapes.computeEllipseBoundary`. Instead, use `CircleOutlineGeometry` and `EllipseOutlineGeometry`. See the [tutorial](http://cesiumjs.org/2013/11/04/Geometry-and-Appearances/).
  - Removed `PolylinePipeline`, `PolygonPipeline`, `Tipsify`, `FrustumCommands`, and all `Renderer` types (except noted below) from the public Cesium API. These are still available but are not part of the official API and may change in future versions. `Renderer` types in particular are likely to change.
  - For AMD users only:
    - Moved `PixelFormat` from `Renderer` to `Core`.
    - Moved the following from `Renderer` to `Scene`: `TextureAtlas`, `TextureAtlasBuilder`, `BlendEquation`, `BlendFunction`, `BlendingState`, `CullFace`, `DepthFunction`, `StencilFunction`, and `StencilOperation`.
    - Moved the following from `Scene` to `Core`: `TerrainProvider`, `ArcGisImageServerTerrainProvider`, `CesiumTerrainProvider`, `EllipsoidTerrainProvider`, `VRTheWorldTerrainProvider`, `TerrainData`, `HeightmapTerrainData`, `QuantizedMeshTerrainData`, `TerrainMesh`, `TilingScheme`, `GeographicTilingScheme`, `WebMercatorTilingScheme`, `sampleTerrain`, `TileProviderError`, `Credit`.
  - Removed `TilingScheme.createRectangleOfLevelZeroTiles`, `GeographicTilingScheme.createLevelZeroTiles` and `WebMercatorTilingScheme.createLevelZeroTiles`.
  - Removed `CameraColumbusViewMode`.
  - Removed `Enumeration`.

- Added new functions to `Cartesian3`: `fromDegrees`, `fromRadians`, `fromDegreesArray`, `fromRadiansArray`, `fromDegreesArray3D` and `fromRadiansArray3D`. Added `fromRadians` to `Cartographic`.
- Fixed dark lighting in 3D and Columbus View when viewing a primitive edge on. ([#592](https://github.com/CesiumGS/cesium/issues/592))
- Improved Internet Explorer 11.0.8 support including workarounds for rendering labels, billboards, and the sun.
- Improved terrain and imagery rendering performance when very close to the surface.
- Added `preRender` and `postRender` events to `Scene`.
- Added `Viewer.targetFrameRate` and `CesiumWidget.targetFrameRate` to allow for throttling of the requestAnimationFrame rate.
- Added `Viewer.resolutionScale` and `CesiumWidget.resolutionScale` to allow the scene to be rendered at a resolution other than the canvas size.
- `Camera.transform` now works consistently across scene modes.
- Fixed a bug that prevented `sampleTerrain` from working with STK World Terrain in Firefox.
- `sampleTerrain` no longer fails when used with a `TerrainProvider` that is not yet ready.
- Fixed problems that could occur when using `ArcGisMapServerImageryProvider` to access a tiled MapServer of non-global extent.
- Added `interleave` option to `Primitive` constructor.
- Upgraded JSDoc from 3.0 to 3.3.0-alpha5. The Cesium reference documentation now has a slightly different look and feel.
- Upgraded Dojo from 1.9.1 to 1.9.3. NOTE: Dojo is only used in Sandcastle and not required by Cesium.

### b28 - 2014-05-01

- Breaking changes ([why so many?](https://community.cesium.com/t/breaking-changes/1132)):
  - Renamed and moved `Scene.primitives.centralBody` moved to `Scene.globe`.
  - Removed `CesiumWidget.centralBody` and `Viewer.centralBody`. Use `CesiumWidget.scene.globe` and `Viewer.scene.globe`.
  - Renamed `CentralBody` to `Globe`.
  - Replaced `Model.computeWorldBoundingSphere` with `Model.boundingSphere`.
  - Refactored visualizers, removing `setDynamicObjectCollection`, `getDynamicObjectCollection`, `getScene`, and `removeAllPrimitives` which are all superfluous after the introduction of `DataSourceDisplay`. The affected classes are:
    - `DynamicBillboardVisualizer`
    - `DynamicConeVisualizerUsingCustomSensor`
    - `DynamicLabelVisualizer`
    - `DynamicModelVisualizer`
    - `DynamicPathVisualizer`
    - `DynamicPointVisualizer`
    - `DynamicPyramidVisualizer`
    - `DynamicVectorVisualizer`
    - `GeometryVisualizer`
  - Renamed Extent to Rectangle
    - `Extent` -> `Rectangle`
    - `ExtentGeometry` -> `RectangleGeomtry`
    - `ExtentGeometryOutline` -> `RectangleGeometryOutline`
    - `ExtentPrimitive` -> `RectanglePrimitive`
    - `BoundingRectangle.fromExtent` -> `BoundingRectangle.fromRectangle`
    - `BoundingSphere.fromExtent2D` -> `BoundingSphere.fromRectangle2D`
    - `BoundingSphere.fromExtentWithHeights2D` -> `BoundingSphere.fromRectangleWithHeights2D`
    - `BoundingSphere.fromExtent3D` -> `BoundingSphere.fromRectangle3D`
    - `EllipsoidalOccluder.computeHorizonCullingPointFromExtent` -> `EllipsoidalOccluder.computeHorizonCullingPointFromRectangle`
    - `Occluder.computeOccludeePointFromExtent` -> `Occluder.computeOccludeePointFromRectangle`
    - `Camera.getExtentCameraCoordinates` -> `Camera.getRectangleCameraCoordinates`
    - `Camera.viewExtent` -> `Camera.viewRectangle`
    - `CameraFlightPath.createAnimationExtent` -> `CameraFlightPath.createAnimationRectangle`
    - `TilingScheme.extentToNativeRectangle` -> `TilingScheme.rectangleToNativeRectangle`
    - `TilingScheme.tileXYToNativeExtent` -> `TilingScheme.tileXYToNativeRectangle`
    - `TilingScheme.tileXYToExtent` -> `TilingScheme.tileXYToRectangle`
  - Converted `DataSource` get methods into properties.
    - `getName` -> `name`
    - `getClock` -> `clock`
    - `getChangedEvent` -> `changedEvent`
    - `getDynamicObjectCollection` -> `dynamicObjects`
    - `getErrorEvent` -> `errorEvent`
  - `BaseLayerPicker` has been extended to support terrain selection ([#1607](https://github.com/CesiumGS/cesium/pull/1607)).
    - The `BaseLayerPicker` constructor function now takes the container element and an options object instead of a CentralBody and ImageryLayerCollection.
    - The `BaseLayerPickerViewModel` constructor function now takes an options object instead of a `CentralBody` and `ImageryLayerCollection`.
    - `ImageryProviderViewModel` -> `ProviderViewModel`
    - `BaseLayerPickerViewModel.selectedName` -> `BaseLayerPickerViewModel.buttonTooltip`
    - `BaseLayerPickerViewModel.selectedIconUrl` -> `BaseLayerPickerViewModel.buttonImageUrl`
    - `BaseLayerPickerViewModel.selectedItem` -> `BaseLayerPickerViewModel.selectedImagery`
    - `BaseLayerPickerViewModel.imageryLayers`has been removed and replaced with `BaseLayerPickerViewModel.centralBody`
  - Renamed `TimeIntervalCollection.clear` to `TimeIntervalColection.removeAll`
  - `Context` is now private.
    - Removed `Scene.context`. Instead, use `Scene.drawingBufferWidth`, `Scene.drawingBufferHeight`, `Scene.maximumAliasedLineWidth`, and `Scene.createTextureAtlas`.
    - `Billboard.computeScreenSpacePosition`, `Label.computeScreenSpacePosition`, `SceneTransforms.clipToWindowCoordinates` and `SceneTransforms.clipToDrawingBufferCoordinates` take a `Scene` parameter instead of a `Context`.
    - `Camera` constructor takes `Scene` as parameter instead of `Context`
  - Types implementing the `ImageryProvider` interface arenow require a `hasAlphaChannel` property.
  - Removed `checkForChromeFrame` since Chrome Frame is no longer supported by Google. See [Google's official announcement](http://blog.chromium.org/2013/06/retiring-chrome-frame.html).
  - Types implementing `DataSource` no longer need to implement `getIsTimeVarying`.
- Added a `NavigationHelpButton` widget that, when clicked, displays information about how to navigate around the globe with the mouse. The new button is enabled by default in the `Viewer` widget.
- Added `Model.minimumPixelSize` property so models remain visible when the viewer zooms out.
- Added `DynamicRectangle` to support DataSource provided `RectangleGeometry`.
- Added `DynamicWall` to support DataSource provided `WallGeometry`.
- Improved texture upload performance and reduced memory usage when using `BingMapsImageryProvider` and other imagery providers that return false from `hasAlphaChannel`.
- Added the ability to offset the grid in the `GridMaterial`.
- `GeometryVisualizer` now creates geometry asynchronously to prevent locking up the browser.
- Add `Clock.canAnimate` to prevent time from advancing, even while the clock is animating.
- `Viewer` now prevents time from advancing if asynchronous geometry is being processed in order to avoid showing an incomplete picture. This can be disabled via the `Viewer.allowDataSourcesToSuspendAnimation` settings.
- Added ability to modify glTF material parameters using `Model.getMaterial`, `ModelMaterial`, and `ModelMesh.material`.
- Added `asynchronous` and `ready` properties to `Model`.
- Added `Cartesian4.fromColor` and `Color.fromCartesian4`.
- Added `getScale` and `getMaximumScale` to `Matrix2`, `Matrix3`, and `Matrix4`.
- Upgraded Knockout from version 3.0.0 to 3.1.0.
- Upgraded TopoJSON from version 1.1.4 to 1.6.8.

### b27 - 2014-04-01

- Breaking changes:

  - All `CameraController` functions have been moved up to the `Camera`. Removed `CameraController`. For example, code that looked like:

           scene.camera.controller.viewExtent(extent);

    should now look like:

           scene.camera.viewExtent(extent);

  - Finished replacing getter/setter functions with properties:
    - `ImageryLayer`
      - `getImageryProvider` -> `imageryProvider`
      - `getExtent` -> `extent`
    - `Billboard`, `Label`
      - `getShow`, `setShow` -> `show`
      - `getPosition`, `setPosition` -> `position`
      - `getPixelOffset`, `setPixelOffset` -> `pixelOffset`
      - `getTranslucencyByDistance`, `setTranslucencyByDistance` -> `translucencyByDistance`
      - `getPixelOffsetScaleByDistance`, `setPixelOffsetScaleByDistance` -> `pixelOffsetScaleByDistance`
      - `getEyeOffset`, `setEyeOffset` -> `eyeOffset`
      - `getHorizontalOrigin`, `setHorizontalOrigin` -> `horizontalOrigin`
      - `getVerticalOrigin`, `setVerticalOrigin` -> `verticalOrigin`
      - `getScale`, `setScale` -> `scale`
      - `getId` -> `id`
    - `Billboard`
      - `getScaleByDistance`, `setScaleByDistance` -> `scaleByDistance`
      - `getImageIndex`, `setImageIndex` -> `imageIndex`
      - `getColor`, `setColor` -> `color`
      - `getRotation`, `setRotation` -> `rotation`
      - `getAlignedAxis`, `setAlignedAxis` -> `alignedAxis`
      - `getWidth`, `setWidth` -> `width`
      - `getHeight` `setHeight` -> `height`
    - `Label`
      - `getText`, `setText` -> `text`
      - `getFont`, `setFont` -> `font`
      - `getFillColor`, `setFillColor` -> `fillColor`
      - `getOutlineColor`, `setOutlineColor` -> `outlineColor`
      - `getOutlineWidth`, `setOutlineWidth` -> `outlineWidth`
      - `getStyle`, `setStyle` -> `style`
    - `Polygon`
      - `getPositions`, `setPositions` -> `positions`
    - `Polyline`
      - `getShow`, `setShow` -> `show`
      - `getPositions`, `setPositions` -> `positions`
      - `getMaterial`, `setMeterial` -> `material`
      - `getWidth`, `setWidth` -> `width`
      - `getLoop`, `setLoop` -> `loop`
      - `getId` -> `id`
    - `Occluder`
      - `getPosition` -> `position`
      - `getRadius` -> `radius`
      - `setCameraPosition` -> `cameraPosition`
    - `LeapSecond`
      - `getLeapSeconds`, `setLeapSeconds` -> `leapSeconds`
    - `Fullscreen`
      - `getFullscreenElement` -> `element`
      - `getFullscreenChangeEventName` -> `changeEventName`
      - `getFullscreenErrorEventName` -> `errorEventName`
      - `isFullscreenEnabled` -> `enabled`
      - `isFullscreen` -> `fullscreen`
    - `Event`
      - `getNumberOfListeners` -> `numberOfListeners`
    - `EllipsoidGeodesic`
      - `getSurfaceDistance` -> `surfaceDistance`
      - `getStart` -> `start`
      - `getEnd` -> `end`
      - `getStartHeading` -> `startHeading`
      - `getEndHeading` -> `endHeading`
    - `AnimationCollection`
      - `getAll` -> `all`
    - `CentralBodySurface`
      - `getTerrainProvider`, `setTerrainProvider` -> `terrainProvider`
    - `Credit`
      - `getText` -> `text`
      - `getImageUrl` -> `imageUrl`
      - `getLink` -> `link`
    - `TerrainData`, `HightmapTerrainData`, `QuanitzedMeshTerrainData`
      - `getWaterMask` -> `waterMask`
    - `Tile`
      - `getChildren` -> `children`
    - `Buffer`
      - `getSizeInBytes` -> `sizeInBytes`
      - `getUsage` -> `usage`
      - `getVertexArrayDestroyable`, `setVertexArrayDestroyable` -> `vertexArrayDestroyable`
    - `CubeMap`
      - `getPositiveX` -> `positiveX`
      - `getNegativeX` -> `negativeX`
      - `getPositiveY` -> `positiveY`
      - `getNegativeY` -> `negativeY`
      - `getPositiveZ` -> `positiveZ`
      - `getNegativeZ` -> `negativeZ`
    - `CubeMap`, `Texture`
      - `getSampler`, `setSampler` -> `sampler`
      - `getPixelFormat` -> `pixelFormat`
      - `getPixelDatatype` -> `pixelDatatype`
      - `getPreMultiplyAlpha` -> `preMultiplyAlpha`
      - `getFlipY` -> `flipY`
      - `getWidth` -> `width`
      - `getHeight` -> `height`
    - `CubeMapFace`
      - `getPixelFormat` -> `pixelFormat`
      - `getPixelDatatype` -> `pixelDatatype`
    - `Framebuffer`
      - `getNumberOfColorAttachments` -> `numberOfColorAttachments`
      - `getDepthTexture` -> `depthTexture`
      - `getDepthRenderbuffer` -> `depthRenderbuffer`
      - `getStencilRenderbuffer` -> `stencilRenderbuffer`
      - `getDepthStencilTexture` -> `depthStencilTexture`
      - `getDepthStencilRenderbuffer` -> `depthStencilRenderbuffer`
      - `hasDepthAttachment` -> `hasdepthAttachment`
    - `Renderbuffer`
      - `getFormat` -> `format`
      - `getWidth` -> `width`
      - `getHeight` -> `height`
    - `ShaderProgram`
      - `getVertexAttributes` -> `vertexAttributes`
      - `getNumberOfVertexAttributes` -> `numberOfVertexAttributes`
      - `getAllUniforms` -> `allUniforms`
      - `getManualUniforms` -> `manualUniforms`
    - `Texture`
      - `getDimensions` -> `dimensions`
    - `TextureAtlas`
      - `getBorderWidthInPixels` -> `borderWidthInPixels`
      - `getTextureCoordinates` -> `textureCoordinates`
      - `getTexture` -> `texture`
      - `getNumberOfImages` -> `numberOfImages`
      - `getGUID` -> `guid`
    - `VertexArray`
      - `getNumberOfAttributes` -> `numberOfAttributes`
      - `getIndexBuffer` -> `indexBuffer`
  - Finished removing prototype functions. (Use 'static' versions of these functions instead):
    - `BoundingRectangle`
      - `union`, `expand`
    - `BoundingSphere`
      - `union`, `expand`, `getPlaneDistances`, `projectTo2D`
    - `Plane`
      - `getPointDistance`
    - `Ray`
      - `getPoint`
    - `Spherical`
      - `normalize`
    - `Extent`
      - `validate`, `getSouthwest`, `getNorthwest`, `getNortheast`, `getSoutheast`, `getCenter`, `intersectWith`, `contains`, `isEmpty`, `subsample`
  - `DataSource` now has additional required properties, `isLoading` and `loadingEvent` as well as a new optional `update` method which will be called each frame.
  - Renamed `Stripe` material uniforms `lightColor` and `darkColor` to `evenColor` and `oddColor`.
  - Replaced `SceneTransitioner` with new functions and properties on the `Scene`: `morphTo2D`, `morphToColumbusView`, `morphTo3D`, `completeMorphOnUserInput`, `morphStart`, `morphComplete`, and `completeMorph`.
  - Removed `TexturePool`.

- Improved visual quality for translucent objects with [Weighted Blended Order-Independent Transparency](http://cesiumjs.org/2014/03/14/Weighted-Blended-Order-Independent-Transparency/).
- Fixed extruded polygons rendered in the southern hemisphere. [#1490](https://github.com/CesiumGS/cesium/issues/1490)
- Fixed Primitive picking that have a closed appearance drawn on the surface. [#1333](https://github.com/CesiumGS/cesium/issues/1333)
- Added `StripeMaterialProperty` for supporting the `Stripe` material in DynamicScene.
- `loadArrayBuffer`, `loadBlob`, `loadJson`, `loadText`, and `loadXML` now support loading data from data URIs.
- The `debugShowBoundingVolume` property on primitives now works across all scene modes.
- Eliminated the use of a texture pool for Earth surface imagery textures. The use of the pool was leading to mipmapping problems in current versions of Google Chrome where some tiles would show imagery from entirely unrelated parts of the globe.

### b26 - 2014-03-03

- Breaking changes:
  - Replaced getter/setter functions with properties:
    - `Scene`
      - `getCanvas` -> `canvas`
      - `getContext` -> `context`
      - `getPrimitives` -> `primitives`
      - `getCamera` -> `camera`
      - `getScreenSpaceCameraController` -> `screenSpaceCameraController`
      - `getFrameState` -> `frameState`
      - `getAnimations` -> `animations`
    - `CompositePrimitive`
      - `getCentralBody`, `setCentralBody` -> `centralBody`
      - `getLength` -> `length`
    - `Ellipsoid`
      - `getRadii` -> `radii`
      - `getRadiiSquared` -> `radiiSquared`
      - `getRadiiToTheFourth` -> `radiiToTheFourth`
      - `getOneOverRadii` -> `oneOverRadii`
      - `getOneOverRadiiSquared` -> `oneOverRadiiSquared`
      - `getMinimumRadius` -> `minimumRadius`
      - `getMaximumRadius` -> `maximumRadius`
    - `CentralBody`
      - `getEllipsoid` -> `ellipsoid`
      - `getImageryLayers` -> `imageryLayers`
    - `EllipsoidalOccluder`
      - `getEllipsoid` -> `ellipsoid`
      - `getCameraPosition`, `setCameraPosition` -> `cameraPosition`
    - `EllipsoidTangentPlane`
      - `getEllipsoid` -> `ellipsoid`
      - `getOrigin` -> `origin`
    - `GeographicProjection`
      - `getEllipsoid` -> `ellipsoid`
    - `WebMercatorProjection`
      - `getEllipsoid` -> `ellipsoid`
    - `SceneTransitioner`
      - `getScene` -> `scene`
      - `getEllipsoid` -> `ellipsoid`
    - `ScreenSpaceCameraController`
      - `getEllipsoid`, `setEllipsoid` -> `ellipsoid`
    - `SkyAtmosphere`
      - `getEllipsoid` -> `ellipsoid`
    - `TilingScheme`, `GeographicTilingScheme`, `WebMercatorTilingSheme`
      - `getEllipsoid` -> `ellipsoid`
      - `getExtent` -> `extent`
      - `getProjection` -> `projection`
    - `ArcGisMapServerImageryProvider`, `BingMapsImageryProvider`, `GoogleEarthImageryProvider`, `GridImageryProvider`, `OpenStreetMapImageryProvider`, `SingleTileImageryProvider`, `TileCoordinatesImageryProvider`, `TileMapServiceImageryProvider`, `WebMapServiceImageryProvider`
      - `getProxy` -> `proxy`
      - `getTileWidth` -> `tileWidth`
      - `getTileHeight` -> `tileHeight`
      - `getMaximumLevel` -> `maximumLevel`
      - `getMinimumLevel` -> `minimumLevel`
      - `getTilingScheme` -> `tilingScheme`
      - `getExtent` -> `extent`
      - `getTileDiscardPolicy` -> `tileDiscardPolicy`
      - `getErrorEvent` -> `errorEvent`
      - `isReady` -> `ready`
      - `getCredit` -> `credit`
    - `ArcGisMapServerImageryProvider`, `BingMapsImageryProvider`, `GoogleEarthImageryProvider`, `OpenStreetMapImageryProvider`, `SingleTileImageryProvider`, `TileMapServiceImageryProvider`, `WebMapServiceImageryProvider`
      - `getUrl` -> `url`
    - `ArcGisMapServerImageryProvider`
      - `isUsingPrecachedTiles` - > `usingPrecachedTiles`
    - `BingMapsImageryProvider`
      - `getKey` -> `key`
      - `getMapStyle` -> `mapStyle`
    - `GoogleEarthImageryProvider`
      - `getPath` -> `path`
      - `getChannel` -> `channel`
      - `getVersion` -> `version`
      - `getRequestType` -> `requestType`
    - `WebMapServiceImageryProvider`
      - `getLayers` -> `layers`
    - `CesiumTerrainProvider`, `EllipsoidTerrainProvider`, `ArcGisImageServerTerrainProvider`, `VRTheWorldTerrainProvider`
      - `getErrorEvent` -> `errorEvent`
      - `getCredit` -> `credit`
      - `getTilingScheme` -> `tilingScheme`
      - `isReady` -> `ready`
    - `TimeIntervalCollection`
      - `getChangedEvent` -> `changedEvent`
      - `getStart` -> `start`
      - `getStop` -> `stop`
      - `getLength` -> `length`
      - `isEmpty` -> `empty`
    - `DataSourceCollection`, `ImageryLayerCollection`, `LabelCollection`, `PolylineCollection`, `SensorVolumeCollection`
      - `getLength` -> `length`
    - `BillboardCollection`
      - `getLength` -> `length`
      - `getTextureAtlas`, `setTextureAtlas` -> `textureAtlas`
      - `getDestroyTextureAtlas`, `setDestroyTextureAtlas` -> `destroyTextureAtlas`
  - Removed `Scene.getUniformState()`. Use `scene.context.getUniformState()`.
  - Visualizers no longer create a `dynamicObject` property on the primitives they create. Instead, they set the `id` property that is standard for all primitives.
  - The `propertyChanged` on DynamicScene objects has been renamed to `definitionChanged`. Also, the event is now raised in the case of an existing property being modified as well as having a new property assigned (previously only property assignment would raise the event).
  - The `visualizerTypes` parameter to the `DataSouceDisplay` has been changed to a callback function that creates an array of visualizer instances.
  - `DynamicDirectionsProperty` and `DynamicVertexPositionsProperty` were both removed, they have been superseded by `PropertyArray` and `PropertyPositionArray`, which make it easy for DataSource implementations to create time-dynamic arrays.
  - `VisualizerCollection` has been removed. It is superseded by `DataSourceDisplay`.
  - `DynamicEllipsoidVisualizer`, `DynamicPolygonVisualizer`, and `DynamicPolylineVisualizer` have been removed. They are superseded by `GeometryVisualizer` and corresponding `GeometryUpdater` implementations; `EllipsoidGeometryUpdater`, `PolygonGeometryUpdater`, `PolylineGeometryUpdater`.
  - Modified `CameraFlightPath` functions to take place in the camera's current reference frame. The arguments to the function now need to be given in world coordinates and an optional reference frame can be given when the flight is completed.
  - `PixelDatatype` properties are now JavaScript numbers, not `Enumeration` instances.
  - `combine` now takes two objects instead of an array, and defaults to copying shallow references. The `allowDuplicates` parameter has been removed. In the event of duplicate properties, the first object's properties will be used.
  - Removed `FeatureDetection.supportsCrossOriginImagery`. This check was only useful for very old versions of WebKit.
- Added `Model` for drawing 3D models using glTF. See the [tutorial](http://cesiumjs.org/2014/03/03/Cesium-3D-Models-Tutorial/) and [Sandcastle example](http://cesiumjs.org/Cesium/Apps/Sandcastle/index.html?src=3D%20Models.html&label=Showcases).
- DynamicScene now makes use of [Geometry and Appearances](http://cesiumjs.org/2013/11/04/Geometry-and-Appearances/), which provides a tremendous improvements to DataSource visualization (CZML, GeoJSON, etc..). Extruded geometries are now supported and in many use cases performance is an order of magnitude faster.
- Added new `SelectionIndicator` and `InfoBox` widgets to `Viewer`, activated by `viewerDynamicObjectMixin`.
- `CesiumTerrainProvider` now supports mesh-based terrain like the tiles created by [STK Terrain Server](https://community.cesium.com/t/stk-terrain-server-beta/1017).
- Fixed rendering artifact on translucent objects when zooming in or out.
- Added `CesiumInspector` widget for graphics debugging. In Cesium Viewer, it is enabled by using the query parameter `inspector=true`. Also see the [Sandcastle example](http://cesiumjs.org/Cesium/Apps/Sandcastle/index.html?src=Cesium%20Inspector.html&label=Showcases).
- Improved compatibility with Internet Explorer 11.
- `DynamicEllipse`, `DynamicPolygon`, and `DynamicEllipsoid` now have properties matching their geometry counterpart, i.e. `EllipseGeometry`, `EllipseOutlineGeometry`, etc. These properties are also available in CZML.
- Added a `definitionChanged` event to the `Property` interface as well as most `DynamicScene` objects. This makes it easy for a client to observe when new data is loaded into a property or object.
- Added an `isConstant` property to the `Property` interface. Constant properties do not change in regards to simulation time, i.e. `Property.getValue` will always return the same result for all times.
- `ConstantProperty` is now mutable; it's value can be updated via `ConstantProperty.setValue`.
- Improved the quality of imagery near the poles when the imagery source uses a `GeographicTilingScheme`.
- `OpenStreetMapImageryProvider` now supports imagery with a minimum level.
- `BingMapsImageryProvider` now uses HTTPS by default for metadata and tiles when the document is loaded over HTTPS.
- Added the ability for imagery providers to specify view-dependent attribution to be display in the `CreditDisplay`.
- View-dependent imagery source attribution is now added to the `CreditDisplay` by the `BingMapsImageryProvider`.
- Fixed viewing an extent. [#1431](https://github.com/CesiumGS/cesium/issues/1431)
- Fixed camera tilt in ICRF. [#544](https://github.com/CesiumGS/cesium/issues/544)
- Fixed developer error when zooming in 2D. If the zoom would create an invalid frustum, nothing is done. [#1432](https://github.com/CesiumGS/cesium/issues/1432)
- Fixed `WallGeometry` bug that failed by removing positions that were less close together by less than 6 decimal places. [#1483](https://github.com/CesiumGS/cesium/pull/1483)
- Fixed `EllipsoidGeometry` texture coordinates. [#1454](https://github.com/CesiumGS/cesium/issues/1454)
- Added a loop property to `Polyline`s to join the first and last point. [#960](https://github.com/CesiumGS/cesium/issues/960)
- Use `performance.now()` instead of `Date.now()`, when available, to limit time spent loading terrain and imagery tiles. This results in more consistent frame rates while loading tiles on some systems.
- `RequestErrorEvent` now includes the headers that were returned with the error response.
- Added `AssociativeArray`, which is a helper class for maintaining a hash of objects that also needs to be iterated often.
- Added `TimeIntervalCollection.getChangedEvent` which returns an event that will be raised whenever intervals are updated.
- Added a second parameter to `Material.fromType` to override default uniforms. [#1522](https://github.com/CesiumGS/cesium/pull/1522)
- Added `Intersections2D` class containing operations on 2D triangles.
- Added `czm_inverseViewProjection` and `czm_inverseModelViewProjection` automatic GLSL uniform.

### b25 - 2014-02-03

- Breaking changes:
  - The `Viewer` constructor argument `options.fullscreenElement` now matches the `FullscreenButton` default of `document.body`, it was previously the `Viewer` container itself.
  - Removed `Viewer.objectTracked` event; `Viewer.trackedObject` is now an ES5 Knockout observable that can be subscribed to directly.
  - Replaced `PerformanceDisplay` with `Scene.debugShowFramesPerSecond`.
  - `Asphalt`, `Blob`, `Brick`, `Cement`, `Erosion`, `Facet`, `Grass`, `TieDye`, and `Wood` materials were moved to the [Materials Pack Plugin](https://github.com/CesiumGS/cesium-materials-pack).
  - Renamed `GeometryPipeline.createAttributeIndices` to `GeometryPipeline.createAttributeLocations`.
  - Renamed `attributeIndices` property to `attributeLocations` when calling `Context.createVertexArrayFromGeometry`.
  - `PerformanceDisplay` requires a DOM element as a parameter.
- Fixed globe rendering in the current Canary version of Google Chrome.
- `Viewer` now monitors the clock settings of the first added `DataSource` for changes, and also now has a constructor option `automaticallyTrackFirstDataSourceClock` which will turn off this behavior.
- The `DynamicObjectCollection` created by `CzmlDataSource` now sends a single `collectionChanged` event after CZML is loaded; previously it was sending an event every time an object was created or removed during the load process.
- Added `ScreenSpaceCameraController.enableInputs` to fix issue with inputs not being restored after overlapping camera flights.
- Fixed picking in 2D with rotated map. [#1337](https://github.com/CesiumGS/cesium/issues/1337)
- `TileMapServiceImageryProvider` can now handle casing differences in tilemapresource.xml.
- `OpenStreetMapImageryProvider` now supports imagery with a minimum level.
- Added `Quaternion.fastSlerp` and `Quaternion.fastSquad`.
- Upgraded Tween.js to version r12.

### b24 - 2014-01-06

- Breaking changes:

  - Added `allowTextureFilterAnisotropic` (default: `true`) and `failIfMajorPerformanceCaveat` (default: `true`) properties to the `contextOptions` property passed to `Viewer`, `CesiumWidget`, and `Scene` constructors and moved the existing properties to a new `webgl` sub-property. For example, code that looked like:

           var viewer = new Viewer('cesiumContainer', {
               contextOptions : {
                 alpha : true
               }
           });

    should now look like:

           var viewer = new Viewer('cesiumContainer', {
               contextOptions : {
                 webgl : {
                   alpha : true
                 }
               }
           });

  - The read-only `Cartesian3` objects must now be cloned to camera properties instead of assigned. For example, code that looked like:

          camera.up = Cartesian3.UNIT_Z;

    should now look like:

          Cartesian3.clone(Cartesian3.UNIT_Z, camera.up);

  - The CSS files for individual widgets, e.g. `BaseLayerPicker.css`, no longer import other CSS files. Most applications should import `widgets.css` (and optionally `lighter.css`).
  - `SvgPath` has been replaced by a Knockout binding: `cesiumSvgPath`.
  - `DynamicObject.availability` is now a `TimeIntervalCollection` instead of a `TimeInterval`.
  - Removed prototype version of `BoundingSphere.transform`.
  - `Matrix4.multiplyByPoint` now returns a `Cartesian3` instead of a `Cartesian4`.

- The minified, combined `Cesium.js` file now omits certain `DeveloperError` checks, to increase performance and reduce file size. When developing your application, we recommend using the unminified version locally for early error detection, then deploying the minified version to production.
- Fixed disabling `CentralBody.enableLighting`.
- Fixed `Geocoder` flights when following an object.
- The `Viewer` widget now clears `Geocoder` input when the user clicks the home button.
- The `Geocoder` input type has been changed to `search`, which improves usability (particularly on mobile devices). There were also some other minor styling improvements.
- Added `CentralBody.maximumScreenSpaceError`.
- Added `translateEventTypes`, `zoomEventTypes`, `rotateEventTypes`, `tiltEventTypes`, and `lookEventTypes` properties to `ScreenSpaceCameraController` to change the default mouse inputs.
- Added `Billboard.setPixelOffsetScaleByDistance`, `Label.setPixelOffsetScaleByDistance`, `DynamicBillboard.pixelOffsetScaleByDistance`, and `DynamicLabel.pixelOffsetScaleByDistance` to control minimum/maximum pixelOffset scaling based on camera distance.
- Added `BoundingSphere.transformsWithoutScale`.
- Added `fromArray` function to `Matrix2`, `Matrix3` and `Matrix4`.
- Added `Matrix4.multiplyTransformation`, `Matrix4.multiplyByPointAsVector`.

### b23 - 2013-12-02

- Breaking changes:

  - Changed the `CatmulRomSpline` and `HermiteSpline` constructors from taking an array of structures to a structure of arrays. For example, code that looked like:

           var controlPoints = [
               { point: new Cartesian3(1235398.0, -4810983.0, 4146266.0), time: 0.0},
               { point: new Cartesian3(1372574.0, -5345182.0, 4606657.0), time: 1.5},
               { point: new Cartesian3(-757983.0, -5542796.0, 4514323.0), time: 3.0},
               { point: new Cartesian3(-2821260.0, -5248423.0, 4021290.0), time: 4.5},
               { point: new Cartesian3(-2539788.0, -4724797.0, 3620093.0), time: 6.0}
           ];
           var spline = new HermiteSpline(controlPoints);

    should now look like:

           var spline = new HermiteSpline({
               times : [ 0.0, 1.5, 3.0, 4.5, 6.0 ],
               points : [
                   new Cartesian3(1235398.0, -4810983.0, 4146266.0),
                   new Cartesian3(1372574.0, -5345182.0, 4606657.0),
                   new Cartesian3(-757983.0, -5542796.0, 4514323.0),
                   new Cartesian3(-2821260.0, -5248423.0, 4021290.0),
                   new Cartesian3(-2539788.0, -4724797.0, 3620093.0)
               ]
           });

  - `loadWithXhr` now takes an options object, and allows specifying HTTP method and data to send with the request.
  - Renamed `SceneTransitioner.onTransitionStart` to `SceneTransitioner.transitionStart`.
  - Renamed `SceneTransitioner.onTransitionComplete` to `SceneTransitioner.transitionComplete`.
  - Renamed `CesiumWidget.onRenderLoopError` to `CesiumWidget.renderLoopError`.
  - Renamed `SceneModePickerViewModel.onTransitionStart` to `SceneModePickerViewModel.transitionStart`.
  - Renamed `Viewer.onRenderLoopError` to `Viewer.renderLoopError`.
  - Renamed `Viewer.onDropError` to `Viewer.dropError`.
  - Renamed `CesiumViewer.onDropError` to `CesiumViewer.dropError`.
  - Renamed `viewerDragDropMixin.onDropError` to `viewerDragDropMixin.dropError`.
  - Renamed `viewerDynamicObjectMixin.onObjectTracked` to `viewerDynamicObjectMixin.objectTracked`.
  - `PixelFormat`, `PrimitiveType`, `IndexDatatype`, `TextureWrap`, `TextureMinificationFilter`, and `TextureMagnificationFilter` properties are now JavaScript numbers, not `Enumeration` instances.
  - Replaced `sizeInBytes` properties on `IndexDatatype` with `IndexDatatype.getSizeInBytes`.

- Added `perPositionHeight` option to `PolygonGeometry` and `PolygonOutlineGeometry`.
- Added `QuaternionSpline` and `LinearSpline`.
- Added `Quaternion.log`, `Quaternion.exp`, `Quaternion.innerQuadrangle`, and `Quaternion.squad`.
- Added `Matrix3.inverse` and `Matrix3.determinant`.
- Added `ObjectOrientedBoundingBox`.
- Added `Ellipsoid.transformPositionFromScaledSpace`.
- Added `Math.nextPowerOfTwo`.
- Renamed our main website from [cesium.agi.com](http://cesium.agi.com/) to [cesiumjs.org](http://cesiumjs.org/).

### b22 - 2013-11-01

- Breaking changes:
  - Reversed the rotation direction of `Matrix3.fromQuaternion` to be consistent with graphics conventions. Mirrored change in `Quaternion.fromRotationMatrix`.
  - The following prototype functions were removed:
    - From `Matrix2`, `Matrix3`, and `Matrix4`: `toArray`, `getColumn`, `setColumn`, `getRow`, `setRow`, `multiply`, `multiplyByVector`, `multiplyByScalar`, `negate`, and `transpose`.
    - From `Matrix4`: `getTranslation`, `getRotation`, `inverse`, `inverseTransformation`, `multiplyByTranslation`, `multiplyByUniformScale`, `multiplyByPoint`. For example, code that previously looked like `matrix.toArray();` should now look like `Matrix3.toArray(matrix);`.
  - Replaced `DynamicPolyline` `color`, `outlineColor`, and `outlineWidth` properties with a single `material` property.
  - Renamed `DynamicBillboard.nearFarScalar` to `DynamicBillboard.scaleByDistance`.
  - All data sources must now implement `DataSource.getName`, which returns a user-readable name for the data source.
  - CZML `document` objects are no longer added to the `DynamicObjectCollection` created by `CzmlDataSource`. Use the `CzmlDataSource` interface to access the data instead.
  - `TimeInterval.equals`, and `TimeInterval.equalsEpsilon` now compare interval data as well.
  - All SVG files were deleted from `Widgets/Images` and replaced by a new `SvgPath` class.
  - The toolbar widgets (Home, SceneMode, BaseLayerPicker) and the fullscreen button now depend on `CesiumWidget.css` for global Cesium button styles.
  - The toolbar widgets expect their `container` to be the toolbar itself now, no need for separate containers for each widget on the bar.
  - `Property` implementations are now required to implement a prototype `equals` function.
  - `ConstantProperty` and `TimeIntervalCollectionProperty` no longer take a `clone` function and instead require objects to implement prototype `clone` and `equals` functions.
  - The `SkyBox` constructor now takes an `options` argument with a `sources` property, instead of directly taking `sources`.
  - Replaced `SkyBox.getSources` with `SkyBox.sources`.
  - The `bearing` property of `DynamicEllipse` is now called `rotation`.
  - CZML `ellipse.bearing` property is now `ellipse.rotation`.
- Added a `Geocoder` widget that allows users to enter an address or the name of a landmark and zoom to that location. It is enabled by default in applications that use the `Viewer` widget.
- Added `GoogleEarthImageryProvider`.
- Added `Moon` for drawing the moon, and `IauOrientationAxes` for computing the Moon's orientation.
- Added `Material.translucent` property. Set this property or `Appearance.translucent` for correct rendering order. Translucent geometries are rendered after opaque geometries.
- Added `enableLighting`, `lightingFadeOutDistance`, and `lightingFadeInDistance` properties to `CentralBody` to configure lighting.
- Added `Billboard.setTranslucencyByDistance`, `Label.setTranslucencyByDistance`, `DynamicBillboard.translucencyByDistance`, and `DynamicLabel.translucencyByDistance` to control minimum/maximum translucency based on camera distance.
- Added `PolylineVolumeGeometry` and `PolylineVolumeGeometryOutline`.
- Added `Shapes.compute2DCircle`.
- Added `Appearances` tab to Sandcastle with an example for each geometry appearance.
- Added `Scene.drillPick` to return list of objects each containing 1 primitive at a screen space position.
- Added `PolylineOutlineMaterialProperty` for use with `DynamicPolyline.material`.
- Added the ability to use `Array` and `JulianDate` objects as custom CZML properties.
- Added `DynamicObject.name` and corresponding CZML support. This is a non-unique, user-readable name for the object.
- Added `DynamicObject.parent` and corresponding CZML support. This allows for `DataSource` objects to present data hierarchically.
- Added `DynamicPoint.scaleByDistance` to control minimum/maximum point size based on distance from the camera.
- The toolbar widgets (Home, SceneMode, BaseLayerPicker) and the fullscreen button can now be styled directly with user-supplied CSS.
- Added `skyBox` to the `CesiumWidget` and `Viewer` constructors for changing the default stars.
- Added `Matrix4.fromTranslationQuaternionRotationScale` and `Matrix4.multiplyByScale`.
- Added `Matrix3.getEigenDecomposition`.
- Added utility function `getFilenameFromUri`, which given a URI with or without query parameters, returns the last segment of the URL.
- Added prototype versions of `equals` and `equalsEpsilon` method back to `Cartesian2`, `Cartesian3`, `Cartesian4`, and `Quaternion`.
- Added prototype equals function to `NearFarScalar`, and `TimeIntervalCollection`.
- Added `FrameState.events`.
- Added `Primitive.allowPicking` to save memory when picking is not needed.
- Added `debugShowBoundingVolume`, for debugging primitive rendering, to `Primitive`, `Polygon`, `ExtentPrimitive`, `EllipsoidPrimitive`, `BillboardCollection`, `LabelCollection`, and `PolylineCollection`.
- Added `DebugModelMatrixPrimitive` for debugging primitive's `modelMatrix`.
- Added `options` argument to the `EllipsoidPrimitive` constructor.
- Upgraded Knockout from version 2.3.0 to 3.0.0.
- Upgraded RequireJS to version 2.1.9, and Almond to 0.2.6.
- Added a user-defined `id` to all primitives for use with picking. For example:

            primitives.add(new Polygon({
                id : {
                    // User-defined object returned by Scene.pick
                },
                // ...
            }));
            // ...
            var p = scene.pick(/* ... */);
            if (defined(p) && defined(p.id)) {
               // Use properties and functions in p.id
            }

### b21 - 2013-10-01

- Breaking changes:

  - Cesium now prints a reminder to the console if your application uses Bing Maps imagery and you do not supply a Bing Maps key for your application. This is a reminder that you should create a Bing Maps key for your application as soon as possible and prior to deployment. You can generate a Bing Maps key by visiting [https://www.bingmapsportal.com/](https://www.bingmapsportal.com/). Set the `BingMapsApi.defaultKey` property to the value of your application's key before constructing the `CesiumWidget` or any other types that use the Bing Maps API.

           BingMapsApi.defaultKey = 'my-key-generated-with-bingmapsportal.com';

  - `Scene.pick` now returns an object with a `primitive` property, not the primitive itself. For example, code that looked like:

           var primitive = scene.pick(/* ... */);
           if (defined(primitive)) {
              // Use primitive
           }

    should now look like:

           var p = scene.pick(/* ... */);
           if (defined(p) && defined(p.primitive)) {
              // Use p.primitive
           }

  - Removed `getViewMatrix`, `getInverseViewMatrix`, `getInverseTransform`, `getPositionWC`, `getDirectionWC`, `getUpWC` and `getRightWC` from `Camera`. Instead, use the `viewMatrix`, `inverseViewMatrix`, `inverseTransform`, `positionWC`, `directionWC`, `upWC`, and `rightWC` properties.
  - Removed `getProjectionMatrix` and `getInfiniteProjectionMatrix` from `PerspectiveFrustum`, `PerspectiveOffCenterFrustum` and `OrthographicFrustum`. Instead, use the `projectionMatrix` and `infiniteProjectionMatrix` properties.
  - The following prototype functions were removed:

    - From `Quaternion`: `conjugate`, `magnitudeSquared`, `magnitude`, `normalize`, `inverse`, `add`, `subtract`, `negate`, `dot`, `multiply`, `multiplyByScalar`, `divideByScalar`, `getAxis`, `getAngle`, `lerp`, `slerp`, `equals`, `equalsEpsilon`
    - From `Cartesian2`, `Cartesian3`, and `Cartesian4`: `getMaximumComponent`, `getMinimumComponent`, `magnitudeSquared`, `magnitude`, `normalize`, `dot`, `multiplyComponents`, `add`, `subtract`, `multiplyByScalar`, `divideByScalar`, `negate`, `abs`, `lerp`, `angleBetween`, `mostOrthogonalAxis`, `equals`, and `equalsEpsilon`.
    - From `Cartesian3`: `cross`

    Code that previously looked like `quaternion.magnitude();` should now look like `Quaternion.magnitude(quaternion);`.

  - `DynamicObjectCollection` and `CompositeDynamicObjectCollection` have been largely re-written, see the documentation for complete details. Highlights include:
    - `getObject` has been renamed `getById`.
    - `removeObject` has been renamed `removeById`.
    - `collectionChanged` event added for notification of objects being added or removed.
  - `DynamicScene` graphics object (`DynamicBillboard`, etc...) have had their static `mergeProperties` and `clean` functions removed.
  - `UniformState.update` now takes a context as its first parameter.
  - `Camera` constructor now takes a context instead of a canvas.
  - `SceneTransforms.clipToWindowCoordinates` now takes a context instead of a canvas.
  - Removed `canvasDimensions` from `FrameState`.
  - Removed `context` option from `Material` constructor and parameter from `Material.fromType`.
  - Renamed `TextureWrap.CLAMP` to `TextureWrap.CLAMP_TO_EDGE`.

- Added `Geometries` tab to Sandcastle with an example for each geometry type.
- Added `CorridorOutlineGeometry`.
- Added `PolylineGeometry`, `PolylineColorAppearance`, and `PolylineMaterialAppearance`.
- Added `colors` option to `SimplePolylineGeometry` for per vertex or per segment colors.
- Added proper support for browser zoom.
- Added `propertyChanged` event to `DynamicScene` graphics objects for receiving change notifications.
- Added prototype `clone` and `merge` functions to `DynamicScene` graphics objects.
- Added `width`, `height`, and `nearFarScalar` properties to `DynamicBillboard` for controlling the image size.
- Added `heading` and `tilt` properties to `CameraController`.
- Added `Scene.sunBloom` to enable/disable the bloom filter on the sun. The bloom filter should be disabled for better frame rates on mobile devices.
- Added `getDrawingBufferWidth` and `getDrawingBufferHeight` to `Context`.
- Added new built-in GLSL functions `czm_getLambertDiffuse` and `czm_getSpecular`.
- Added support for [EXT_frag_depth](http://www.khronos.org/registry/webgl/extensions/EXT_frag_depth/).
- Improved graphics performance.
  - An Everest terrain view went from 135-140 to over 150 frames per second.
  - Rendering over a thousand polylines in the same collection with different materials went from 20 to 40 frames per second.
- Improved runtime generation of GLSL shaders.
- Made sun size accurate.
- Fixed bug in triangulation that fails on complex polygons. Instead, it makes a best effort to render what it can. [#1121](https://github.com/CesiumGS/cesium/issues/1121)
- Fixed geometries not closing completely. [#1093](https://github.com/CesiumGS/cesium/issues/1093)
- Fixed `EllipsoidTangentPlane.projectPointOntoPlane` for tangent planes on an ellipsoid other than the unit sphere.
- `CompositePrimitive.add` now returns the added primitive. This allows us to write more concise code.

        var p = new Primitive(/* ... */);
        primitives.add(p);
        return p;

  becomes

        return primitives.add(new Primitive(/* ... */));

### b20 - 2013-09-03

_This releases fixes 2D and other issues with Chrome 29.0.1547.57 ([#1002](https://github.com/CesiumGS/cesium/issues/1002) and [#1047](https://github.com/CesiumGS/cesium/issues/1047))._

- Breaking changes:

  - The `CameraFlightPath` functions `createAnimation`, `createAnimationCartographic`, and `createAnimationExtent` now take `scene` as their first parameter instead of `frameState`.
  - Completely refactored the `DynamicScene` property system to vastly improve the API. See [#1080](https://github.com/CesiumGS/cesium/pull/1080) for complete details.
    - Removed `CzmlBoolean`, `CzmlCartesian2`, `CzmlCartesian3`, `CzmlColor`, `CzmlDefaults`, `CzmlDirection`, `CzmlHorizontalOrigin`, `CzmlImage`, `CzmlLabelStyle`, `CzmlNumber`, `CzmlPosition`, `CzmlString`, `CzmlUnitCartesian3`, `CzmlUnitQuaternion`, `CzmlUnitSpherical`, and `CzmlVerticalOrigin` since they are no longer needed.
    - Removed `DynamicProperty`, `DynamicMaterialProperty`, `DynamicDirectionsProperty`, and `DynamicVertexPositionsProperty`; replacing them with an all new system of properties.
      - `Property` - base interface for all properties.
      - `CompositeProperty` - a property composed of other properties.
      - `ConstantProperty` - a property whose value never changes.
      - `SampledProperty` - a property whose value is interpolated from a set of samples.
      - `TimeIntervalCollectionProperty` - a property whose value changes based on time interval.
      - `MaterialProperty` - base interface for all material properties.
      - `CompositeMaterialProperty` - a `CompositeProperty` for materials.
      - `ColorMaterialProperty` - a property that maps to a color material. (replaces `DynamicColorMaterial`)
      - `GridMaterialProperty` - a property that maps to a grid material. (replaces `DynamicGridMaterial`)
      - `ImageMaterialProperty` - a property that maps to an image material. (replaces `DynamicImageMaterial`)
      - `PositionProperty`- base interface for all position properties.
      - `CompositePositionProperty` - a `CompositeProperty` for positions.
      - `ConstantPositionProperty` - a `PositionProperty` whose value does not change in respect to the `ReferenceFrame` in which is it defined.
      - `SampledPositionProperty` - a `SampledProperty` for positions.
      - `TimeIntervalCollectionPositionProperty` - A `TimeIntervalCollectionProperty` for positions.
  - Removed `processCzml`, use `CzmlDataSource` instead.
  - `Source/Widgets/Viewer/lighter.css` was deleted, use `Source/Widgets/lighter.css` instead.
  - Replaced `ExtentGeometry` parameters for extruded extent to make them consistent with other geometries.
    - `options.extrudedOptions.height` -> `options.extrudedHeight`
    - `options.extrudedOptions.closeTop` -> `options.closeBottom`
    - `options.extrudedOptions.closeBottom` -> `options.closeTop`
  - Geometry constructors no longer compute vertices or indices. Use the type's `createGeometry` method. For example, code that looked like:

          var boxGeometry = new BoxGeometry({
            minimumCorner : min,
            maximumCorner : max,
            vertexFormat : VertexFormat.POSITION_ONLY
          });

    should now look like:

          var box = new BoxGeometry({
              minimumCorner : min,
              maximumCorner : max,
              vertexFormat : VertexFormat.POSITION_ONLY
          });
          var geometry = BoxGeometry.createGeometry(box);

  - Removed `createTypedArray` and `createArrayBufferView` from each of the `ComponentDatatype` enumerations. Instead, use `ComponentDatatype.createTypedArray` and `ComponentDatatype.createArrayBufferView`.
  - `DataSourceDisplay` now requires a `DataSourceCollection` to be passed into its constructor.
  - `DeveloperError` and `RuntimeError` no longer contain an `error` property. Call `toString`, or check the `stack` property directly instead.
  - Replaced `createPickFragmentShaderSource` with `createShaderSource`.
  - Renamed `PolygonPipeline.earClip2D` to `PolygonPipeline.triangulate`.

- Added outline geometries. [#1021](https://github.com/CesiumGS/cesium/pull/1021).
- Added `CorridorGeometry`.
- Added `Billboard.scaleByDistance` and `NearFarScalar` to control billboard minimum/maximum scale based on camera distance.
- Added `EllipsoidGeodesic`.
- Added `PolylinePipeline.scaleToSurface`.
- Added `PolylinePipeline.scaleToGeodeticHeight`.
- Added the ability to specify a `minimumTerrainLevel` and `maximumTerrainLevel` when constructing an `ImageryLayer`. The layer will only be shown for terrain tiles within the specified range.
- Added `Math.setRandomNumberSeed` and `Math.nextRandomNumber` for generating repeatable random numbers.
- Added `Color.fromRandom` to generate random and partially random colors.
- Added an `onCancel` callback to `CameraFlightPath` functions that will be executed if the flight is canceled.
- Added `Scene.debugShowFrustums` and `Scene.debugFrustumStatistics` for rendering debugging.
- Added `Packable` and `PackableForInterpolation` interfaces to aid interpolation and in-memory data storage. Also made most core Cesium types implement them.
- Added `InterpolationAlgorithm` interface to codify the base interface already being used by `LagrangePolynomialApproximation`, `LinearApproximation`, and `HermitePolynomialApproximation`.
- Improved the performance of polygon triangulation using an O(n log n) algorithm.
- Improved geometry batching performance by moving work to a web worker.
- Improved `WallGeometry` to follow the curvature of the earth.
- Improved visual quality of closed translucent geometries.
- Optimized polyline bounding spheres.
- `Viewer` now automatically sets its clock to that of the first added `DataSource`, regardless of how it was added to the `DataSourceCollection`. Previously, this was only done for dropped files by `viewerDragDropMixin`.
- `CesiumWidget` and `Viewer` now display an HTML error panel if an error occurs while rendering, which can be disabled with a constructor option.
- `CameraFlightPath` now automatically disables and restores mouse input for the flights it generates.
- Fixed broken surface rendering in Columbus View when using the `EllipsoidTerrainProvider`.
- Fixed triangulation for polygons that cross the international date line.
- Fixed `EllipsoidPrimitive` rendering for some oblate ellipsoids. [#1067](https://github.com/CesiumGS/cesium/pull/1067).
- Fixed Cesium on Nexus 4 with Android 4.3.
- Upgraded Knockout from version 2.2.1 to 2.3.0.

### b19 - 2013-08-01

- Breaking changes:
  - Replaced tessellators and meshes with geometry. In particular:
    - Replaced `CubeMapEllipsoidTessellator` with `EllipsoidGeometry`.
    - Replaced `BoxTessellator` with `BoxGeometry`.
    - Replaced `ExtentTessletaor` with `ExtentGeometry`.
    - Removed `PlaneTessellator`. It was incomplete and not used.
    - Renamed `MeshFilters` to `GeometryPipeline`.
    - Renamed `MeshFilters.toWireframeInPlace` to `GeometryPipeline.toWireframe`.
    - Removed `MeshFilters.mapAttributeIndices`. It was not used.
    - Renamed `Context.createVertexArrayFromMesh` to `Context.createVertexArrayFromGeometry`. Likewise, renamed `mesh` constructor property to `geometry`.
  - Renamed `ComponentDatatype.*.toTypedArray` to `ComponentDatatype.*.createTypedArray`.
  - Removed `Polygon.configureExtent`. Use `ExtentPrimitive` instead.
  - Removed `Polygon.bufferUsage`. It is no longer needed.
  - Removed `height` and `textureRotationAngle` arguments from `Polygon` `setPositions` and `configureFromPolygonHierarchy` functions. Use `Polygon` `height` and `textureRotationAngle` properties.
  - Renamed `PolygonPipeline.cleanUp` to `PolygonPipeline.removeDuplicates`.
  - Removed `PolygonPipeline.wrapLongitude`. Use `GeometryPipeline.wrapLongitude` instead.
  - Added `surfaceHeight` parameter to `BoundingSphere.fromExtent3D`.
  - Added `surfaceHeight` parameter to `Extent.subsample`.
  - Renamed `pointInsideTriangle2D` to `pointInsideTriangle`.
  - Renamed `getLogo` to `getCredit` for `ImageryProvider` and `TerrainProvider`.
- Added Geometry and Appearances [#911](https://github.com/CesiumGS/cesium/pull/911).
- Added property `intersectionWidth` to `DynamicCone`, `DynamicPyramid`, `CustomSensorVolume`, and `RectangularPyramidSensorVolume`.
- Added `ExtentPrimitive`.
- Added `PolylinePipeline.removeDuplicates`.
- Added `barycentricCoordinates` to compute the barycentric coordinates of a point in a triangle.
- Added `BoundingSphere.fromEllipsoid`.
- Added `BoundingSphere.projectTo2D`.
- Added `Extent.fromDegrees`.
- Added `czm_tangentToEyeSpaceMatrix` built-in GLSL function.
- Added debugging aids for low-level rendering: `DrawCommand.debugShowBoundingVolume` and `Scene.debugCommandFilter`.
- Added extrusion to `ExtentGeometry`.
- Added `Credit` and `CreditDisplay` for displaying credits on the screen.
- Improved performance and visual quality of `CustomSensorVolume` and `RectangularPyramidSensorVolume`.
- Improved the performance of drawing polygons created with `configureFromPolygonHierarchy`.

### b18 - 2013-07-01

- Breaking changes:
  - Removed `CesiumViewerWidget` and replaced it with a new `Viewer` widget with mixin architecture. This new widget does not depend on Dojo and is part of the combined Cesium.js file. It is intended to be a flexible base widget for easily building robust applications. ([#838](https://github.com/CesiumGS/cesium/pull/838))
  - Changed all widgets to use ECMAScript 5 properties. All public observable properties now must be accessed and assigned as if they were normal properties, instead of being called as functions. For example:
    - `clockViewModel.shouldAnimate()` -> `clockViewModel.shouldAnimate`
    - `clockViewModel.shouldAnimate(true);` -> `clockViewModel.shouldAnimate = true;`
  - `ImageryProviderViewModel.fromConstants` has been removed. Use the `ImageryProviderViewModel` constructor directly.
  - Renamed the `transitioner` property on `CesiumWidget`, `HomeButton`, and `ScreenModePicker` to `sceneTrasitioner` to be consistent with property naming convention.
  - `ImageryProvider.loadImage` now requires that the calling imagery provider instance be passed as its first parameter.
  - Removed the Dojo-based `checkForChromeFrame` function, and replaced it with a new standalone version that returns a promise to signal when the asynchronous check has completed.
  - Removed `Assets/Textures/NE2_LR_LC_SR_W_DR_2048.jpg`. If you were previously using this image with `SingleTileImageryProvider`, consider instead using `TileMapServiceImageryProvider` with a URL of `Assets/Textures/NaturalEarthII`.
  - The `Client CZML` SandCastle demo has been removed, largely because it is redundant with the Simple CZML demo.
  - The `Two Viewer Widgets` SandCastle demo has been removed. We will add back a multi-scene example when we have a good architecture for it in place.
  - Changed static `clone` functions in all objects such that if the object being cloned is undefined, the function will return undefined instead of throwing an exception.
- Fix resizing issues in `CesiumWidget` ([#608](https://github.com/CesiumGS/cesium/issues/608), [#834](https://github.com/CesiumGS/cesium/issues/834)).
- Added initial support for [GeoJSON](http://www.geojson.org/) and [TopoJSON](https://github.com/mbostock/topojson). ([#890](https://github.com/CesiumGS/cesium/pull/890), [#906](https://github.com/CesiumGS/cesium/pull/906))
- Added rotation, aligned axis, width, and height properties to `Billboard`s.
- Improved the performance of "missing tile" checking, especially for Bing imagery.
- Improved the performance of terrain and imagery refinement, especially when using a mixture of slow and fast imagery sources.
- `TileMapServiceImageryProvider` now supports imagery with a minimum level. This improves compatibility with tile sets generated by MapTiler or gdal2tiles.py using their default settings.
- Added `Context.getAntialias`.
- Improved test robustness on Mac.
- Upgraded RequireJS to version 2.1.6, and Almond to 0.2.5.
- Fixed artifacts that showed up on the edges of imagery tiles on a number of GPUs.
- Fixed an issue in `BaseLayerPicker` where destroy wasn't properly cleaning everything up.
- Added the ability to unsubscribe to `Timeline` update event.
- Added a `screenSpaceEventHandler` property to `CesiumWidget`. Also added a `sceneMode` option to the constructor to set the initial scene mode.
- Added `useDefaultRenderLoop` property to `CesiumWidget` that allows the default render loop to be disabled so that a custom render loop can be used.
- Added `CesiumWidget.onRenderLoopError` which is an `Event` that is raised if an exception is generated inside of the default render loop.
- `ImageryProviderViewModel.creationCommand` can now return an array of ImageryProvider instances, which allows adding multiple layers when a single item is selected in the `BaseLayerPicker` widget.

### b17 - 2013-06-03

- Breaking changes:
  - Replaced `Uniform.getFrameNumber` and `Uniform.getTime` with `Uniform.getFrameState`, which returns the full frame state.
  - Renamed `Widgets/Fullscreen` folder to `Widgets/FullscreenButton` along with associated objects/files.
    - `FullscreenWidget` -> `FullscreenButton`
    - `FullscreenViewModel` -> `FullscreenButtonViewModel`
  - Removed `addAttribute`, `removeAttribute`, and `setIndexBuffer` from `VertexArray`. They were not used.
- Added support for approximating local vertical, local horizontal (LVLH) reference frames when using `DynamicObjectView` in 3D. The object automatically selects LVLH or EastNorthUp based on the object's velocity.
- Added support for CZML defined vectors via new `CzmlDirection`, `DynamicVector`, and `DynamicVectorVisualizer` objects.
- Added `SceneTransforms.wgs84ToWindowCoordinates`. [#746](https://github.com/CesiumGS/cesium/issues/746).
- Added `fromElements` to `Cartesian2`, `Cartesian3`, and `Cartesian4`.
- Added `DrawCommand.cull` to avoid redundant visibility checks.
- Added `czm_morphTime` automatic GLSL uniform.
- Added support for [OES_vertex_array_object](http://www.khronos.org/registry/webgl/extensions/OES_vertex_array_object/), which improves rendering performance.
- Added support for floating-point textures.
- Added `IntersectionTests.trianglePlaneIntersection`.
- Added `computeHorizonCullingPoint`, `computeHorizonCullingPointFromVertices`, and `computeHorizonCullingPointFromExtent` methods to `EllipsoidalOccluder` and used them to build a more accurate horizon occlusion test for terrain rendering.
- Added sun visualization. See `Sun` and `Scene.sun`.
- Added a new `HomeButton` widget for returning to the default view of the current scene mode.
- Added `Command.beforeExecute` and `Command.afterExecute` events to enable additional processing when a command is executed.
- Added rotation parameter to `Polygon.configureExtent`.
- Added camera flight to extents. See new methods `CameraController.getExtentCameraCoordinates` and `CameraFlightPath.createAnimationExtent`.
- Improved the load ordering of terrain and imagery tiles, so that relevant detail is now more likely to be loaded first.
- Improved appearance of the Polyline arrow material.
- Fixed polyline clipping artifact. [#728](https://github.com/CesiumGS/cesium/issues/728).
- Fixed polygon crossing International Date Line for 2D and Columbus view. [#99](https://github.com/CesiumGS/cesium/issues/99).
- Fixed issue for camera flights when `frameState.mode === SceneMode.MORPHING`.
- Fixed ISO8601 date parsing when UTC offset is specified in the extended format, such as `2008-11-10T14:00:00+02:30`.

### b16 - 2013-05-01

- Breaking changes:

  - Removed the color, outline color, and outline width properties of polylines. Instead, use materials for polyline color and outline properties. Code that looked like:

           var polyline = polylineCollection.add({
               positions : positions,
               color : new Color(1.0, 1.0, 1.0, 1.0),
               outlineColor : new Color(1.0, 0.0, 0.0, 1.0),
               width : 1.0,
               outlineWidth : 3.0
           });

    should now look like:

           var outlineMaterial = Material.fromType(context, Material.PolylineOutlineType);
           outlineMaterial.uniforms.color = new Color(1.0, 1.0, 1.0, 1.0);
           outlineMaterial.uniforms.outlineColor = new Color(1.0, 0.0, 0.0, 1.0);
           outlineMaterial.uniforms.outlinewidth = 2.0;

           var polyline = polylineCollection.add({
               positions : positions,
               width : 3.0,
               material : outlineMaterial
           });

  - `CzmlCartographic` has been removed and all cartographic values are converted to Cartesian internally during CZML processing. This improves performance and fixes interpolation of cartographic source data. The Cartographic representation can still be retrieved if needed.
  - Removed `ComplexConicSensorVolume`, which was not documented and did not work on most platforms. It will be brought back in a future release. This does not affect CZML, which uses a custom sensor to approximate a complex conic.
  - Replaced `computeSunPosition` with `Simon1994PlanetaryPosition`, which has functions to calculate the position of the sun and the moon more accurately.
  - Removed `Context.createClearState`. These properties are now part of `ClearCommand`.
  - `RenderState` objects returned from `Context.createRenderState` are now immutable.
  - Removed `positionMC` from `czm_materialInput`. It is no longer used by any materials.

- Added wide polylines that work with and without ANGLE.
- Polylines now use materials to describe their surface appearance. See the [Fabric](https://github.com/CesiumGS/cesium/wiki/Fabric) wiki page for more details on how to create materials.
- Added new `PolylineOutline`, `PolylineGlow`, `PolylineArrow`, and `Fade` materials.
- Added `czm_pixelSizeInMeters` automatic GLSL uniform.
- Added `AnimationViewModel.snapToTicks`, which when set to true, causes the shuttle ring on the Animation widget to snap to the defined tick values, rather than interpolate between them.
- Added `Color.toRgba` and `Color.fromRgba` to convert to/from numeric unsigned 32-bit RGBA values.
- Added `GridImageryProvider` for custom rendering effects and debugging.
- Added new `Grid` material.
- Made `EllipsoidPrimitive` double-sided.
- Improved rendering performance by minimizing WebGL state calls.
- Fixed an error in Web Worker creation when loading Cesium.js from a different origin.
- Fixed `EllipsoidPrimitive` picking and picking objects with materials that have transparent parts.
- Fixed imagery smearing artifacts on mobile devices and other devices without high-precision fragment shaders.

### b15 - 2013-04-01

- Breaking changes:
  - `Billboard.computeScreenSpacePosition` now takes `Context` and `FrameState` arguments instead of a `UniformState` argument.
  - Removed `clampToPixel` property from `BillboardCollection` and `LabelCollection`. This option is no longer needed due to overall LabelCollection visualization improvements.
  - Removed `Widgets/Dojo/CesiumWidget` and replaced it with `Widgets/CesiumWidget`, which has no Dojo dependancies.
  - `destroyObject` no longer deletes properties from the object being destroyed.
  - `darker.css` files have been deleted and the `darker` theme is now the default style for widgets. The original theme is now known as `lighter` and is in corresponding `lighter.css` files.
  - CSS class names have been standardized to avoid potential collisions. All widgets now follow the same pattern, `cesium-<widget>-<className>`.
  - Removed `view2D`, `view3D`, and `viewColumbus` properties from `CesiumViewerWidget`. Use the `sceneTransitioner` property instead.
- Added `BoundingSphere.fromCornerPoints`.
- Added `fromArray` and `distance` functions to `Cartesian2`, `Cartesian3`, and `Cartesian4`.
- Added `DynamicPath.resolution` property for setting the maximum step size, in seconds, to take when sampling a position for path visualization.
- Added `TileCoordinatesImageryProvider` that renders imagery with tile X, Y, Level coordinates on the surface of the globe. This is mostly useful for debugging.
- Added `DynamicEllipse` and `DynamicObject.ellipse` property to render CZML ellipses on the globe.
- Added `sampleTerrain` function to sample the terrain height of a list of `Cartographic` positions.
- Added `DynamicObjectCollection.removeObject` and handling of the new CZML `delete` property.
- Imagery layers with an `alpha` of exactly 0.0 are no longer rendered. Previously these invisible layers were rendered normally, which was a waste of resources. Unlike the `show` property, imagery tiles in a layer with an `alpha` of 0.0 are still downloaded, so the layer will become visible more quickly when its `alpha` is increased.
- Added `onTransitionStart` and `onTransitionComplete` events to `SceneModeTransitioner`.
- Added `SceneModePicker`; a new widget for morphing between scene modes.
- Added `BaseLayerPicker`; a new widget for switching among pre-configured base layer imagery providers.

### b14 - 2013-03-01

- Breaking changes:
  - Major refactoring of both animation and widgets systems as we move to an MVVM-like architecture for user interfaces.
    - New `Animation` widget for controlling playback.
    - AnimationController.js has been deleted.
    - `ClockStep.SYSTEM_CLOCK_DEPENDENT` was renamed to `ClockStep.SYSTEM_CLOCK_MULTIPLIER`.
    - `ClockStep.SYSTEM_CLOCK` was added to have the clock always match the system time.
    - `ClockRange.LOOP` was renamed to `ClockRange.LOOP_STOP` and now only loops in the forward direction.
    - `Clock.reverseTick` was removed, simply negate `Clock.multiplier` and pass it to `Clock.tick`.
    - `Clock.shouldAnimate` was added to indicate if `Clock.tick` should actually advance time.
    - The Timeline widget was moved into the Widgets/Timeline subdirectory.
    - `Dojo/TimelineWidget` was removed. You should use the non-toolkit specific Timeline widget directly.
  - Removed `CesiumViewerWidget.fullScreenElement`, instead use the `CesiumViewerWidget.fullscreen.viewModel.fullScreenElement` observable property.
  - `IntersectionTests.rayPlane` now takes the new `Plane` type instead of separate `planeNormal` and `planeD` arguments.
  - Renamed `ImageryProviderError` to `TileProviderError`.
- Added support for global terrain visualization via `CesiumTerrainProvider`, `ArcGisImageServerTerrainProvider`, and `VRTheWorldTerrainProvider`. See the [Terrain Tutorial](http://cesiumjs.org/2013/02/15/Cesium-Terrain-Tutorial/) for more information.
- Added `FullscreenWidget` which is a simple, single-button widget that toggles fullscreen mode of the specified element.
- Added interactive extent drawing to the `Picking` Sandcastle example.
- Added `HeightmapTessellator` to create a mesh from a heightmap.
- Added `JulianDate.equals`.
- Added `Plane` for representing the equation of a plane.
- Added a line segment-plane intersection test to `IntersectionTests`.
- Improved the lighting used in 2D and Columbus View modes. In general, the surface lighting in these modes should look just like it does in 3D.
- Fixed an issue where a `PolylineCollection` with a model matrix other than the identity would be incorrectly rendered in 2D and Columbus view.
- Fixed an issue in the `ScreenSpaceCameraController` where disabled mouse events can cause the camera to be moved after being re-enabled.

### b13 - 2013-02-01

- Breaking changes:
  - The combined `Cesium.js` file and other required files are now created in `Build/Cesium` and `Build/CesiumUnminified` folders.
  - The Web Worker files needed when using the combined `Cesium.js` file are now in a `Workers` subdirectory.
  - Removed `erosion` property from `Polygon`, `ComplexConicSensorVolume`, `RectangularPyramidSensorVolume`, and `ComplexConicSensorVolume`. Use the new `Erosion` material. See the Sandbox Animation example.
  - Removed `setRectangle` and `getRectangle` methods from `ViewportQuad`. Use the new `rectangle` property.
  - Removed `time` parameter from `Scene.initializeFrame`. Instead, pass the time to `Scene.render`.
- Added new `RimLighting` and `Erosion` materials. See the [Fabric](https://github.com/CesiumGS/cesium/wiki/Fabric) wiki page.
- Added `hue` and `saturation` properties to `ImageryLayer`.
- Added `czm_hue` and `czm_saturation` to adjust the hue and saturation of RGB colors.
- Added `JulianDate.getDaysDifference` method.
- Added `Transforms.computeIcrfToFixedMatrix` and `computeFixedToIcrfMatrix`.
- Added `EarthOrientationParameters`, `EarthOrientationParametersSample`, `Iau2006XysData`, and `Iau2006XysDataSample` classes to `Core`.
- CZML now supports the ability to specify positions in the International Celestial Reference Frame (ICRF), and inertial reference frame.
- Fixed globe rendering on the Nexus 4 running Google Chrome Beta.
- `ViewportQuad` now supports the material system. See the [Fabric](https://github.com/CesiumGS/cesium/wiki/Fabric) wiki page.
- Fixed rendering artifacts in `EllipsoidPrimitive`.
- Fixed an issue where streaming CZML would fail when changing material types.
- Updated Dojo from 1.7.2 to 1.8.4. Reminder: Cesium does not depend on Dojo but uses it for reference applications.

### b12a - 2013-01-18

- Breaking changes:

  - Renamed the `server` property to `url` when constructing a `BingMapsImageryProvider`. Likewise, renamed `BingMapsImageryProvider.getServer` to `BingMapsImageryProvider.getUrl`. Code that looked like

           var bing = new BingMapsImageryProvider({
               server : 'dev.virtualearth.net'
           });

    should now look like:

           var bing = new BingMapsImageryProvider({
               url : 'http://dev.virtualearth.net'
           });

  - Renamed `toCSSColor` to `toCssColorString`.
  - Moved `minimumZoomDistance` and `maximumZoomDistance` from the `CameraController` to the `ScreenSpaceCameraController`.

- Added `fromCssColorString` to `Color` to create a `Color` instance from any CSS value.
- Added `fromHsl` to `Color` to create a `Color` instance from H, S, L values.
- Added `Scene.backgroundColor`.
- Added `textureRotationAngle` parameter to `Polygon.setPositions` and `Polygon.configureFromPolygonHierarchy` to rotate textures on polygons.
- Added `Matrix3.fromRotationX`, `Matrix3.fromRotationY`, `Matrix3.fromRotationZ`, and `Matrix2.fromRotation`.
- Added `fromUniformScale` to `Matrix2`, `Matrix3`, and `Matrix4`.
- Added `fromScale` to `Matrix2`.
- Added `multiplyByUniformScale` to `Matrix4`.
- Added `flipY` property when calling `Context.createTexture2D` and `Context.createCubeMap`.
- Added `MeshFilters.encodePosition` and `EncodedCartesian3.encode`.
- Fixed jitter artifacts with polygons.
- Fixed camera tilt close to the `minimumZoomDistance`.
- Fixed a bug that could lead to blue tiles when zoomed in close to the North and South poles.
- Fixed a bug where removing labels would remove the wrong label and ultimately cause a crash.
- Worked around a bug in Firefox 18 preventing typed arrays from being transferred to or from Web Workers.
- Upgraded RequireJS to version 2.1.2, and Almond to 0.2.3.
- Updated the default Bing Maps API key.

### b12 - 2013-01-03

- Breaking changes:
  - Renamed `EventHandler` to `ScreenSpaceEventHandler`.
  - Renamed `MouseEventType` to `ScreenSpaceEventType`.
  - Renamed `MouseEventType.MOVE` to `ScreenSpaceEventType.MOUSE_MOVE`.
  - Renamed `CameraEventHandler` to `CameraEventAggregator`.
  - Renamed all `*MouseAction` to `*InputAction` (including get, set, remove, etc).
  - Removed `Camera2DController`, `CameraCentralBodyController`, `CameraColumbusViewController`, `CameraFlightController`, `CameraFreeLookController`, `CameraSpindleController`, and `CameraControllerCollection`. Common ways to modify the camera are through the `CameraController` object of the `Camera` and will work in all scene modes. The default camera handler is the `ScreenSpaceCameraController` object on the `Scene`.
  - Changed default Natural Earth imagery to a 2K version of [Natural Earth II with Shaded Relief, Water, and Drainages](http://www.naturalearthdata.com/downloads/10m-raster-data/10m-natural-earth-2/). The previously used version did not include lakes and rivers. This replaced `Source/Assets/Textures/NE2_50M_SR_W_2048.jpg` with `Source/Assets/Textures/NE2_LR_LC_SR_W_DR_2048.jpg`.
- Added pinch-zoom, pinch-twist, and pinch-tilt for touch-enabled browsers (particularly mobile browsers).
- Improved rendering support on Nexus 4 and Nexus 7 using Firefox.
- Improved camera flights.
- Added Sandbox example using NASA's new [Black Marble](http://www.nasa.gov/mission_pages/NPP/news/earth-at-night.html) night imagery.
- Added constrained z-axis by default to the Cesium widgets.
- Upgraded Jasmine from version 1.1.0 to 1.3.0.
- Added `JulianDate.toIso8601`, which creates an ISO8601 compliant representation of a JulianDate.
- The `Timeline` widget now properly displays leap seconds.

### b11 - 2012-12-03

- Breaking changes:
  - Widget render loop now started by default. Startup code changed, see Sandcastle examples.
  - Changed `Timeline.makeLabel` to take a `JulianDate` instead of a JavaScript date parameter.
  - Default Earth imagery has been moved to a new package `Assets`. Images used by `Sandcastle` examples have been moved to the Sandcastle folder, and images used by the Dojo widgets are now self-contained in the `Widgets` package.
  - `positionToEyeEC` in `czm_materialInput` is no longer normalized by default.
  - `FullScreen` and related functions have been renamed to `Fullscreen` to match the W3C standard name.
  - `Fullscreen.isFullscreenEnabled` was incorrectly implemented in certain browsers. `isFullscreenEnabled` now correctly determines whether the browser will allow an element to go fullscreen. A new `isFullscreen` function is available to determine if the browser is currently in fullscreen mode.
  - `Fullscreen.getFullScreenChangeEventName` and `Fullscreen.getFullScreenChangeEventName` now return the proper event name, suitable for use with the `addEventListener` API, instead prefixing them with "on".
  - Removed `Scene.setSunPosition` and `Scene.getSunPosition`. The sun position used for lighting is automatically computed based on the scene's time.
  - Removed a number of rendering options from `CentralBody`, including the ground atmosphere, night texture, specular map, cloud map, cloud shadows, and bump map. These features weren't really production ready and had a disproportionate cost in terms of shader complexity and compilation time. They may return in a more polished form in a future release.
  - Removed `affectedByLighting` property from `Polygon`, `EllipsoidPrimitive`, `RectangularPyramidSensorVolume`, `CustomSensorVolume`, and `ComplexConicSensorVolume`.
  - Removed `DistanceIntervalMaterial`. This was not documented.
  - `Matrix2.getElementIndex`, `Matrix3.getElementIndex`, and `Matrix4.getElementIndex` functions have had their parameters swapped and now take row first and column second. This is consistent with other class constants, such as Matrix2.COLUMN1ROW2.
  - Replaced `CentralBody.showSkyAtmosphere` with `Scene.skyAtmosphere` and `SkyAtmosphere`. This has no impact for those using the Cesium widget.
- Improved lighting in Columbus view and on polygons, ellipsoids, and sensors.
- Fixed atmosphere rendering artifacts and improved Columbus view transition.
- Fixed jitter artifacts with billboards and polylines.
- Added `TileMapServiceImageryProvider`. See the Imagery Layers `Sandcastle` example.
- Added `Water` material. See the Materials `Sandcastle` example.
- Added `SkyBox` to draw stars. Added `CesiumWidget.showSkyBox` and `CesiumViewerWidget.showSkyBox`.
- Added new `Matrix4` functions: `Matrix4.multiplyByTranslation`, `multiplyByPoint`, and `Matrix4.fromScale`. Added `Matrix3.fromScale`.
- Added `EncodedCartesian3`, which is used to eliminate jitter when drawing primitives.
- Added new automatic GLSL uniforms: `czm_frameNumber`, `czm_temeToPseudoFixed`, `czm_entireFrustum`, `czm_inverseModel`, `czm_modelViewRelativeToEye`, `czm_modelViewProjectionRelativeToEye`, `czm_encodedCameraPositionMCHigh`, and `czm_encodedCameraPositionMCLow`.
- Added `czm_translateRelativeToEye` and `czm_luminance` GLSL functions.
- Added `shininess` to `czm_materialInput`.
- Added `QuadraticRealPolynomial`, `CubicRealPolynomial`, and `QuarticRealPolynomial` for finding the roots of quadratic, cubic, and quartic polynomials.
- Added `IntersectionTests.grazingAltitudeLocation` for finding a point on a ray nearest to an ellipsoid.
- Added `mostOrthogonalAxis` function to `Cartesian2`, `Cartesian3`, and `Cartesian4`.
- Changed CesiumViewerWidget default behavior so that zooming to an object now requires a single left-click, rather than a double-click.
- Updated third-party [Tween.js](https://github.com/sole/tween.js/).

### b10 - 2012-11-02

- Breaking changes:
  - Renamed `Texture2DPool` to `TexturePool`.
  - Renamed `BingMapsTileProvider` to `BingMapsImageryProvider`.
  - Renamed `SingleTileProvider` to `SingleTileImageryProvider`.
  - Renamed `ArcGISTileProvider` to `ArcGisMapServerImageryProvider`.
  - Renamed `EquidistantCylindrdicalProjection` to `GeographicProjection`.
  - Renamed `MercatorProjection` to `WebMercatorProjection`.
  - `CentralBody.dayTileProvider` has been removed. Instead, add one or more imagery providers to the collection returned by `CentralBody.getImageryLayers()`.
  - The `description.generateTextureCoords` parameter passed to `ExtentTessellator.compute` is now called `description.generateTextureCoordinates`.
  - Renamed `bringForward`, `sendBackward`, `bringToFront`, and `sendToBack` methods on `CompositePrimitive` to `raise`, `lower`, `raiseToTop`, and `lowerToBottom`, respectively.
  - `Cache` and `CachePolicy` are no longer used and have been removed.
  - Fixed problem with Dojo widget startup, and removed "postSetup" callback in the process. See Sandcastle examples and update your startup code.
- `CentralBody` now allows imagery from multiple sources to be layered and alpha blended on the globe. See the new `Imagery Layers` and `Map Projections` Sandcastle examples.
- Added `WebMapServiceImageryProvider`.
- Improved middle mouse click behavior to always tilt in the same direction.
- Added `getElementIndex` to `Matrix2`, `Matrix3`, and `Matrix4`.

### b9 - 2012-10-01

- Breaking changes:
  - Removed the `render` and `renderForPick` functions of primitives. The primitive `update` function updates a list of commands for the renderer. For more details, see the [Data Driven Renderer](https://github.com/CesiumGS/cesium/wiki/Data-Driven-Renderer-Details).
  - Removed `Context.getViewport` and `Context.setViewport`. The viewport defaults to the size of the canvas if a primitive does not override the viewport property in the render state.
  - `shallowEquals` has been removed.
  - Passing `undefined` to any of the set functions on `Billboard` now throws an exception.
  - Passing `undefined` to any of the set functions on `Polyline` now throws an exception.
  - `PolygonPipeline.scaleToGeodeticHeight` now takes ellipsoid as the last parameter, instead of the first. It also now defaults to `Ellipsoid.WGS84` if no parameter is provided.
- The new Sandcastle live editor and demo gallery replace the Sandbox and Skeleton examples.
- Improved picking performance and accuracy.
- Added EllipsoidPrimitive for visualizing ellipsoids and spheres. Currently, this is only supported in 3D, not 2D or Columbus view.
- Added `DynamicEllipsoid` and `DynamicEllipsoidVisualizer` which use the new `EllipsoidPrimitive` to implement ellipsoids in CZML.
- `Extent` functions now take optional result parameters. Also added `getCenter`, `intersectWith`, and `contains` functions.
- Add new utility class, `DynamicObjectView` for tracking a DynamicObject with the camera across scene modes; also hooked up CesiumViewerWidget to use it.
- Added `enableTranslate`, `enableZoom`, and `enableRotate` properties to `Camera2DController` to selectively toggle camera behavior. All values default to `true`.
- Added `Camera2DController.setPositionCartographic` to simplify moving the camera programmatically when in 2D mode.
- Improved near/far plane distances and eliminated z-fighting.
- Added `Matrix4.multiplyByTranslation`, `Matrix4.fromScale`, and `Matrix3.fromScale`.

### b8 - 2012-09-05

- Breaking changes:

  - Materials are now created through a centralized Material class using a JSON schema called [Fabric](https://github.com/CesiumGS/cesium/wiki/Fabric). For example, change:

          polygon.material = new BlobMaterial({repeat : 10.0});

    to:

          polygon.material = Material.fromType(context, 'Blob');
          polygon.material.repeat = 10.0;

    or:

          polygon.material = new Material({
              context : context,
              fabric : {
                  type : 'Blob',
                  uniforms : {
                      repeat : 10.0
                  }
              }
          });

  - `Label.computeScreenSpacePosition` now requires the current scene state as a parameter.
  - Passing `undefined` to any of the set functions on `Label` now throws an exception.
  - Renamed `agi_` prefix on GLSL identifiers to `czm_`.
  - Replaced `ViewportQuad` properties `vertexShader` and `fragmentShader` with optional constructor arguments.
  - Changed the GLSL automatic uniform `czm_viewport` from an `ivec4` to a `vec4` to reduce casting.
  - `Billboard` now defaults to an image index of `-1` indicating no texture, previously billboards defaulted to `0` indicating the first texture in the atlas. For example, change:

          billboards.add({
              position : { x : 1.0, y : 2.0, z : 3.0 },
          });

    to:

          billboards.add({
              position : { x : 1.0, y : 2.0, z : 3.0 },
              imageIndex : 0
          });

  - Renamed `SceneState` to `FrameState`.
  - `SunPosition` was changed from a static object to a function `computeSunPosition`; which now returns a `Cartesian3` with the computed position. It was also optimized for performance and memory pressure. For example, change:

          var result = SunPosition.compute(date);
          var position = result.position;

        to:

          var position = computeSunPosition(date);

- All `Quaternion` operations now have static versions that work with any objects exposing `x`, `y`, `z` and `w` properties.
- Added support for nested polygons with holes. See `Polygon.configureFromPolygonHierarchy`.
- Added support to the renderer for view frustum and central body occlusion culling. All built-in primitives, such as `BillboardCollection`, `Polygon`, `PolylineCollection`, etc., can be culled. See the advanced examples in the Sandbox for details.
- Added `writeTextToCanvas` function which handles sizing the resulting canvas to fit the desired text.
- Added support for CZML path visualization via the `DynamicPath` and `DynamicPathVisualizer` objects. See the [CZML wiki](https://github.com/CesiumGS/cesium/wiki/CZML-Guide) for more details.
- Added support for [WEBGL_depth_texture](http://www.khronos.org/registry/webgl/extensions/WEBGL_depth_texture/). See `Framebuffer.setDepthTexture`.
- Added `CesiumMath.isPowerOfTwo`.
- Added `affectedByLighting` to `ComplexConicSensorVolume`, `CustomSensorVolume`, and `RectangularPyramidSensorVolume` to turn lighting on/off for these objects.
- CZML `Polygon`, `Cone`, and `Pyramid` objects are no longer affected by lighting.
- Added `czm_viewRotation` and `czm_viewInverseRotation` automatic GLSL uniforms.
- Added a `clampToPixel` property to `BillboardCollection` and `LabelCollection`. When true, it aligns all billboards and text to a pixel in screen space, providing a crisper image at the cost of jumpier motion.
- `Ellipsoid` functions now take optional result parameters.

### b7 - 2012-08-01

- Breaking changes:

  - Removed keyboard input handling from `EventHandler`.
  - `TextureAtlas` takes an object literal in its constructor instead of separate parameters. Code that previously looked like:

          context.createTextureAtlas(images, pixelFormat, borderWidthInPixels);

    should now look like:

          context.createTextureAtlas({images : images, pixelFormat : pixelFormat, borderWidthInPixels : borderWidthInPixels});

  - `Camera.pickEllipsoid` returns the picked position in world coordinates and the ellipsoid parameter is optional. Prefer the new `Scene.pickEllipsoid` method. For example, change

          var position = camera.pickEllipsoid(ellipsoid, windowPosition);

    to:

          var position = scene.pickEllipsoid(windowPosition, ellipsoid);

  - `Camera.getPickRay` now returns the new `Ray` type instead of an object with position and direction properties.
  - `Camera.viewExtent` now takes an `Extent` argument instead of west, south, east and north arguments. Prefer `Scene.viewExtent` over `Camera.viewExtent`. `Scene.viewExtent` will work in any `SceneMode`. For example, change

          camera.viewExtent(ellipsoid, west, south, east, north);

    to:

          scene.viewExtent(extent, ellipsoid);

  - `CameraSpindleController.mouseConstrainedZAxis` has been removed. Instead, use `CameraSpindleController.constrainedAxis`. Code that previously looked like:

          spindleController.mouseConstrainedZAxis = true;

    should now look like:

          spindleController.constrainedAxis = Cartesian3.UNIT_Z;

  - The `Camera2DController` constructor and `CameraControllerCollection.add2D` now require a projection instead of an ellipsoid.
  - `Chain` has been removed. `when` is now included as a more complete CommonJS Promises/A implementation.
  - `Jobs.downloadImage` was replaced with `loadImage` to provide a promise that will asynchronously load an image.
  - `jsonp` now returns a promise for the requested data, removing the need for a callback parameter.
  - JulianDate.getTimeStandard() has been removed, dates are now always stored internally as TAI.
  - LeapSeconds.setLeapSeconds now takes an array of LeapSecond instances instead of JSON.
  - TimeStandard.convertUtcToTai and TimeStandard.convertTaiToUtc have been removed as they are no longer needed.
  - `Cartesian3.prototype.getXY()` was replaced with `Cartesian2.fromCartesian3`. Code that previously looked like `cartesian3.getXY();` should now look like `Cartesian2.fromCartesian3(cartesian3);`.
  - `Cartesian4.prototype.getXY()` was replaced with `Cartesian2.fromCartesian4`. Code that previously looked like `cartesian4.getXY();` should now look like `Cartesian2.fromCartesian4(cartesian4);`.
  - `Cartesian4.prototype.getXYZ()` was replaced with `Cartesian3.fromCartesian4`. Code that previously looked like `cartesian4.getXYZ();` should now look like `Cartesian3.fromCartesian4(cartesian4);`.
  - `Math.angleBetween` was removed because it was a duplicate of `Cartesian3.angleBetween`. Simply replace calls of the former to the later.
  - `Cartographic3` was renamed to `Cartographic`.
  - `Cartographic2` was removed; use `Cartographic` instead.
  - `Ellipsoid.toCartesian` was renamed to `Ellipsoid.cartographicToCartesian`.
  - `Ellipsoid.toCartesians` was renamed to `Ellipsoid.cartographicArrayToCartesianArray`.
  - `Ellipsoid.toCartographic2` was renamed to `Ellipsoid.cartesianToCartographic`.
  - `Ellipsoid.toCartographic2s` was renamed to `Ellipsoid.cartesianArrayToCartographicArray`.
  - `Ellipsoid.toCartographic3` was renamed to `Ellipsoid.cartesianToCartographic`.
  - `Ellipsoid.toCartographic3s` was renamed to `Ellipsoid.cartesianArrayToCartographicArray`.
  - `Ellipsoid.cartographicDegreesToCartesian` was removed. Code that previously looked like `ellipsoid.cartographicDegreesToCartesian(new Cartographic(45, 50, 10))` should now look like `ellipsoid.cartographicToCartesian(Cartographic.fromDegrees(45, 50, 10))`.
  - `Math.cartographic3ToRadians`, `Math.cartographic2ToRadians`, `Math.cartographic2ToDegrees`, and `Math.cartographic3ToDegrees` were removed. These functions are no longer needed because Cartographic instances are always represented in radians.
  - All functions starting with `multiplyWith` now start with `multiplyBy` to be consistent with functions starting with `divideBy`.
  - The `multiplyWithMatrix` function on each `Matrix` type was renamed to `multiply`.
  - All three Matrix classes have been largely re-written for consistency and performance. The `values` property has been eliminated and Matrices are no longer immutable. Code that previously looked like `matrix = matrix.setColumn0Row0(12);` now looks like `matrix[Matrix2.COLUMN0ROW0] = 12;`. Code that previously looked like `matrix.setColumn3(cartesian3);` now looked like `matrix.setColumn(3, cartesian3, matrix)`.
  - 'Polyline' is no longer externally creatable. To create a 'Polyline' use the 'PolylineCollection.add' method.

          Polyline polyline = new Polyline();

    to

          PolylineCollection polylineCollection = new PolylineCollection();
          Polyline polyline = polylineCollection.add();

- All `Cartesian2` operations now have static versions that work with any objects exposing `x` and `y` properties.
- All `Cartesian3` operations now have static versions that work with any objects exposing `x`, `y`, and `z` properties.
- All `Cartesian4` operations now have static versions that work with any objects exposing `x`, `y`, `z` and `w` properties.
- All `Cartographic` operations now have static versions that work with any objects exposing `longitude`, `latitude`, and `height` properties.
- All `Matrix` classes are now indexable like arrays.
- All `Matrix` operations now have static versions of all prototype functions and anywhere we take a Matrix instance as input can now also take an Array or TypedArray.
- All `Matrix`, `Cartesian`, and `Cartographic` operations now take an optional result parameter for object re-use to reduce memory pressure.
- Added `Cartographic.fromDegrees` to make creating Cartographic instances from values in degrees easier.
- Added `addImage` to `TextureAtlas` so images can be added to a texture atlas after it is constructed.
- Added `Scene.pickEllipsoid`, which picks either the ellipsoid or the map depending on the current `SceneMode`.
- Added `Event`, a new utility class which makes it easy for objects to expose event properties.
- Added `TextureAtlasBuilder`, a new utility class which makes it easy to build a TextureAtlas asynchronously.
- Added `Clock`, a simple clock for keeping track of simulated time.
- Added `LagrangePolynomialApproximation`, `HermitePolynomialApproximation`, and `LinearApproximation` interpolation algorithms.
- Added `CoordinateConversions`, a new static class where most coordinate conversion methods will be stored.
- Added `Spherical` coordinate type
- Added a new DynamicScene layer for time-dynamic, data-driven visualization. This include CZML processing. For more details see https://github.com/CesiumGS/cesium/wiki/Architecture and https://github.com/CesiumGS/cesium/wiki/CZML-in-Cesium.
- Added a new application, Cesium Viewer, for viewing CZML files and otherwise exploring the globe.
- Added a new Widgets directory, to contain common re-usable Cesium related controls.
- Added a new Timeline widget to the Widgets directory.
- Added a new Widgets/Dojo directory, to contain dojo-specific widgets.
- Added new Timeline and Cesium dojo widgets.
- Added `CameraCentralBodyController` as the new default controller to handle mouse input.
  - The left mouse button rotates around the central body.
  - The right mouse button and mouse wheel zoom in and out.
  - The middle mouse button rotates around the point clicked on the central body.
- Added `computeTemeToPseudoFixedMatrix` function to `Transforms`.
- Added 'PolylineCollection' to manage numerous polylines. 'PolylineCollection' dramatically improves rendering speed when using polylines.

### b6a - 2012-06-20

- Breaking changes:
  - Changed `Tipsify.tipsify` and `Tipsify.calculateACMR` to accept an object literal instead of three separate arguments. Supplying a maximum index and cache size is now optional.
  - `CentralBody` no longer requires a camera as the first parameter.
- Added `CentralBody.northPoleColor` and `CentralBody.southPoleColor` to fill in the poles if they are not covered by a texture.
- Added `Polygon.configureExtent` to create a polygon defined by west, south, east, and north values.
- Added functions to `Camera` to provide position and directions in world coordinates.
- Added `showThroughEllipsoid` to `CustomSensorVolume` and `RectangularPyramidSensorVolume` to allow sensors to draw through Earth.
- Added `affectedByLighting` to `CentralBody` and `Polygon` to turn lighting on/off for these objects.

### b5 - 2012-05-15

- Breaking changes:

  - Renamed Geoscope to Cesium. To update your code, change all `Geoscope.*` references to `Cesium.*`, and reference Cesium.js instead of Geoscope.js.
  - `CompositePrimitive.addGround` was removed; use `CompositePrimitive.add` instead. For example, change

          primitives.addGround(polygon);

    to:

          primitives.add(polygon);

  - Moved `eastNorthUpToFixedFrame` and `northEastDownToFixedFrame` functions from `Ellipsoid` to a new `Transforms` object. For example, change

          var m = ellipsoid.eastNorthUpToFixedFrame(p);

    to:

          var m = Cesium.Transforms.eastNorthUpToFixedFrame(p, ellipsoid);

  - Label properties `fillStyle` and `strokeStyle` were renamed to `fillColor` and `outlineColor`; they are also now color objects instead of strings. The label `Color` property has been removed.

    For example, change

          label.setFillStyle("red");
          label.setStrokeStyle("#FFFFFFFF");

    to:

          label.setFillColor({ red : 1.0, blue : 0.0, green : 0.0, alpha : 1.0 });
          label.setOutlineColor({ red : 1.0, blue : 1.0, green : 1.0, alpha : 1.0 });

  - Renamed `Tipsify.Tipsify` to `Tipsify.tipsify`.
  - Renamed `Tipsify.CalculateACMR` to `Tipsify.calculateACMR`.
  - Renamed `LeapSecond.CompareLeapSecondDate` to `LeapSecond.compareLeapSecondDate`.
  - `Geoscope.JSONP.get` is now `Cesium.jsonp`. `Cesium.jsonp` now takes a url, a callback function, and an options object. The previous 2nd and 4th parameters are now specified using the options object.
  - `TWEEN` is no longer globally defined, and is instead available as `Cesium.Tween`.
  - Chain.js functions such as `run` are now moved to `Cesium.Chain.run`, etc.
  - `Geoscope.CollectionAlgorithms.binarySearch` is now `Cesium.binarySearch`.
  - `Geoscope.ContainmentTests.pointInsideTriangle2D` is now `Cesium.pointInsideTriangle2D`.
  - Static constructor methods prefixed with "createFrom", now start with "from":

          Matrix2.createfromColumnMajorArray

    becomes

          Matrix2.fromColumnMajorArray

  - The `JulianDate` constructor no longer takes a `Date` object, use the new from methods instead:

          new JulianDate(new Date());

    becomes

          JulianDate.fromDate(new Date("January 1, 2011 12:00:00 EST"));
          JulianDate.fromIso8601("2012-04-24T18:08Z");
          JulianDate.fromTotalDays(23452.23);

  - `JulianDate.getDate` is now `JulianDate.toDate()` and returns a new instance each time.
  - `CentralBody.logoOffsetX` and `logoOffsetY` have been replaced with `CentralBody.logoOffset`, a `Cartesian2`.
  - TileProviders now take a proxy object instead of a string, to allow more control over how proxy URLs are built. Construct a DefaultProxy, passing the previous proxy URL, to get the previous behavior.
  - `Ellipsoid.getScaledWgs84()` has been removed since it is not needed.
  - `getXXX()` methods which returned a new instance of what should really be a constant are now exposed as frozen properties instead. This should improve performance and memory pressure.

    - `Cartsian2/3/4.getUnitX()` -> `Cartsian2/3/4.UNIT_X`
    - `Cartsian2/3/4.getUnitY()` -> `Cartsian2/3/4.UNIT_Y`
    - `Cartsian2/3/4.getUnitZ()` -> `Cartsian3/4.UNIT_Z`
    - `Cartsian2/3/4.getUnitW()` -> `Cartsian4.UNIT_W`
    - `Matrix/2/3/4.getIdentity()` -> `Matrix/2/3/4.IDENTITY`
    - `Quaternion.getIdentity()` -> `Quaternion.IDENTITY`
    - `Ellipsoid.getWgs84()` -> `Ellipsoid.WGS84`
    - `Ellipsoid.getUnitSphere()` -> `Ellipsoid.UNIT_SPHERE`
    - `Cartesian2/3/4/Cartographic.getZero()` -> `Cartesian2/3/4/Cartographic.ZERO`

- Added `PerformanceDisplay` which can be added to a scene to display frames per second (FPS).
- Labels now correctly allow specifying fonts by non-pixel CSS units such as points, ems, etc.
- Added `Shapes.computeEllipseBoundary` and updated `Shapes.computeCircleBoundary` to compute boundaries using arc-distance.
- Added `fileExtension` and `credit` properties to `OpenStreetMapTileProvider` construction.
- Night lights no longer disappear when `CentralBody.showGroundAtmosphere` is `true`.

### b4 - 2012-03-01

- Breaking changes:

  - Replaced `Geoscope.SkyFromSpace` object with `CentralBody.showSkyAtmosphere` property.
  - For mouse click and double click events, replaced `event.x` and `event.y` with `event.position`.
  - For mouse move events, replaced `movement.startX` and `startY` with `movement.startPosition`. Replaced `movement.endX` and `movement.endY` with `movement.endPosition`.
  - `Scene.Pick` now takes a `Cartesian2` with the origin at the upper-left corner of the canvas. For example, code that looked like:

          scene.pick(movement.endX, scene.getCanvas().clientHeight - movement.endY);

    becomes:

          scene.pick(movement.endPosition);

- Added `SceneTransitioner` to switch between 2D and 3D views. See the new Skeleton 2D example.
- Added `CentralBody.showGroundAtmosphere` to show an atmosphere on the ground.
- Added `Camera.pickEllipsoid` to get the point on the globe under the mouse cursor.
- Added `Polygon.height` to draw polygons at a constant altitude above the ellipsoid.

### b3 - 2012-02-06

- Breaking changes:
  - Replaced `Geoscope.Constants` and `Geoscope.Trig` with `Geoscope.Math`.
  - `Polygon`
    - Replaced `setColor` and `getColor` with a `material.color` property.
    - Replaced `setEllipsoid` and `getEllipsoid` with an `ellipsoid` property.
    - Replaced `setGranularity` and `getGranularity` with a `granularity` property.
  - `Polyline`
    - Replaced `setColor`/`getColor` and `setOutlineColor`/`getOutlineColor` with `color` and `outline` properties.
    - Replaced `setWidth`/`getWidth` and `setOutlineWidth`/`getOutlineWidth` with `width` and `outlineWidth` properties.
  - Removed `Geoscope.BillboardCollection.bufferUsage`. It is now automatically determined.
  - Removed `Geoscope.Label` set/get functions for `shadowOffset`, `shadowBlur`, `shadowColor`. These are no longer supported.
  - Renamed `Scene.getTransitions` to `Scene.getAnimations`.
  - Renamed `SensorCollection` to `SensorVolumeCollection`.
  - Replaced `ComplexConicSensorVolume.material` with separate materials for each surface: `outerMaterial`, `innerMaterial`, and `capMaterial`.
  - Material renames
    - `TranslucentSensorVolumeMaterial` to `ColorMaterial`.
    - `DistanceIntervalSensorVolumeMaterial` to `DistanceIntervalMaterial`.
    - `TieDyeSensorVolumeMaterial` to `TieDyeMaterial`.
    - `CheckerboardSensorVolumeMaterial` to `CheckerboardMaterial`.
    - `PolkaDotSensorVolumeMaterial` to `DotMaterial`.
    - `FacetSensorVolumeMaterial` to `FacetMaterial`.
    - `BlobSensorVolumeMaterial` to `BlobMaterial`.
  - Added new materials:
    - `VerticalStripeMaterial`
    - `HorizontalStripeMaterial`
    - `DistanceIntervalMaterial`
  - Added polygon material support via the new `Polygon.material` property.
  - Added clock angle support to `ConicSensorVolume` via the new `maximumClockAngle` and `minimumClockAngle` properties.
  - Added a rectangular sensor, `RectangularPyramidSensorVolume`.
  - Changed custom sensor to connect direction points using the sensor's radius; previously, points were connected with a line.
  - Improved performance and memory usage of `BillboardCollection` and `LabelCollection`.
  - Added more mouse events.
  - Added Sandbox examples for new features.

### b2 - 2011-12-01

- Added complex conic and custom sensor volumes, and various materials to change their appearance. See the new Sensor folder in the Sandbox.
- Added modelMatrix property to primitives to render them in a local reference frame. See the polyline example in the Sandbox.
- Added eastNorthUpToFixedFrame() and northEastDownToFixedFrame() to Ellipsoid to create local reference frames.
- Added CameraFlightController to zoom smoothly from one point to another. See the new camera examples in the Sandbox.
- Added row and column assessors to Matrix2, Matrix3, and Matrix4.
- Added Scene, which reduces the amount of code required to use Geoscope. See the Skeleton. We recommend using this instead of explicitly calling update() and render() for individual or composite primitives. Existing code will need minor changes:

  - Calls to Context.pick() should be replaced with Scene.pick().
  - Primitive constructors no longer require a context argument.
  - Primitive update() and render() functions now require a context argument. However, when using the new Scene object, these functions do not need to be called directly.
  - TextureAtlas should no longer be created directly; instead, call Scene.getContext().createTextureAtlas().
  - Other breaking changes:

    - Camera get/set functions, e.g., getPosition/setPosition were replaced with properties, e.g., position.
    - Replaced CompositePrimitive, Polygon, and Polyline getShow/setShow functions with a show property.
    - Replaced Polyline, Polygon, BillboardCollection, and LabelCollection getBufferUsage/setBufferUsage functions with a bufferUsage property.
    - Changed colors used by billboards, labels, polylines, and polygons. Previously, components were named r, g, b, and a. They are now red, green, blue, and alpha. Previously, each component's range was [0, 255]. The range is now [0, 1] floating point. For example,

            color : { r : 0, g : 255, b : 0, a : 255 }

      becomes:

            color : { red : 0.0, green : 1.0, blue : 0.0, alpha : 1.0 }

### b1 - 2011-09-19

- Added `Shapes.computeCircleBoundary` to compute circles. See the Sandbox.
- Changed the `EventHandler` constructor function to take the Geoscope canvas, which ensures the mouse position is correct regardless of the canvas' position on the page. Code that previously looked like:

        var handler = new Geoscope.EventHandler();

  should now look like:

        var handler = new Geoscope.EventHandler(canvas);

- Context.Pick no longer requires clamping the x and y arguments. Code that previously looked like:

        var pickedObject = context.pick(primitives, us, Math.max(x, 0.0),
            Math.max(context.getCanvas().clientHeight - y, 0.0));

  can now look like:

        var pickedObject = context.pick(primitives, us, x, context.getCanvas().clientHeight - y);

- Changed Polyline.setWidth and Polyline.setOutlineWidth to clamp the width to the WebGL implementation limit instead of throwing an exception. Code that previously looked like:

        var maxWidth = context.getMaximumAliasedLineWidth();
        polyline.setWidth(Math.min(5, maxWidth));
        polyline.setOutlineWidth(Math.min(10, maxWidth));

  can now look like:

        polyline.setWidth(5);
        polyline.setOutlineWidth(10);

- Improved the Sandbox:
  - Code in the editor is now evaluated as you type for quick prototyping.
  - Highlighting a Geoscope type in the editor and clicking the doc button in the toolbar now brings up the reference help for that type.
- BREAKING CHANGE: The `Context` constructor-function now takes an element instead of an ID. Code that previously looked like:

        var context = new Geoscope.Context("glCanvas");
        var canvas = context.getCanvas();

  should now look like:

        var canvas = document.getElementById("glCanvas");
        var context = new Geoscope.Context(canvas);

### b0 - 2011-08-31

- Added new Sandbox and Skeleton examples. The sandbox contains example code for common tasks. The skeleton is a bare-bones application for building upon. Most sandbox code examples can be copy and pasted directly into the skeleton.
- Added `Geoscope.Polygon` for drawing polygons on the globe.
- Added `Context.pick` to pick objects in one line of code.
- Added `bringForward`, `bringToFront`, `sendBackward`, and `sendToBack` functions to `CompositePrimitive` to control the render-order for ground primitives.
- Added `getShow`/`setShow` functions to `Polyline` and `CompositePrimitive`.
- Added new camera control and event types including `CameraFreeLookEventHandler`, `CameraSpindleEventHandler`, and `EventHandler`.
- Replaced `Ellipsoid.toCartesian3` with `Ellipsoid.toCartesian`.
- update and `updateForPick` functions no longer require a `UniformState` argument.

## Alpha Releases

### a6 - 2011-08-05

- Added support for lines using `Geoscope.Polyline`. See the Sandbox example.
- Made `CompositePrimitive`, `LabelCollection`, and `BillboardCollection` have consistent function names, including a new `contains()` function.
- Improved reference documentation layout.

### a5 - 2011-07-22

- Flushed out `CompositePrimitive`, `TimeStandard`, and `LeapSecond` types.
- Improved support for browsers using ANGLE (Windows Only).

### a4 - 2011-07-15

- Added `Geoscope.TimeStandard` for handling TAI and UTC time standards.
- Added `Geoscope.Quaternion`, which is a foundation for future camera control.
- Added initial version of `Geoscope.PrimitiveCollection` to simplify rendering.
- Prevented billboards/labels near the surface from getting cut off by the globe.
- See the Sandbox for example code.
- Added more reference documentation for labels.

### a3 - 2011-07-08

- Added `Geoscope.LabelCollection` for drawing text.
- Added `Geoscope.JulianDate` and `Geoscope.TimeConstants` for proper time handling.
- See the Sandbox example for how to use the new labels and Julian date.

### a2 - 2011-07-01

- Added `Geoscope.ViewportQuad` and `Geoscope.Rectangle` (foundations for 2D map).
- Improved the visual quality of cloud shadows.

### a1 - 2011-06-24

- Added `SunPosition` type to compute the sun position for a julian date.
- Simplified picking. See the mouse move event in the Sandbox example.
- `Cartographic2` and `Cartographic3` are now mutable types.
- Added reference documentation for billboards.

### a0 - 2011-06-17

- Initial Release.<|MERGE_RESOLUTION|>--- conflicted
+++ resolved
@@ -1,6 +1,5 @@
 # Change Log
 
-<<<<<<< HEAD
 ### 1.95 - 2022-07-01
 
 ##### Breaking Changes :mega:
@@ -19,11 +18,10 @@
 ##### Fixes :wrench:
 
 - Fixed `FeatureDetection` for Microsoft Edge. [#10429](https://github.com/CesiumGS/cesium/pull/10429)
-=======
+
 ### 1.94.3 - 2022-06-10
 
 - Fixed a crash with vector tilesets with lines when clamping to terrain or 3D tiles. [#10447](https://github.com/CesiumGS/cesium/pull/10447)
->>>>>>> ae746a04
 
 ### 1.94.2 - 2022-06-03
 
