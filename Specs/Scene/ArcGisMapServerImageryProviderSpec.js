--- conflicted
+++ resolved
@@ -91,23 +91,13 @@
         var tile000Image;
 
         runs(function() {
-<<<<<<< HEAD
             expect(provider.tileWidth).toEqual(128);
             expect(provider.tileHeight).toEqual(256);
             expect(provider.maximumLevel).toEqual(2);
             expect(provider.tilingScheme).toBeInstanceOf(WebMercatorTilingScheme);
             expect(provider.credit).toBeDefined();
             expect(provider.tileDiscardPolicy).toBeInstanceOf(DiscardMissingTileImagePolicy);
-            expect(provider.extent).toEqual(new WebMercatorTilingScheme().getExtent());
-=======
-            expect(provider.getTileWidth()).toEqual(128);
-            expect(provider.getTileHeight()).toEqual(256);
-            expect(provider.getMaximumLevel()).toEqual(2);
-            expect(provider.getTilingScheme()).toBeInstanceOf(WebMercatorTilingScheme);
-            expect(provider.getCredit()).toBeDefined();
-            expect(provider.getTileDiscardPolicy()).toBeInstanceOf(DiscardMissingTileImagePolicy);
-            expect(provider.getExtent()).toEqual(new WebMercatorTilingScheme().extent);
->>>>>>> 98a414a2
+            expect(provider.extent).toEqual(new WebMercatorTilingScheme().extent);
             expect(provider.isUsingPrecachedTiles()).toEqual(true);
 
             loadImage.createImage = function(url, crossOrigin, deferred) {
@@ -182,23 +172,13 @@
         var tile000Image;
 
         runs(function() {
-<<<<<<< HEAD
             expect(provider.tileWidth).toEqual(128);
             expect(provider.tileHeight).toEqual(256);
             expect(provider.maximumLevel).toEqual(2);
             expect(provider.tilingScheme).toBeInstanceOf(GeographicTilingScheme);
             expect(provider.credit).toBeDefined();
             expect(provider.tileDiscardPolicy).toBeInstanceOf(DiscardMissingTileImagePolicy);
-            expect(provider.extent).toEqual(new GeographicTilingScheme().getExtent());
-=======
-            expect(provider.getTileWidth()).toEqual(128);
-            expect(provider.getTileHeight()).toEqual(256);
-            expect(provider.getMaximumLevel()).toEqual(2);
-            expect(provider.getTilingScheme()).toBeInstanceOf(GeographicTilingScheme);
-            expect(provider.getCredit()).toBeDefined();
-            expect(provider.getTileDiscardPolicy()).toBeInstanceOf(DiscardMissingTileImagePolicy);
-            expect(provider.getExtent()).toEqual(new GeographicTilingScheme().extent);
->>>>>>> 98a414a2
+            expect(provider.extent).toEqual(new GeographicTilingScheme().extent);
             expect(provider.isUsingPrecachedTiles()).toEqual(true);
 
             loadImage.createImage = function(url, crossOrigin, deferred) {
@@ -257,23 +237,13 @@
         var tile000Image;
 
         runs(function() {
-<<<<<<< HEAD
             expect(provider.tileWidth).toEqual(256);
             expect(provider.tileHeight).toEqual(256);
             expect(provider.maximumLevel).toBeUndefined();
             expect(provider.tilingScheme).toBeInstanceOf(GeographicTilingScheme);
             expect(provider.credit).toBeDefined();
             expect(provider.tileDiscardPolicy).toBeUndefined();
-            expect(provider.extent).toEqual(new GeographicTilingScheme().getExtent());
-=======
-            expect(provider.getTileWidth()).toEqual(256);
-            expect(provider.getTileHeight()).toEqual(256);
-            expect(provider.getMaximumLevel()).toBeUndefined();
-            expect(provider.getTilingScheme()).toBeInstanceOf(GeographicTilingScheme);
-            expect(provider.getCredit()).toBeDefined();
-            expect(provider.getTileDiscardPolicy()).toBeUndefined();
-            expect(provider.getExtent()).toEqual(new GeographicTilingScheme().extent);
->>>>>>> 98a414a2
+            expect(provider.extent).toEqual(new GeographicTilingScheme().extent);
             expect(provider.isUsingPrecachedTiles()).toEqual(false);
 
             loadImage.createImage = function(url, crossOrigin, deferred) {
@@ -351,25 +321,14 @@
         var tile000Image;
 
         runs(function() {
-<<<<<<< HEAD
             expect(provider.tileWidth).toEqual(128);
             expect(provider.tileHeight).toEqual(256);
             expect(provider.maximumLevel).toEqual(2);
             expect(provider.tilingScheme).toBeInstanceOf(GeographicTilingScheme);
             expect(provider.credit).toBeDefined();
             expect(provider.tileDiscardPolicy).toBeInstanceOf(DiscardMissingTileImagePolicy);
-            expect(provider.extent).toEqual(new GeographicTilingScheme().getExtent());
+            expect(provider.extent).toEqual(new GeographicTilingScheme().extent);
             expect(provider.proxy).toEqual(proxy);
-=======
-            expect(provider.getTileWidth()).toEqual(128);
-            expect(provider.getTileHeight()).toEqual(256);
-            expect(provider.getMaximumLevel()).toEqual(2);
-            expect(provider.getTilingScheme()).toBeInstanceOf(GeographicTilingScheme);
-            expect(provider.getCredit()).toBeDefined();
-            expect(provider.getTileDiscardPolicy()).toBeInstanceOf(DiscardMissingTileImagePolicy);
-            expect(provider.getExtent()).toEqual(new GeographicTilingScheme().extent);
-            expect(provider.getProxy()).toEqual(proxy);
->>>>>>> 98a414a2
             expect(provider.isUsingPrecachedTiles()).toEqual(true);
 
             loadImage.createImage = function(url, crossOrigin, deferred) {
