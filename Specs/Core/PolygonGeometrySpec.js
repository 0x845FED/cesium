/*global defineSuite*/
defineSuite([
        'Core/PolygonGeometry',
        'Core/BoundingSphere',
        'Core/Cartesian3',
        'Core/Ellipsoid',
        'Core/Math',
        'Core/VertexFormat',
        'Specs/createPackableSpecs'
    ], function(
        PolygonGeometry,
        BoundingSphere,
        Cartesian3,
        Ellipsoid,
        CesiumMath,
        VertexFormat,
        createPackableSpecs) {
    'use strict';

    it('throws without hierarchy', function() {
        expect(function() {
            return new PolygonGeometry();
        }).toThrowDeveloperError();
    });

    it('throws with height when perPositionHeight is true', function() {
        expect(function() {
            return new PolygonGeometry({
                height: 30,
                perPositionHeight: true
            });
        }).toThrowDeveloperError();
    });

    it('throws without positions', function() {
        expect(function() {
            return PolygonGeometry.fromPositions();
        }).toThrowDeveloperError();
    });

    it('returns undefined with less than three positions', function() {
        expect(PolygonGeometry.createGeometry(PolygonGeometry.fromPositions({
            positions : [new Cartesian3()]
        }))).toBeUndefined();
    });

    it('returns undefined with polygon hierarchy with less than three positions', function() {
        expect(PolygonGeometry.createGeometry(new PolygonGeometry({
            polygonHierarchy : {
                positions : [Cartesian3.fromDegrees(0, 0)]
            }
        }))).toBeUndefined();
    });

    it('createGeometry returns undefined due to duplicate positions', function() {
        var geometry = PolygonGeometry.createGeometry(PolygonGeometry.fromPositions({
            positions : Cartesian3.fromDegreesArray([
                0.0, 0.0,
                0.0, 0.0,
                0.0, 0.0
            ])
        }));
        expect(geometry).toBeUndefined();
    });

    it('createGeometry returns undefined due to duplicate positions extruded', function() {
        var geometry = PolygonGeometry.createGeometry(PolygonGeometry.fromPositions({
            positions : Cartesian3.fromDegreesArray([
                0.0, 0.0,
                0.0, 0.0,
                0.0, 0.0
            ]),
            extrudedHeight: 2
        }));
        expect(geometry).toBeUndefined();
    });

    it('createGeometry returns undefined due to duplicate hierarchy positions', function() {
        var hierarchy = {
                positions : Cartesian3.fromDegreesArray([
                    1.0, 1.0,
                    1.0, 1.0,
                    1.0, 1.0
                ]),
                holes : [{
                    positions : Cartesian3.fromDegreesArray([
                        0.0, 0.0,
                        0.0, 0.0,
                        0.0, 0.0
                    ])
                }]
        };

        var geometry = PolygonGeometry.createGeometry(new PolygonGeometry({ polygonHierarchy : hierarchy }));
        expect(geometry).toBeUndefined();
    });

    it('computes positions', function() {
        var p = PolygonGeometry.createGeometry(PolygonGeometry.fromPositions({
            vertexFormat : VertexFormat.POSITION_ONLY,
            positions : Cartesian3.fromDegreesArray([
                -1.0, -1.0,
                1.0, -1.0,
                1.0, 1.0,
                -1.0, 1.0
            ]),
            granularity: CesiumMath.RADIANS_PER_DEGREE
        }));

        expect(p.attributes.position.values.length).toEqual(13 * 3); // 8 around edge + 5 in the middle
        expect(p.indices.length).toEqual(16 * 3); //4 squares * 4 triangles per square
    });

    it('computes positions with per position heights', function() {
        var ellipsoid = Ellipsoid.WGS84;
        var height = 100.0;
        var positions = Cartesian3.fromDegreesArrayHeights([
           -1.0, -1.0, height,
           1.0, -1.0, 0.0,
           1.0, 1.0, 0.0,
           -1.0, 1.0, 0.0
       ]);
        var p = PolygonGeometry.createGeometry(PolygonGeometry.fromPositions({
            positions : positions,
            perPositionHeight : true
        }));

        expect(ellipsoid.cartesianToCartographic(Cartesian3.fromArray(p.attributes.position.values, 0)).height).toEqualEpsilon(height, CesiumMath.EPSILON6);
        expect(ellipsoid.cartesianToCartographic(Cartesian3.fromArray(p.attributes.position.values, 3)).height).toEqualEpsilon(0, CesiumMath.EPSILON6);
    });

    it('computes all attributes', function() {
        var p = PolygonGeometry.createGeometry(PolygonGeometry.fromPositions({
            vertexFormat : VertexFormat.ALL,
            positions : Cartesian3.fromDegreesArray([
                -1.0, -1.0,
                1.0, -1.0,
                1.0, 1.0,
                -1.0, 1.0
            ])
        }));

        var numVertices = 13;
        var numTriangles = 16;
        expect(p.attributes.position.values.length).toEqual(numVertices * 3);
        expect(p.attributes.st.values.length).toEqual(numVertices * 2);
        expect(p.attributes.normal.values.length).toEqual(numVertices * 3);
        expect(p.attributes.tangent.values.length).toEqual(numVertices * 3);
        expect(p.attributes.binormal.values.length).toEqual(numVertices * 3);
        expect(p.indices.length).toEqual(numTriangles * 3);
    });

    it('creates a polygon from hierarchy', function() {
        var hierarchy = {
            positions : Cartesian3.fromDegreesArray([
                -124.0, 35.0,
                -110.0, 35.0,
                -110.0, 40.0,
                -124.0, 40.0
            ]),
            holes : [{
                positions : Cartesian3.fromDegreesArray([
                    -122.0, 36.0,
                    -122.0, 39.0,
                    -112.0, 39.0,
                    -112.0, 36.0
                ]),
                holes : [{
                    positions : Cartesian3.fromDegreesArray([
                        -120.0, 36.5,
                        -114.0, 36.5,
                        -114.0, 38.5,
                        -120.0, 38.5
                    ])
                }]
            }]
        };

        var p = PolygonGeometry.createGeometry(new PolygonGeometry({
            vertexFormat : VertexFormat.POSITION_ONLY,
            polygonHierarchy : hierarchy,
            granularity : CesiumMath.PI_OVER_THREE
        }));

        expect(p.attributes.position.values.length).toEqual(14 * 3); // 4 points * 3 rectangles + 2 points duplicated at corner
        expect(p.indices.length).toEqual(10 * 3);
    });

    it('removes duplicates in polygon hierarchy', function() {
        var hierarchy = {
            positions : Cartesian3.fromDegreesArray([
                -124.0, 35.0,
                -110.0, 35.0,
                -110.0, 35.0,
                -110.0, 40.0,
                -124.0, 40.0
            ]),
            holes : [{
                positions : Cartesian3.fromDegreesArray([
                    -122.0, 36.0,
                    -122.0, 39.0,
                    -122.0, 39.0,
                    -112.0, 39.0,
                    -112.0, 36.0
                ]),
                holes : [{
                    positions : Cartesian3.fromDegreesArray([
                        -120.0, 36.5,
                        -114.0, 36.5,
                        -114.0, 36.5,
                        -114.0, 38.5,
                        -120.0, 38.5
                    ])
                }]
            }]
        };

        var p = PolygonGeometry.createGeometry(new PolygonGeometry({
            vertexFormat : VertexFormat.POSITION_ONLY,
            polygonHierarchy : hierarchy,
            granularity : CesiumMath.PI_OVER_THREE
        }));

        expect(p.attributes.position.values.length).toEqual(14 * 3);
        expect(p.indices.length).toEqual(10 * 3);
    });

    it('creates a polygon from clockwise hierarchy', function() {
        var hierarchy = {
            positions : Cartesian3.fromDegreesArray([
                -124.0, 35.0,
                -124.0, 40.0,
                -110.0, 40.0,
                -110.0, 35.0
            ]),
            holes : [{
                positions : Cartesian3.fromDegreesArray([
                    -122.0, 36.0,
                    -112.0, 36.0,
                    -112.0, 39.0,
                    -122.0, 39.0
                ]),
                holes : [{
                    positions : Cartesian3.fromDegreesArray([
                        -120.0, 36.5,
                        -120.0, 38.5,
                        -114.0, 38.5,
                        -114.0, 36.5
                    ])
                }]
            }]
        };

        var p = PolygonGeometry.createGeometry(new PolygonGeometry({
            vertexFormat : VertexFormat.POSITION_ONLY,
            polygonHierarchy : hierarchy,
            granularity : CesiumMath.PI_OVER_THREE
        }));

        expect(p.attributes.position.values.length).toEqual(14 * 3);
        expect(p.indices.length).toEqual(10 * 3);
    });

    it('doesn\'t reverse clockwise input array', function() {
        var p = Cartesian3.fromDegreesArray([
                                             -124.0, 35.0,
                                             -124.0, 40.0,
                                             -110.0, 40.0,
                                             -110.0, 35.0
                                         ]);
        var h1 = Cartesian3.fromDegreesArray([
                                              -122.0, 36.0,
                                              -112.0, 36.0,
                                              -112.0, 39.0,
                                              -122.0, 39.0
                                          ]);
        var h2 = Cartesian3.fromDegreesArray([
                                              -120.0, 36.5,
                                              -120.0, 38.5,
                                              -114.0, 38.5,
                                              -114.0, 36.5
                                          ]);
        var hierarchy = {
            positions : p,
            holes : [{
                positions : h1,
                holes : [{
                    positions : h2
                }]
            }]
        };

        PolygonGeometry.createGeometry(new PolygonGeometry({
            vertexFormat : VertexFormat.POSITION_ONLY,
            polygonHierarchy : hierarchy,
            granularity : CesiumMath.PI_OVER_THREE
        }));

        var i;
        var pExpected = Cartesian3.fromDegreesArray([
                                              -124.0, 35.0,
                                              -124.0, 40.0,
                                              -110.0, 40.0,
                                              -110.0, 35.0
                                          ]);
        for (i = 0; i < p.length; i++) {
            expect(p[i]).toEqualEpsilon(pExpected[i], CesiumMath.EPSILON10);
        }

        var h1Expected = Cartesian3.fromDegreesArray([
                                               -122.0, 36.0,
                                               -112.0, 36.0,
                                               -112.0, 39.0,
                                               -122.0, 39.0
                                           ]);
        for (i = 0; i < h1.length; i++) {
            expect(h1[i]).toEqualEpsilon(h1Expected[i], CesiumMath.EPSILON10);
        }

        var h2Expected = Cartesian3.fromDegreesArray([
                                               -120.0, 36.5,
                                               -120.0, 38.5,
                                               -114.0, 38.5,
                                               -114.0, 36.5
                                           ]);
        for (i = 0; i <h2.length; i++) {
            expect(h2[i]).toEqualEpsilon(h2Expected[i], CesiumMath.EPSILON10);
        }
    });

    it('computes correct bounding sphere at height 0', function() {
        var p = PolygonGeometry.createGeometry(PolygonGeometry.fromPositions({
            vertexFormat : VertexFormat.ALL,
            positions : Cartesian3.fromDegreesArray([
                -108.0, 1.0,
                -108.0, -1.0,
                -106.0, -1.0,
                -106.0, 1.0
            ]),
            granularity : CesiumMath.PI_OVER_THREE
        }));

        var bs = BoundingSphere.fromVertices(p.attributes.position.values);
        expect(p.boundingSphere.center).toEqualEpsilon(bs.center, CesiumMath.EPSILON9);
        expect(p.boundingSphere.radius).toEqualEpsilon(bs.radius, CesiumMath.EPSILON9);
    });

    it('computes correct bounding sphere at height >>> 0', function() {
        var height = 40000000.0;
        var positions = Cartesian3.fromDegreesArray([
            -108.0, 1.0,
            -108.0, -1.0,
            -106.0, -1.0,
            -106.0, 1.0
        ]);

        var p = PolygonGeometry.createGeometry(PolygonGeometry.fromPositions({
            vertexFormat : VertexFormat.POSITIONS_ONLY,
            positions : positions,
            height : height
        }));

        var bs = BoundingSphere.fromPoints(Cartesian3.fromDegreesArrayHeights([
            -108.0, 1.0, height,
            -108.0, -1.0, height,
            -106.0, -1.0, height,
            -106.0, 1.0, height
        ]));
        expect(Math.abs(p.boundingSphere.radius - bs.radius)).toBeLessThan(100.0);
    });

    it('computes positions extruded', function() {
        var p = PolygonGeometry.createGeometry(PolygonGeometry.fromPositions({
            vertexFormat : VertexFormat.POSITION_ONLY,
            positions : Cartesian3.fromDegreesArray([
                -1.0, -1.0,
                1.0, -1.0,
                1.0, 1.0,
                -1.0, 1.0
            ]),
            extrudedHeight: 30000
        }));

        var numVertices = 50; // 13 top + 13 bottom + 8 top edge + 8 bottom edge + 4 top corner + 4 bottom corner
        var numTriangles = 48; // 16 top fill + 16 bottom fill + 2 triangles * 4 sides
        expect(p.attributes.position.values.length).toEqual(numVertices * 3);
        expect(p.indices.length).toEqual(numTriangles * 3);
    });

    it('computes positions extruded and not closeTop', function() {
        var p = PolygonGeometry.createGeometry(PolygonGeometry.fromPositions({
             vertexFormat : VertexFormat.POSITION_ONLY,
             positions : Cartesian3.fromDegreesArray([
                                                         -1.0, -1.0,
                                                         1.0, -1.0,
                                                         1.0, 1.0,
                                                         -1.0, 1.0
                                                     ]),
             extrudedHeight: 30000,
             closeTop: false
         }));

        var numVertices = 37; // 13 bottom + 8 top edge + 8 bottom edge + 4 top corner + 4 bottom corner
        var numTriangles = 32; // 16 bottom fill + 2 triangles * 4 sides
        expect(p.attributes.position.values.length).toEqual(numVertices * 3);
        expect(p.indices.length).toEqual(numTriangles * 3);
    });

    it('computes positions extruded and not closeBottom', function() {
        var p = PolygonGeometry.createGeometry(PolygonGeometry.fromPositions({
             vertexFormat : VertexFormat.POSITION_ONLY,
             positions : Cartesian3.fromDegreesArray([
                                                         -1.0, -1.0,
                                                         1.0, -1.0,
                                                         1.0, 1.0,
                                                         -1.0, 1.0
                                                     ]),
             extrudedHeight: 30000,
             closeBottom: false
         }));

        var numVertices = 37; // 13 top + 8 top edge + 8 bottom edge + 4 top corner + 4 bottom corner
        var numTriangles = 32; // 16 top fill + 2 triangles * 4 sides
        expect(p.attributes.position.values.length).toEqual(numVertices * 3);
        expect(p.indices.length).toEqual(numTriangles * 3);
    });

    it('computes positions extruded and not closeBottom or closeTop', function() {
        var p = PolygonGeometry.createGeometry(PolygonGeometry.fromPositions({
             vertexFormat : VertexFormat.POSITION_ONLY,
             positions : Cartesian3.fromDegreesArray([
                                                         -1.0, -1.0,
                                                         1.0, -1.0,
                                                         1.0, 1.0,
                                                         -1.0, 1.0
                                                     ]),
             extrudedHeight: 30000,
             closeTop: false,
             closeBottom: false
         }));

        var numVertices = 24; // 8 top edge + 8 bottom edge + 4 top corner + 4 bottom corner
        var numTriangles = 16; // 2 triangles * 4 sides
        expect(p.attributes.position.values.length).toEqual(numVertices * 3);
        expect(p.indices.length).toEqual(numTriangles * 3);
    });

    it('removes duplicates extruded', function() {
        var p = PolygonGeometry.createGeometry(PolygonGeometry.fromPositions({
            vertexFormat : VertexFormat.POSITION_ONLY,
            positions : Cartesian3.fromDegreesArray([
                -1.0, -1.0,
                1.0, -1.0,
                1.0, 1.0,
                -1.0, 1.0,
                -1.0, -1.0
            ]),
            extrudedHeight: 30000
        }));

        expect(p.attributes.position.values.length).toEqual(50 * 3);
        expect(p.indices.length).toEqual(48 * 3);
    });

    it('Ignores extrudedHeight if it equals height.', function() {
        var p = PolygonGeometry.createGeometry(PolygonGeometry.fromPositions({
             vertexFormat : VertexFormat.POSITION_ONLY,
             positions : Cartesian3.fromDegreesArray([
                                                         -1.0, -1.0,
                                                         1.0, -1.0,
                                                         1.0, 1.0,
                                                         -1.0, 1.0
                                                     ]),
            height: 0,
            extrudedHeight: CesiumMath.EPSILON10
         }));

        expect(p.attributes.position.values.length).toEqual(13 * 3);
        expect(p.indices.length).toEqual(16 * 3);
    });

    it('computes all attributes extruded', function() {
        var p = PolygonGeometry.createGeometry(new PolygonGeometry({
            vertexFormat : VertexFormat.ALL,
            polygonHierarchy: {
                positions : Cartesian3.fromDegreesArray([
                    -1.0, -1.0,
                    1.0, -1.0,
                    1.0, 1.0,
                    -1.0, 1.0
                ])},
            extrudedHeight: 30000
        }));

        var numVertices = 50;
        var numTriangles = 48;
        expect(p.attributes.position.values.length).toEqual(numVertices * 3);
        expect(p.attributes.st.values.length).toEqual(numVertices * 2);
        expect(p.attributes.normal.values.length).toEqual(numVertices * 3);
        expect(p.attributes.tangent.values.length).toEqual(numVertices * 3);
        expect(p.attributes.binormal.values.length).toEqual(numVertices * 3);
        expect(p.indices.length).toEqual(numTriangles * 3);
    });

    it('computes correct texture coordinates for polygon with height', function() {
        var p = PolygonGeometry.createGeometry(new PolygonGeometry({
            vertexFormat : VertexFormat.POSITION_AND_ST,
            polygonHierarchy: {
                positions : Cartesian3.fromDegreesArray([
                    -100.5, 30.0,
                    -100.0, 30.0,
                    -100.0, 30.5,
                    -100.5, 30.5
                ])},
            height: 150000,
            granularity: CesiumMath.PI
        }));

        var st = p.attributes.st.values;
        for (var i = 0; i < st.length; i++) {
            expect(st[i]).toBeGreaterThanOrEqualTo(0);
            expect(st[i]).toBeLessThanOrEqualTo(1);
        }
    });

    it('computes correct texture coordinates for polygon with position heights', function() {
        var p = PolygonGeometry.createGeometry(new PolygonGeometry({
            vertexFormat : VertexFormat.POSITION_AND_ST,
            polygonHierarchy: {
                positions : Cartesian3.fromDegreesArrayHeights([
                    -100.5, 30.0, 92,
                    -100.0, 30.0, 92,
                    -100.0, 30.5, 92,
                    -100.5, 30.5, 92
                ])},
            granularity: CesiumMath.PI
        }));

        var st = p.attributes.st.values;
        for (var i = 0; i < st.length; i++) {
            expect(st[i]).toBeGreaterThanOrEqualTo(0);
            expect(st[i]).toBeLessThanOrEqualTo(1);
        }
    });


    it('creates a polygon from hierarchy extruded', function() {
        var hierarchy = {
            positions : Cartesian3.fromDegreesArray([
                -124.0, 35.0,
                -110.0, 35.0,
                -110.0, 40.0,
                -124.0, 40.0
            ]),
            holes : [{
                positions : Cartesian3.fromDegreesArray([
                    -122.0, 36.0,
                    -122.0, 39.0,
                    -112.0, 39.0,
                    -112.0, 36.0
                ]),
                holes : [{
                    positions : Cartesian3.fromDegreesArray([
                        -120.0, 36.5,
                        -114.0, 36.5,
                        -114.0, 38.5,
                        -120.0, 38.5
                    ])
                }]
            }]
        };

        var p = PolygonGeometry.createGeometry(new PolygonGeometry({
            vertexFormat : VertexFormat.POSITION_ONLY,
            polygonHierarchy : hierarchy,
            granularity : CesiumMath.PI_OVER_THREE,
            extrudedHeight: 30000
        }));

        // (4 points * 3 rectangles * 3 to duplicate for normals + 2 duplicated at corner) * 2 for top and bottom
        expect(p.attributes.position.values.length).toEqual(76 * 3);
        // 10 top + 10 bottom + 2 triangles * 12 walls
        expect(p.indices.length).toEqual(44 * 3);
    });

    it('undefined is returned if there are less than 3 positions', function() {
        var polygon = PolygonGeometry.fromPositions({
            positions : Cartesian3.fromDegreesArray([
                -72.0, 40.0,
                -68.0, 40.0
            ])
        });

        var geometry = PolygonGeometry.createGeometry(polygon);

        expect(geometry).toBeUndefined();
    });

    var positions = Cartesian3.fromDegreesArray([
        -124.0, 35.0,
        -110.0, 35.0,
        -110.0, 40.0
    ]);
    var holePositions0 = Cartesian3.fromDegreesArray([
        -122.0, 36.0,
        -122.0, 39.0,
        -112.0, 39.0
    ]);
    var holePositions1 = Cartesian3.fromDegreesArray([
        -120.0, 36.5,
        -114.0, 36.5,
        -114.0, 38.5
    ]);
    var hierarchy = {
        positions : positions,
        holes : [{
            positions : holePositions0,
            holes : [{
                positions : holePositions1,
                holes : undefined
            }]
        }]
    };

    var polygon = new PolygonGeometry({
        vertexFormat : VertexFormat.POSITION_ONLY,
        polygonHierarchy : hierarchy,
        granularity : CesiumMath.PI_OVER_THREE,
        perPositionHeight : true,
        closeTop : false,
        closeBottom : true
    });

    function addPositions(array, positions) {
        for (var i = 0; i < positions.length; ++i) {
            array.push(positions[i].x, positions[i].y, positions[i].z);
        }
    }
    var packedInstance = [3.0, 1.0];
    addPositions(packedInstance, positions);
    packedInstance.push(3.0, 1.0);
    addPositions(packedInstance, holePositions0);
    packedInstance.push(3.0, 0.0);
    addPositions(packedInstance, holePositions1);
    packedInstance.push(Ellipsoid.WGS84.radii.x, Ellipsoid.WGS84.radii.y, Ellipsoid.WGS84.radii.z);
<<<<<<< HEAD
    packedInstance.push(1.0, 0.0, 0.0, 0.0, 0.0, 0.0, 0.0, 0.0, CesiumMath.PI_OVER_THREE, 0.0, 0.0, 1.0, 0, 50);
=======
    packedInstance.push(1.0, 0.0, 0.0, 0.0, 0.0, 0.0, 0.0, 0.0, CesiumMath.PI_OVER_THREE, 0.0, 0.0, 1.0, 0, 1, 51);
>>>>>>> 36fe1346
    createPackableSpecs(PolygonGeometry, polygon, packedInstance);
});<|MERGE_RESOLUTION|>--- conflicted
+++ resolved
@@ -643,10 +643,6 @@
     packedInstance.push(3.0, 0.0);
     addPositions(packedInstance, holePositions1);
     packedInstance.push(Ellipsoid.WGS84.radii.x, Ellipsoid.WGS84.radii.y, Ellipsoid.WGS84.radii.z);
-<<<<<<< HEAD
-    packedInstance.push(1.0, 0.0, 0.0, 0.0, 0.0, 0.0, 0.0, 0.0, CesiumMath.PI_OVER_THREE, 0.0, 0.0, 1.0, 0, 50);
-=======
     packedInstance.push(1.0, 0.0, 0.0, 0.0, 0.0, 0.0, 0.0, 0.0, CesiumMath.PI_OVER_THREE, 0.0, 0.0, 1.0, 0, 1, 51);
->>>>>>> 36fe1346
     createPackableSpecs(PolygonGeometry, polygon, packedInstance);
 });