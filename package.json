{
  "name": "cesium",
  "version": "1.108.0",
  "description": "CesiumJS is a JavaScript library for creating 3D globes and 2D maps in a web browser without a plugin.",
  "homepage": "http://cesium.com/cesiumjs/",
  "license": "Apache-2.0",
  "author": {
    "name": "Cesium GS, Inc.",
    "url": "https://cesium.com"
  },
  "contributors": [
    {
      "name": "CesiumJS community",
      "url": "https://github.com/CesiumGS/cesium/blob/main/CONTRIBUTORS.md"
    }
  ],
  "keywords": [
    "3D",
    "webgl",
    "geospatial",
    "map",
    "globe"
  ],
  "repository": {
    "type": "git",
    "url": "https://github.com/CesiumGS/cesium.git"
  },
  "bugs": {
    "url": "https://github.com/CesiumGS/cesium/issues",
    "email": "cesium-dev@googlegroups.com"
  },
  "main": "index.cjs",
  "module": "./Source/Cesium.js",
  "types": "./Source/Cesium.d.ts",
  "exports": {
    "./package.json": "./package.json",
    "./Source/*": "./Source/*",
    "./Source/*.js": null,
    "./Build/*": "./Build/*",
    "./Build/*.js": null,
    ".": {
      "require": "./index.cjs",
      "import": "./Source/Cesium.js"
    }
  },
  "type": "module",
  "sideEffects": [
    "./Source/ThirdParty/**/*",
    "./Source/Widgets/**/*.css",
    "./Source/Workers/*",
    "./Specs/**/*"
  ],
  "dependencies": {
    "@cesium/engine": "^3.0.2",
    "@cesium/widgets": "^3.0.2"
  },
  "devDependencies": {
    "@aws-sdk/client-s3": "^3.342.0",
    "@aws-sdk/lib-storage": "^3.342.0",
    "@playwright/test": "^1.34.3",
    "chokidar": "^3.5.3",
    "cloc": "^2.8.0",
    "compression": "^1.7.4",
    "decompress": "^4.2.1",
    "download": "^8.0.0",
<<<<<<< HEAD
    "draco3d": "^1.5.1",
    "esbuild": "^0.19.2",
=======
    "esbuild": "^0.18.11",
>>>>>>> c44a70be
    "eslint": "^8.41.0",
    "eslint-config-cesium": "^9.0.1",
    "eslint-plugin-es": "^4.1.0",
    "eslint-plugin-html": "^7.1.0",
    "eslint-plugin-node": "^11.1.0",
    "express": "^4.17.1",
    "globby": "^13.1.3",
    "glsl-strip-comments": "^1.0.0",
    "gulp": "^4.0.2",
    "gulp-clean-css": "^4.3.0",
    "gulp-insert": "^0.5.0",
    "gulp-rename": "^2.0.0",
    "gulp-replace": "^1.1.3",
    "gulp-tap": "^2.0.0",
    "gulp-zip": "^5.1.0",
    "husky": "^8.0.2",
    "istanbul-lib-instrument": "^6.0.0",
    "jasmine-core": "^5.0.1",
    "jsdoc": "^3.6.7",
    "karma": "^6.3.20",
    "karma-chrome-launcher": "^3.1.0",
    "karma-coverage": "^2.0.3",
    "karma-detect-browsers": "^2.3.3",
    "karma-edge-launcher": "^0.4.2",
    "karma-firefox-launcher": "^2.1.1",
    "karma-ie-launcher": "^1.0.0",
    "karma-jasmine": "^5.1.0",
    "karma-longest-reporter": "^1.1.0",
    "karma-safari-launcher": "^1.0.0",
    "karma-sourcemap-loader": "^0.4.0",
    "karma-spec-reporter": "^0.0.36",
    "markdownlint-cli": "^0.35.0",
    "merge-stream": "^2.0.0",
    "mime": "^3.0.0",
    "mkdirp": "^3.0.1",
    "node-fetch": "^3.2.10",
    "open": "^9.1.0",
    "p-limit": "^4.0.0",
    "prettier": "2.1.2",
    "prismjs": "^1.28.0",
    "request": "^2.79.0",
    "rimraf": "^5.0.0",
    "sinon": "^15.1.0",
    "stream-to-promise": "^3.0.0",
    "tsd-jsdoc": "^2.5.0",
    "typescript": "^5.0.2",
    "yargs": "^17.0.1"
  },
  "scripts": {
    "prepare": "gulp prepare && husky install && playwright install --with-deps",
    "start": "node server.js",
    "start-public": "node server.js --public",
    "build": "gulp build",
    "build-release": "gulp buildRelease",
    "build-watch": "gulp buildWatch",
    "build-ts": "gulp buildTs",
    "build-third-party": "gulp buildThirdParty",
    "build-apps": "gulp buildApps",
    "clean": "gulp clean",
    "cloc": "gulp cloc",
    "coverage": "gulp coverage",
    "build-docs": "gulp buildDocs",
    "build-docs-watch": "gulp buildDocsWatch",
    "eslint": "eslint \"./**/*.js\" \"./**/*.cjs\" \"./**/*.html\" --cache --quiet",
    "make-zip": "gulp makeZip",
    "markdownlint": "markdownlint \"*.md\"",
    "release": "gulp release",
    "website-release": "gulp websiteRelease",
    "test": "gulp test",
    "test-all": "gulp test --all",
    "test-webgl": "gulp test --include WebGL",
    "test-non-webgl": "gulp test --exclude WebGL",
    "test-webgl-validation": "gulp test --webglValidation",
    "test-webgl-stub": "gulp test --webglStub",
    "test-release": "gulp test --release",
    "test-e2e": "playwright test -c Specs/e2e/playwright.config.js --project=chromium",
    "test-e2e-all": "playwright test -c Specs/e2e/playwright.config.js",
    "test-e2e-release": "release=true playwright test -c Specs/e2e/playwright.config.js --project=chromium",
    "test-e2e-release-all": "release=true playwright test -c Specs/e2e/playwright.config.js",
    "test-e2e-report": "playwright show-report Build/Specs/e2e/report",
    "test-e2e-update": "playwright test -c Specs/e2e/playwright.config.js --project=chromium -u",
    "deploy-s3": "gulp deployS3",
    "deploy-status": "gulp deployStatus",
    "deploy-set-version": "gulp deploySetVersion",
    "prettier": "prettier --write --no-config \"**/*\"",
    "prettier-check": "prettier --check --no-config \"**/*\""
  },
  "engines": {
    "node": ">=14.0.0"
  },
  "lint-staged": {
    "*.{js,cjs,html}": [
      "eslint --cache --quiet",
      "prettier --write --no-config"
    ],
    "*.md": [
      "markdownlint",
      "prettier --write --no-config"
    ]
  },
  "workspaces": [
    "packages/engine",
    "packages/widgets"
  ]
}<|MERGE_RESOLUTION|>--- conflicted
+++ resolved
@@ -63,12 +63,7 @@
     "compression": "^1.7.4",
     "decompress": "^4.2.1",
     "download": "^8.0.0",
-<<<<<<< HEAD
-    "draco3d": "^1.5.1",
     "esbuild": "^0.19.2",
-=======
-    "esbuild": "^0.18.11",
->>>>>>> c44a70be
     "eslint": "^8.41.0",
     "eslint-config-cesium": "^9.0.1",
     "eslint-plugin-es": "^4.1.0",
