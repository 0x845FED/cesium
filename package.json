--- conflicted
+++ resolved
@@ -55,7 +55,7 @@
     "meshoptimizer": "^0.16.1",
     "nosleep.js": "^0.9.0",
     "pako": "^1.0.4",
-    "protobufjs": "6.7.0",
+    "protobufjs": "7.0.0",
     "rbush": "^3.0.1",
     "topojson-client": "^3.1.0",
     "tween.js": "^16.6.0",
@@ -109,11 +109,6 @@
     "open": "^8.2.1",
     "prettier": "2.1.2",
     "prismjs": "^1.28.0",
-<<<<<<< HEAD
-    "protobufjs": "7.0.0",
-    "rbush": "^3.0.1",
-=======
->>>>>>> 79234b05
     "request": "^2.79.0",
     "rimraf": "^3.0.2",
     "rollup": "^2.52.2",
