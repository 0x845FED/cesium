/*global define*/
define([
        'DynamicScene/CzmlDataSource',
        'Scene/PerformanceDisplay',
        'Core/Color',
        'Core/Math',
        'Core/Cartographic',
        'Core/Cartesian3',
        'Core/Matrix4',
        'Core/Ellipsoid',
        'Core/Extent',
        'Core/Geometry',
        'Core/GeometryAttribute',
        'Core/GeometryInstance',
        'Core/ExtentGeometry',
        'Core/EllipseGeometry',
        'Core/EllipsoidGeometry',
        'Core/PolygonGeometry',
        'Core/BoxGeometry',
        'Core/SimplePolylineGeometry',
        'Core/GeometryPipeline',
        'Core/Transforms',
        'Core/PrimitiveType',
        'Core/ComponentDatatype',
        'Core/ScreenSpaceEventHandler',
        'Core/ScreenSpaceEventType',
        'Core/WallGeometry',
        'Scene/Primitive',
        'Scene/Appearance',
        'Scene/PerInstanceColorAppearance',
        'Scene/EllipsoidSurfaceAppearance',
        'Scene/Material',
        'Scene/ExtentPrimitive',
        'Scene/Polygon',
        'Widgets/checkForChromeFrame',
        'Widgets/Viewer/Viewer',
        'Widgets/Viewer/viewerDragDropMixin',
        'Widgets/Viewer/viewerDynamicObjectMixin',
        'domReady!'
    ], function(
        CzmlDataSource,
        PerformanceDisplay,
        Color,
        CesiumMath,
        Cartographic,
        Cartesian3,
        Matrix4,
        Ellipsoid,
        Extent,
        Geometry,
        GeometryAttribute,
        GeometryInstance,
        ExtentGeometry,
        EllipseGeometry,
        EllipsoidGeometry,
        PolygonGeometry,
        BoxGeometry,
        SimplePolylineGeometry,
        GeometryPipeline,
        Transforms,
        PrimitiveType,
        ComponentDatatype,
        ScreenSpaceEventHandler,
        ScreenSpaceEventType,
        WallGeometry,
        Primitive,
        Appearance,
        PerInstanceColorAppearance,
        EllipsoidSurfaceAppearance,
        Material,
        ExtentPrimitive,
        Polygon,
        checkForChromeFrame,
        Viewer,
        viewerDragDropMixin,
        viewerDynamicObjectMixin) {
    "use strict";
    /*global console*/

    /*
     * 'debug'  : true/false,   // Full WebGL error reporting at substantial performance cost.
     * 'lookAt' : CZML id,      // The CZML ID of the object to track at startup.
     * 'source' : 'file.czml',  // The relative URL of the CZML file to load at startup.
     * 'stats'  : true,         // Enable the FPS performance display.
     * 'theme'  : 'lighter',    // Use the dark-text-on-light-background theme.
     */
    var endUserOptions = {};
    var queryString = window.location.search.substring(1);
    if (queryString !== '') {
        var params = queryString.split('&');
        for ( var i = 0, len = params.length; i < len; ++i) {
            var param = params[i];
            var keyValuePair = param.split('=');
            if (keyValuePair.length > 1) {
                endUserOptions[keyValuePair[0]] = decodeURIComponent(keyValuePair[1].replace(/\+/g, ' '));
            }
        }
    }

    var loadingIndicator = document.getElementById('loadingIndicator');

    checkForChromeFrame('cesiumContainer').then(function(prompting) {
        if (!prompting) {
            startup();
        } else {
            loadingIndicator.style.display = 'none';
        }
    }).otherwise(function(e) {
        console.error(e);
        window.alert(e);
    });

    function startup() {
        var viewer = new Viewer('cesiumContainer');
        viewer.extend(viewerDragDropMixin);
        viewer.extend(viewerDynamicObjectMixin);

        viewer.onRenderLoopError.addEventListener(function(viewerArg, error) {
            console.log(error);
            window.alert(error);
        });

        viewer.onDropError.addEventListener(function(viewerArg, name, error) {
            console.log(error);
            window.alert(error);
        });

        var scene = viewer.scene;
        var context = scene.getContext();
        if (endUserOptions.debug) {
            context.setValidateShaderProgram(true);
            context.setValidateFramebuffer(true);
            context.setLogShaderCompilation(true);
            context.setThrowOnWebGLError(true);
        }

        if (typeof endUserOptions.source !== 'undefined') {
            var source = new CzmlDataSource();
            source.loadUrl(endUserOptions.source).then(function() {
                viewer.dataSources.add(source);

                var dataClock = source.getClock();
                if (typeof dataClock !== 'undefined') {
                    dataClock.clone(viewer.clock);
                    viewer.timeline.updateFromClock();
                    viewer.timeline.zoomTo(dataClock.startTime, dataClock.stopTime);
                }

                if (typeof endUserOptions.lookAt !== 'undefined') {
                    var dynamicObject = source.getDynamicObjectCollection().getObject(endUserOptions.lookAt);
                    if (typeof dynamicObject !== 'undefined') {
                        viewer.trackedObject = dynamicObject;
                    } else {
                        window.alert('No object with id ' + endUserOptions.lookAt + ' exists in the provided source.');
                    }
                }
            }, function(e) {
                window.alert(e);
            }).always(function() {
                loadingIndicator.style.display = 'none';
            });
        } else {
            loadingIndicator.style.display = 'none';
        }

        if (endUserOptions.stats) {
            scene.getPrimitives().add(new PerformanceDisplay());
        }

        var theme = endUserOptions.theme;
        if (typeof theme !== 'undefined') {
            if (endUserOptions.theme === 'lighter') {
                document.body.classList.add('cesium-lighter');
                viewer.animation.applyThemeChanges();
            } else {
                window.alert('Unknown theme: ' + theme);
            }
        }

        var ellipsoid = viewer.centralBody.getEllipsoid();

        var geometry = new GeometryInstance({
            geometry : new ExtentGeometry({
                vertexFormat : PerInstanceColorAppearance.VERTEX_FORMAT,
                extent : new Extent(
                    CesiumMath.toRadians(-180.0),
                    CesiumMath.toRadians(50.0),
                    CesiumMath.toRadians(180.0),
                    CesiumMath.toRadians(90.0)),
                granularity : 0.006                     // More than 64K vertices
            }),
            pickData : 'geometry',
            color : Color.CORNFLOWERBLUE
        });
        var geometry2 = new GeometryInstance({
            geometry : new EllipsoidGeometry({
                vertexFormat : PerInstanceColorAppearance.VERTEX_FORMAT,
                ellipsoid : new Ellipsoid(500000.0, 500000.0, 1000000.0)
            }),
            modelMatrix : Matrix4.multiplyByTranslation(Transforms.eastNorthUpToFixedFrame(
                ellipsoid.cartographicToCartesian(Cartographic.fromDegrees(-95.59777, 40.03883))), new Cartesian3(0.0, 0.0, 500000.0)),
            pickData : 'geometry2',
            color : Color.AQUAMARINE.clone()
        });
        geometry2.color.alpha = 0.5;
        var geometry3 = new GeometryInstance({
            geometry : new BoxGeometry({
                vertexFormat : PerInstanceColorAppearance.VERTEX_FORMAT,
                dimensions : new Cartesian3(1000000.0, 1000000.0, 2000000.0)
            }),
            modelMatrix : Matrix4.multiplyByTranslation(Transforms.eastNorthUpToFixedFrame(
                ellipsoid.cartographicToCartesian(Cartographic.fromDegrees(-75.59777, 40.03883))), new Cartesian3(0.0, 0.0, 3000000.0)),
            pickData : 'geometry3',
            color : Color.BLANCHEDALMOND
        });
        var geometry4 = new GeometryInstance({
            geometry : new EllipseGeometry({
                vertexFormat : PerInstanceColorAppearance.VERTEX_FORMAT,
                ellipsoid : ellipsoid,
                center : ellipsoid.cartographicToCartesian(Cartographic.fromDegrees(-100, 20)),
                semiMinorAxis : 500000.0,
                semiMajorAxis : 1000000.0,
                bearing : CesiumMath.PI_OVER_FOUR,
                height : 1000000.0
            }),
            pickData : 'geometry4',
            color : new Color(1.0, 1.0, 0.0, 0.5)
        });
        var primitive = new Primitive({
            geometryInstances : [geometry, geometry2, geometry3, geometry4],
            appearance : new PerInstanceColorAppearance({
                closed : true
            })
        });
        scene.getPrimitives().add(primitive);


<<<<<<< HEAD
//        var m = new Material({
//            context : viewer.scene.getContext(),
//            fabric : {
//                materials : {
//                    diffuseMaterial : {
//                        type : 'DiffuseMap',
//                        uniforms : {
//                            image : '../Sandcastle/images/bumpmap.png'
//                        }
//                    },
//                    normalMap : {
//                        type : 'NormalMap',
//                        uniforms : {
//                            image : '../Sandcastle/images/normalmap.png',
//                            strength : 0.6
//                        }
//                    }
//                },
//                components : {
//                    diffuse : 'diffuseMaterial.diffuse',
//                    specular : 0.01,
//                    normal : 'normalMap.normal'
//                }
//            }
//        });
//        var rs = {
//            depthTest : {
//                enabled : true
//            }
//        };
//        var appearance = new Appearance({
//            material : m,
//            renderState : rs
//        });
//        var geometry5 = new GeometryInstance({
//            geometry : new EllipsoidGeometry({
//                vertexFormat : VertexFormat.ALL,
//                ellipsoid : new Ellipsoid(1000000.0, 500000.0, 500000.0)
//            }),
//            modelMatrix : Matrix4.multiplyByTranslation(Transforms.eastNorthUpToFixedFrame(
//                ellipsoid.cartographicToCartesian(Cartographic.fromDegrees(-75.59777, 40.03883))), new Cartesian3(0.0, 0.0, 4500000.0)),
//            pickData : 'geometry5'
//        });
//        scene.getPrimitives().add(new Primitive({
//            geometryInstances : geometry5,
//            appearance :appearance,
//            vertexCacheOptimize : false,
//            releaseGeometries : true,
//            transformToWorldCoordinates : false
//        }));
=======
        var m = new Material({
            context : viewer.scene.getContext(),
            fabric : {
                materials : {
                    diffuseMaterial : {
                        type : 'DiffuseMap',
                        uniforms : {
                            image : '../Sandcastle/images/bumpmap.png'
                        }
                    },
                    normalMap : {
                        type : 'NormalMap',
                        uniforms : {
                            image : '../Sandcastle/images/normalmap.png',
                            strength : 0.6
                        }
                    }
                },
                components : {
                    diffuse : 'diffuseMaterial.diffuse',
                    specular : 0.01,
                    normal : 'normalMap.normal'
                }
            }
        });
        var rs = {
            depthTest : {
                enabled : true
            }
        };
        var appearance = new Appearance({
            materialSupport :  Appearance.MaterialSupport.ALL,
            material : m,
            renderState : rs
        });
        var geometry5 = new GeometryInstance({
            geometry : new EllipsoidGeometry({
                vertexFormat : Appearance.MaterialSupport.ALL.vertexFormat,
                ellipsoid : new Ellipsoid(1000000.0, 500000.0, 500000.0)
            }),
            modelMatrix : Matrix4.multiplyByTranslation(Transforms.eastNorthUpToFixedFrame(
                ellipsoid.cartographicToCartesian(Cartographic.fromDegrees(-75.59777, 40.03883))), new Cartesian3(0.0, 0.0, 4500000.0)),
            pickData : 'geometry5'
        });
        scene.getPrimitives().add(new Primitive({
            geometryInstances : geometry5,
            appearance :appearance,
            vertexCacheOptimize : false,
            releasegeometryInstances : true,
            transformToWorldCoordinates : false
        }));
>>>>>>> 643d9407

        var polygonGeometry = new GeometryInstance({
            geometry : new PolygonGeometry({
                vertexFormat : EllipsoidSurfaceAppearance.VERTEX_FORMAT,
                polygonHierarchy : {
                    positions : ellipsoid.cartographicArrayToCartesianArray([
                        Cartographic.fromDegrees(-109.0, 30.0),
                        Cartographic.fromDegrees(-95.0, 30.0),
                        Cartographic.fromDegrees(-95.0, 40.0),
                        Cartographic.fromDegrees(-109.0, 40.0)
                    ]),
                    holes : [{
                        positions : ellipsoid.cartographicArrayToCartesianArray([
                            Cartographic.fromDegrees(-107.0, 31.0),
                            Cartographic.fromDegrees(-107.0, 39.0),
                            Cartographic.fromDegrees(-97.0, 39.0),
                            Cartographic.fromDegrees(-97.0, 31.0)
                        ]),
                        holes : [{
                            positions : ellipsoid.cartographicArrayToCartesianArray([
                                Cartographic.fromDegrees(-105.0, 33.0),
                                Cartographic.fromDegrees(-99.0, 33.0),
                                Cartographic.fromDegrees(-99.0, 37.0),
                                Cartographic.fromDegrees(-105.0, 37.0)
                                ]),
                            holes : [{
                                positions : ellipsoid.cartographicArrayToCartesianArray([
                                    Cartographic.fromDegrees(-103.0, 34.0),
                                    Cartographic.fromDegrees(-101.0, 34.0),
                                    Cartographic.fromDegrees(-101.0, 36.0),
                                    Cartographic.fromDegrees(-103.0, 36.0)
                                ])
                            }]
                        }]
                    }]
                },
                height : 3000000.0,
                stRotation : 0.523598776
            }),
            pickData : 'polygon3'
        });
        var polygonPrimitive = new Primitive({
            geometryInstances : polygonGeometry,
            appearance : new EllipsoidSurfaceAppearance({
                material : Material.fromType(scene.getContext(), 'Stripe'),
                aboveGround : true,
                translucent : false,
                flat : true
            })
        });
        scene.getPrimitives().add(polygonPrimitive);

        var wall = new GeometryInstance({
            geometry : new WallGeometry({
                vertexFormat : Appearance.MaterialSupport.TEXTURED.vertexFormat,
                positions    : ellipsoid.cartographicArrayToCartesianArray([
                    Cartographic.fromDegrees(-125.0, 37.0, 100000.0),
                    Cartographic.fromDegrees(-125.0, 38.0, 100000.0),
                    Cartographic.fromDegrees(-120.0, 38.0, 100000.0),
                    Cartographic.fromDegrees(-120.0, 37.0, 100000.0),
                    Cartographic.fromDegrees(-125.0, 37.0, 100000.0)
                ])
            })
            // pickData is undefined here for testing
        });
        var wallPrimitive = new Primitive({
            geometryInstances : wall,
            appearance : new Appearance({
                materialSupport : Appearance.MaterialSupport.TEXTURED,
                material : Material.fromType(scene.getContext(), 'Checkerboard'),
                faceForward : true
            })
        });
        wallPrimitive.appearance.material.uniforms.repeat = { x : 20.0, y : 6.0 };
        scene.getPrimitives().add(wallPrimitive);

        var lat = 0.0;
        var lon = 175.0;

        var positions = ellipsoid.cartographicArrayToCartesianArray([
            Cartographic.fromDegrees(lon, lat + 20.0),
            Cartographic.fromDegrees(lon, lat),
            //Cartographic.fromDegrees(lon - 10.0, lat + 10.0)
            Cartographic.fromDegrees(-lon, lat + 10.0)
        ]);
        /*
        var flatPositions = [];
        var p, i;
        for (i = 0; i < positions.length; ++i) {
            p = positions[i];
            flatPositions.push(p.x, p.y, p.z);
        }
        var customWithIndices = new GeometryInstance({
           geometry : new Geometry({
               attributes : {
                   position : new GeometryAttribute({
                        componentDatatype : ComponentDatatype.DOUBLE,
                        componentsPerAttribute : 3,
                        values : new Float64Array(flatPositions)
                   }),
                   color : new GeometryAttribute({
                       componentDatatype : ComponentDatatype.UNSIGNED_BYTE,
                       componentsPerAttribute : 4,
                       normalize : true,
                       values : new Uint8Array([
                           255, 255, 255, 255,
                           255, 255, 255, 255,
                           255, 255, 255, 255
                       ])
                  })
               },
               indices : new Uint16Array([0, 1, 1, 2, 2, 0]),
               primitiveType : PrimitiveType.LINES
           }),
           pickData : 'customWithIndices'
        });
        scene.getPrimitives().add(new Primitive({
            geometryInstances : customWithIndices,
            appearance : new PerInstanceColorAppearance({
                flat : true
            })
        }));
        */

        var height = 200000.0;
        /*
        positions = ellipsoid.cartographicArrayToCartesianArray([
            Cartographic.fromDegrees(lon, lat + 20.0, height),
            Cartographic.fromDegrees(lon, lat, height),
            Cartographic.fromDegrees(lon + 10.0, lat + 10.0, height)
        ]);
        */
        /*
        positions = positions.concat(ellipsoid.cartographicArrayToCartesianArray([
            Cartographic.fromDegrees(lon, lat + 20.0, height),
            Cartographic.fromDegrees(lon, lat, height),
            //Cartographic.fromDegrees(lon - 10.0, lat + 10.0, height)
            Cartographic.fromDegrees(-lon, lat + 10.0, height)
        ]));
        */
        positions = ellipsoid.cartographicArrayToCartesianArray([
            Cartographic.fromDegrees( 175.0,  0.0, height),
            Cartographic.fromDegrees( 175.0, 20.0, height),
            Cartographic.fromDegrees(-175.0, 20.0, height),
            Cartographic.fromDegrees(-175.0,  0.0, height)
        ]);
        var flatPositions = [];
        var normals = [];
        for (i = 0; i < positions.length; ++i) {
            var p = positions[i];
            flatPositions.push(p.x, p.y, p.z);
            var n = p.normalize();
            normals.push(n.x, n.y, n.z);
        }
        var customWithoutIndices = new GeometryInstance({
            geometry : new Geometry({
                attributes : {
                    position : new GeometryAttribute({
                        componentDatatype : ComponentDatatype.DOUBLE,
                        componentsPerAttribute : 3,
                        values : new Float64Array(flatPositions)
                    }),
                    normal : new GeometryAttribute({
                        componentDatatype : ComponentDatatype.FLOAT,
                        componentsPerAttribute : 3,
                        values : new Float32Array(normals)
                    })
                    /*
                    color : new GeometryAttribute({
                        componentDatatype : ComponentDatatype.UNSIGNED_BYTE,
                        componentsPerAttribute : 4,
                        normalize : true,
                        values : new Uint8Array([
                            255, 255, 0, 255,
                            255, 255, 0, 255,
                            255, 255, 0, 255,
                            255, 255, 0, 255,
                            255, 255, 0, 255,
                            255, 255, 0, 255
                        ])
                    })
                    */
                },
                //primitiveType : PrimitiveType.LINE_LOOP
                primitiveType : PrimitiveType.TRIANGLE_FAN
            }),
<<<<<<< HEAD
            pickData : 'customWithoutIndices',
            color : new Color(1.0, 1.0, 0.0, 0.5)
        });
        scene.getPrimitives().add(new Primitive({
            geometryInstances : customWithoutIndices,
            //appearance : new PerInstanceFlatColorAppearance()
            appearance : new PerInstanceColorClosedTranslucentAppearance()
        }));
=======
            pickData : 'customWithoutIndices'
         });
         scene.getPrimitives().add(new Primitive({
             geometryInstances : customWithoutIndices,
             appearance : new PerInstanceColorAppearance({
                 renderState : {}, // No depth test
                 flat : true
             })
         }));

         scene.getPrimitives().add(new Primitive({
             geometryInstances : [
                 new GeometryInstance({
                     geometry : new SimplePolylineGeometry({
                         positions : ellipsoid.cartographicArrayToCartesianArray([
                             Cartographic.fromDegrees(0.0, 0.0),
                             Cartographic.fromDegrees(5.0, 0.0),
                             Cartographic.fromDegrees(5.0, 5.0)
                         ])
                     }),
                     color : new Color(1.0, 1.0, 1.0, 1.0),
                     pickData : 'simple polyline'
                 }),
                 new GeometryInstance({
                     geometry : new SimplePolylineGeometry({
                         positions : ellipsoid.cartographicArrayToCartesianArray([
                             Cartographic.fromDegrees(0.0, 0.0),
                             Cartographic.fromDegrees(0.0, 5.0),
                             Cartographic.fromDegrees(5.0, 5.0)
                         ])
                     }),
                     color : new Color(1.0, 0.0, 1.0, 1.0),
                     pickData : 'another simple polyline'
                 })
             ],
             appearance : new PerInstanceColorAppearance({
                 flat : true,
                 translucent : false
             })
         }));
>>>>>>> 643d9407

         var extentPrimitive = new ExtentPrimitive({
             extent : new Extent(
                 CesiumMath.toRadians(0.0),
                 CesiumMath.toRadians(20.0),
                 CesiumMath.toRadians(10.0),
                 CesiumMath.toRadians(40.0))
         });
         scene.getPrimitives().add(extentPrimitive);

         var pp = new Polygon({
             /*
             positions : ellipsoid.cartographicArrayToCartesianArray([
                 Cartographic.fromDegrees(0.0, 45.0),
                 Cartographic.fromDegrees(10.0, 45.0),
                 Cartographic.fromDegrees(10.0, 55.0)
             ])
             */
             polygonHierarchy : {
                 positions : ellipsoid.cartographicArrayToCartesianArray([
                     Cartographic.fromDegrees(-109.0, 30.0),
                     Cartographic.fromDegrees(-95.0, 30.0),
                     Cartographic.fromDegrees(-95.0, 40.0),
                     Cartographic.fromDegrees(-109.0, 40.0)
                 ]),
                 holes : [{
                     positions : ellipsoid.cartographicArrayToCartesianArray([
                         Cartographic.fromDegrees(-107.0, 31.0),
                         Cartographic.fromDegrees(-107.0, 39.0),
                         Cartographic.fromDegrees(-97.0, 39.0),
                         Cartographic.fromDegrees(-97.0, 31.0)
                     ]),
                     holes : [{
                         positions : ellipsoid.cartographicArrayToCartesianArray([
                             Cartographic.fromDegrees(-105.0, 33.0),
                             Cartographic.fromDegrees(-99.0, 33.0),
                             Cartographic.fromDegrees(-99.0, 37.0),
                             Cartographic.fromDegrees(-105.0, 37.0)
                             ]),
                         holes : [{
                             positions : ellipsoid.cartographicArrayToCartesianArray([
                                 Cartographic.fromDegrees(-103.0, 34.0),
                                 Cartographic.fromDegrees(-101.0, 34.0),
                                 Cartographic.fromDegrees(-101.0, 36.0),
                                 Cartographic.fromDegrees(-103.0, 36.0)
                             ])
                         }]
                     }]
                 }]
             }

          });
         scene.getPrimitives().add(pp);

        var handler = new ScreenSpaceEventHandler(scene.getCanvas());
        handler.setInputAction(
            function (movement) {
                var pickedObject = scene.pick(movement.endPosition);
                if (typeof pickedObject !== 'undefined') {
                    console.log(pickedObject);
                }
            },
            ScreenSpaceEventType.MOUSE_MOVE
        );
        handler.setInputAction(
            function () {
                polygonPrimitive.appearance.material = Material.fromType(scene.getContext(), 'Wood');
                wallPrimitive.appearance = new Appearance();

                extentPrimitive.material = Material.fromType(scene.getContext(), 'Dot');
                extentPrimitive.rotation = CesiumMath.toRadians(45.0);
                extentPrimitive.height = 1500000.0;

                pp.material = Material.fromType(scene.getContext(), 'Dot');
                pp.textureRotationAngle = CesiumMath.toRadians(30.0);
                pp.height = 1500000.0;
            },
            ScreenSpaceEventType.LEFT_CLICK
        );
    }
});<|MERGE_RESOLUTION|>--- conflicted
+++ resolved
@@ -235,58 +235,6 @@
         scene.getPrimitives().add(primitive);
 
 
-<<<<<<< HEAD
-//        var m = new Material({
-//            context : viewer.scene.getContext(),
-//            fabric : {
-//                materials : {
-//                    diffuseMaterial : {
-//                        type : 'DiffuseMap',
-//                        uniforms : {
-//                            image : '../Sandcastle/images/bumpmap.png'
-//                        }
-//                    },
-//                    normalMap : {
-//                        type : 'NormalMap',
-//                        uniforms : {
-//                            image : '../Sandcastle/images/normalmap.png',
-//                            strength : 0.6
-//                        }
-//                    }
-//                },
-//                components : {
-//                    diffuse : 'diffuseMaterial.diffuse',
-//                    specular : 0.01,
-//                    normal : 'normalMap.normal'
-//                }
-//            }
-//        });
-//        var rs = {
-//            depthTest : {
-//                enabled : true
-//            }
-//        };
-//        var appearance = new Appearance({
-//            material : m,
-//            renderState : rs
-//        });
-//        var geometry5 = new GeometryInstance({
-//            geometry : new EllipsoidGeometry({
-//                vertexFormat : VertexFormat.ALL,
-//                ellipsoid : new Ellipsoid(1000000.0, 500000.0, 500000.0)
-//            }),
-//            modelMatrix : Matrix4.multiplyByTranslation(Transforms.eastNorthUpToFixedFrame(
-//                ellipsoid.cartographicToCartesian(Cartographic.fromDegrees(-75.59777, 40.03883))), new Cartesian3(0.0, 0.0, 4500000.0)),
-//            pickData : 'geometry5'
-//        });
-//        scene.getPrimitives().add(new Primitive({
-//            geometryInstances : geometry5,
-//            appearance :appearance,
-//            vertexCacheOptimize : false,
-//            releaseGeometries : true,
-//            transformToWorldCoordinates : false
-//        }));
-=======
         var m = new Material({
             context : viewer.scene.getContext(),
             fabric : {
@@ -335,10 +283,9 @@
             geometryInstances : geometry5,
             appearance :appearance,
             vertexCacheOptimize : false,
-            releasegeometryInstances : true,
+            releaseGeometries : true,
             transformToWorldCoordinates : false
         }));
->>>>>>> 643d9407
 
         var polygonGeometry = new GeometryInstance({
             geometry : new PolygonGeometry({
@@ -525,16 +472,6 @@
                 //primitiveType : PrimitiveType.LINE_LOOP
                 primitiveType : PrimitiveType.TRIANGLE_FAN
             }),
-<<<<<<< HEAD
-            pickData : 'customWithoutIndices',
-            color : new Color(1.0, 1.0, 0.0, 0.5)
-        });
-        scene.getPrimitives().add(new Primitive({
-            geometryInstances : customWithoutIndices,
-            //appearance : new PerInstanceFlatColorAppearance()
-            appearance : new PerInstanceColorClosedTranslucentAppearance()
-        }));
-=======
             pickData : 'customWithoutIndices'
          });
          scene.getPrimitives().add(new Primitive({
@@ -575,7 +512,6 @@
                  translucent : false
              })
          }));
->>>>>>> 643d9407
 
          var extentPrimitive = new ExtentPrimitive({
              extent : new Extent(
