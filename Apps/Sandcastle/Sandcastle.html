--- conflicted
+++ resolved
@@ -100,14 +100,8 @@
         </div>
         <div id="codeContainer" data-dojo-type="dijit.layout.TabContainer" data-dojo-props="region: 'leading', splitter: true, tabPosition: 'bottom'">
             <div id="jsContainer" data-dojo-type="dijit.layout.ContentPane" data-dojo-props="title: 'JavaScript code'">
-<<<<<<< HEAD
-            <textarea id="code" name="code">
-			    // Select a demo from the gallery to load.
-			</textarea>
-=======
             <textarea id="code" name="code">// Select a demo from the gallery to load.
             </textarea>
->>>>>>> e32d7a5f
             </div>
             <div id="htmlContainer" data-dojo-type="dijit.layout.ContentPane" data-dojo-props="title: 'HTML body &amp; CSS'">
                 <textarea id="htmlBody" name="htmlBody">
@@ -118,14 +112,6 @@
             </div>
         </div>
         <div id="cesiumContainer" data-dojo-type="dijit.layout.TabContainer" data-dojo-props="region: 'center', tabPosition: 'bottom'">
-	        <div id="galleryContainer">
-		        <div id="galleryTab">
-	                Gallery
-	            </div>	            
-	            <div id="demosContainer">
-	                <div id="demos"></div>
-	            </div>
-		    </div>
             <div id="bucketPane" data-dojo-type="dijit.layout.ContentPane" data-dojo-props="title: 'Cesium'">
                 <iframe id="bucketFrame" src="templates/bucket.html" class="fullFrame"></iframe>
             </div>
@@ -135,8 +121,6 @@
                 <div id="logOutput"></div>
             </div>
         </div>      
-<<<<<<< HEAD
-=======
     </div>
     <div id="galleryContainer">
         <div id="galleryTab">
@@ -147,7 +131,6 @@
                 <div id="demos"></div>
             </div>
         </div>
->>>>>>> e32d7a5f
     </div>
     <div class="dijitTooltip dijitTooltipBelow" id="docPopup">
         <div class="dijitTooltipContainer dijitTooltipContents" id="docPopupMessage"></div>
