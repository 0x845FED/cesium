<<<<<<< HEAD
import AttributeCompression from '../Core/AttributeCompression.js';
import BoundingSphere from '../Core/BoundingSphere.js';
import Cartesian2 from '../Core/Cartesian2.js';
import Cartesian3 from '../Core/Cartesian3.js';
import Color from '../Core/Color.js';
import ComponentDatatype from '../Core/ComponentDatatype.js';
import defaultValue from '../Core/defaultValue.js';
import defined from '../Core/defined.js';
import destroyObject from '../Core/destroyObject.js';
import DeveloperError from '../Core/DeveloperError.js';
import EncodedCartesian3 from '../Core/EncodedCartesian3.js';
import IndexDatatype from '../Core/IndexDatatype.js';
import CesiumMath from '../Core/Math.js';
import Matrix4 from '../Core/Matrix4.js';
import WebGLConstants from '../Core/WebGLConstants.js';
import Buffer from '../Renderer/Buffer.js';
import BufferUsage from '../Renderer/BufferUsage.js';
import ContextLimits from '../Renderer/ContextLimits.js';
import DrawCommand from '../Renderer/DrawCommand.js';
import Pass from '../Renderer/Pass.js';
import RenderState from '../Renderer/RenderState.js';
import ShaderProgram from '../Renderer/ShaderProgram.js';
import ShaderSource from '../Renderer/ShaderSource.js';
import VertexArrayFacade from '../Renderer/VertexArrayFacade.js';
import BillboardCollectionFS from '../Shaders/BillboardCollectionFS.js';
import BillboardCollectionVS from '../Shaders/BillboardCollectionVS.js';
import Billboard from './Billboard.js';
import BlendingState from './BlendingState.js';
import BlendOption from './BlendOption.js';
import GlobeTranslucency from './GlobeTranslucency.js';
import HeightReference from './HeightReference.js';
import HorizontalOrigin from './HorizontalOrigin.js';
import SceneMode from './SceneMode.js';
import SDFSettings from './SDFSettings.js';
import TextureAtlas from './TextureAtlas.js';
import VerticalOrigin from './VerticalOrigin.js';

    var SHOW_INDEX = Billboard.SHOW_INDEX;
    var POSITION_INDEX = Billboard.POSITION_INDEX;
    var PIXEL_OFFSET_INDEX = Billboard.PIXEL_OFFSET_INDEX;
    var EYE_OFFSET_INDEX = Billboard.EYE_OFFSET_INDEX;
    var HORIZONTAL_ORIGIN_INDEX = Billboard.HORIZONTAL_ORIGIN_INDEX;
    var VERTICAL_ORIGIN_INDEX = Billboard.VERTICAL_ORIGIN_INDEX;
    var SCALE_INDEX = Billboard.SCALE_INDEX;
    var IMAGE_INDEX_INDEX = Billboard.IMAGE_INDEX_INDEX;
    var COLOR_INDEX = Billboard.COLOR_INDEX;
    var ROTATION_INDEX = Billboard.ROTATION_INDEX;
    var ALIGNED_AXIS_INDEX = Billboard.ALIGNED_AXIS_INDEX;
    var SCALE_BY_DISTANCE_INDEX = Billboard.SCALE_BY_DISTANCE_INDEX;
    var TRANSLUCENCY_BY_DISTANCE_INDEX = Billboard.TRANSLUCENCY_BY_DISTANCE_INDEX;
    var PIXEL_OFFSET_SCALE_BY_DISTANCE_INDEX = Billboard.PIXEL_OFFSET_SCALE_BY_DISTANCE_INDEX;
    var DISTANCE_DISPLAY_CONDITION_INDEX = Billboard.DISTANCE_DISPLAY_CONDITION;
    var DISABLE_DEPTH_DISTANCE = Billboard.DISABLE_DEPTH_DISTANCE;
    var TEXTURE_COORDINATE_BOUNDS = Billboard.TEXTURE_COORDINATE_BOUNDS;
    var SDF_INDEX = Billboard.SDF_INDEX;
    var NUMBER_OF_PROPERTIES = Billboard.NUMBER_OF_PROPERTIES;

    var attributeLocations;

    var attributeLocationsBatched = {
        positionHighAndScale : 0,
        positionLowAndRotation : 1,
        compressedAttribute0 : 2,        // pixel offset, translate, horizontal origin, vertical origin, show, direction, texture coordinates
        compressedAttribute1 : 3,        // aligned axis, translucency by distance, image width
        compressedAttribute2 : 4,        // image height, color, pick color, size in meters, valid aligned axis, 13 bits free
        eyeOffset : 5,                   // 4 bytes free
        scaleByDistance : 6,
        pixelOffsetScaleByDistance : 7,
        compressedAttribute3 : 8,
        textureCoordinateBoundsOrLabelTranslate : 9,
        a_batchId : 10,
        sdf: 11
    };

    var attributeLocationsInstanced = {
        direction : 0,
        positionHighAndScale : 1,
        positionLowAndRotation : 2,     // texture offset in w
        compressedAttribute0 : 3,
        compressedAttribute1 : 4,
        compressedAttribute2 : 5,
        eyeOffset : 6,                  // texture range in w
        scaleByDistance : 7,
        pixelOffsetScaleByDistance : 8,
        compressedAttribute3 : 9,
        textureCoordinateBoundsOrLabelTranslate : 10,
        a_batchId : 11,
        sdf: 12
    };

    /**
     * A renderable collection of billboards.  Billboards are viewport-aligned
     * images positioned in the 3D scene.
     * <br /><br />
     * <div align='center'>
     * <img src='Images/Billboard.png' width='400' height='300' /><br />
     * Example billboards
     * </div>
     * <br /><br />
     * Billboards are added and removed from the collection using {@link BillboardCollection#add}
     * and {@link BillboardCollection#remove}.  Billboards in a collection automatically share textures
     * for images with the same identifier.
     *
     * @alias BillboardCollection
     * @constructor
     *
     * @param {Object} [options] Object with the following properties:
     * @param {Matrix4} [options.modelMatrix=Matrix4.IDENTITY] The 4x4 transformation matrix that transforms each billboard from model to world coordinates.
     * @param {Boolean} [options.debugShowBoundingVolume=false] For debugging only. Determines if this primitive's commands' bounding spheres are shown.
     * @param {Scene} [options.scene] Must be passed in for billboards that use the height reference property or will be depth tested against the globe.
     * @param {BlendOption} [options.blendOption=BlendOption.OPAQUE_AND_TRANSLUCENT] The billboard blending option. The default
     * is used for rendering both opaque and translucent billboards. However, if either all of the billboards are completely opaque or all are completely translucent,
     * setting the technique to BlendOption.OPAQUE or BlendOption.TRANSLUCENT can improve performance by up to 2x.
     *
     * @performance For best performance, prefer a few collections, each with many billboards, to
     * many collections with only a few billboards each.  Organize collections so that billboards
     * with the same update frequency are in the same collection, i.e., billboards that do not
     * change should be in one collection; billboards that change every frame should be in another
     * collection; and so on.
     *
     * @see BillboardCollection#add
     * @see BillboardCollection#remove
     * @see Billboard
     * @see LabelCollection
     *
     * @demo {@link https://sandcastle.cesium.com/index.html?src=Billboards.html|Cesium Sandcastle Billboard Demo}
     *
     * @example
     * // Create a billboard collection with two billboards
     * var billboards = scene.primitives.add(new Cesium.BillboardCollection());
     * billboards.add({
     *   position : new Cesium.Cartesian3(1.0, 2.0, 3.0),
     *   image : 'url/to/image'
     * });
     * billboards.add({
     *   position : new Cesium.Cartesian3(4.0, 5.0, 6.0),
     *   image : 'url/to/another/image'
     * });
     */
    function BillboardCollection(options) {
        options = defaultValue(options, defaultValue.EMPTY_OBJECT);

        this._scene = options.scene;
        this._batchTable = options.batchTable;

        this._textureAtlas = undefined;
        this._textureAtlasGUID = undefined;
        this._destroyTextureAtlas = true;
        this._sp = undefined;
        this._spTranslucent = undefined;
        this._rsOpaque = undefined;
        this._rsTranslucent = undefined;
        this._vaf = undefined;

        this._billboards = [];
        this._billboardsToUpdate = [];
        this._billboardsToUpdateIndex = 0;
        this._billboardsRemoved = false;
        this._createVertexArray = false;

        this._shaderRotation = false;
        this._compiledShaderRotation = false;

        this._shaderAlignedAxis = false;
        this._compiledShaderAlignedAxis = false;

        this._shaderScaleByDistance = false;
        this._compiledShaderScaleByDistance = false;

        this._shaderTranslucencyByDistance = false;
        this._compiledShaderTranslucencyByDistance = false;

        this._shaderPixelOffsetScaleByDistance = false;
        this._compiledShaderPixelOffsetScaleByDistance = false;

        this._shaderDistanceDisplayCondition = false;
        this._compiledShaderDistanceDisplayCondition = false;

        this._shaderDisableDepthDistance = false;
        this._compiledShaderDisableDepthDistance = false;

        this._shaderClampToGround = false;
        this._compiledShaderClampToGround = false;

        this._propertiesChanged = new Uint32Array(NUMBER_OF_PROPERTIES);

        this._maxSize = 0.0;
        this._maxEyeOffset = 0.0;
        this._maxScale = 1.0;
        this._maxPixelOffset = 0.0;
        this._allHorizontalCenter = true;
        this._allVerticalCenter = true;
        this._allSizedInMeters = true;

        this._baseVolume = new BoundingSphere();
        this._baseVolumeWC = new BoundingSphere();
        this._baseVolume2D = new BoundingSphere();
        this._boundingVolume = new BoundingSphere();
        this._boundingVolumeDirty = false;

        this._colorCommands = [];

        /**
         * The 4x4 transformation matrix that transforms each billboard in this collection from model to world coordinates.
         * When this is the identity matrix, the billboards are drawn in world coordinates, i.e., Earth's WGS84 coordinates.
         * Local reference frames can be used by providing a different transformation matrix, like that returned
         * by {@link Transforms.eastNorthUpToFixedFrame}.
         *
         * @type {Matrix4}
         * @default {@link Matrix4.IDENTITY}
         *
         *
         * @example
         * var center = Cesium.Cartesian3.fromDegrees(-75.59777, 40.03883);
         * billboards.modelMatrix = Cesium.Transforms.eastNorthUpToFixedFrame(center);
         * billboards.add({
         *   image : 'url/to/image',
         *   position : new Cesium.Cartesian3(0.0, 0.0, 0.0) // center
         * });
         * billboards.add({
         *   image : 'url/to/image',
         *   position : new Cesium.Cartesian3(1000000.0, 0.0, 0.0) // east
         * });
         * billboards.add({
         *   image : 'url/to/image',
         *   position : new Cesium.Cartesian3(0.0, 1000000.0, 0.0) // north
         * });
         * billboards.add({
         *   image : 'url/to/image',
         *   position : new Cesium.Cartesian3(0.0, 0.0, 1000000.0) // up
         * });
         *
         * @see Transforms.eastNorthUpToFixedFrame
         */
        this.modelMatrix = Matrix4.clone(defaultValue(options.modelMatrix, Matrix4.IDENTITY));
        this._modelMatrix = Matrix4.clone(Matrix4.IDENTITY);

        /**
         * This property is for debugging only; it is not for production use nor is it optimized.
         * <p>
         * Draws the bounding sphere for each draw command in the primitive.
         * </p>
         *
         * @type {Boolean}
         *
         * @default false
         */
        this.debugShowBoundingVolume = defaultValue(options.debugShowBoundingVolume, false);

        /**
         * This property is for debugging only; it is not for production use nor is it optimized.
         * <p>
         * Draws the texture atlas for this BillboardCollection as a fullscreen quad.
         * </p>
         *
         * @type {Boolean}
         *
         * @default false
         */
        this.debugShowTextureAtlas = defaultValue(options.debugShowTextureAtlas, false);

        /**
         * The billboard blending option. The default is used for rendering both opaque and translucent billboards.
         * However, if either all of the billboards are completely opaque or all are completely translucent,
         * setting the technique to BlendOption.OPAQUE or BlendOption.TRANSLUCENT can improve
         * performance by up to 2x.
         * @type {BlendOption}
         * @default BlendOption.OPAQUE_AND_TRANSLUCENT
         */
        this.blendOption = defaultValue(options.blendOption, BlendOption.OPAQUE_AND_TRANSLUCENT);
        this._blendOption = undefined;

        this._mode = SceneMode.SCENE3D;

        // The buffer usage for each attribute is determined based on the usage of the attribute over time.
        this._buffersUsage = [
            BufferUsage.STATIC_DRAW, // SHOW_INDEX
            BufferUsage.STATIC_DRAW, // POSITION_INDEX
            BufferUsage.STATIC_DRAW, // PIXEL_OFFSET_INDEX
            BufferUsage.STATIC_DRAW, // EYE_OFFSET_INDEX
            BufferUsage.STATIC_DRAW, // HORIZONTAL_ORIGIN_INDEX
            BufferUsage.STATIC_DRAW, // VERTICAL_ORIGIN_INDEX
            BufferUsage.STATIC_DRAW, // SCALE_INDEX
            BufferUsage.STATIC_DRAW, // IMAGE_INDEX_INDEX
            BufferUsage.STATIC_DRAW, // COLOR_INDEX
            BufferUsage.STATIC_DRAW, // ROTATION_INDEX
            BufferUsage.STATIC_DRAW, // ALIGNED_AXIS_INDEX
            BufferUsage.STATIC_DRAW, // SCALE_BY_DISTANCE_INDEX
            BufferUsage.STATIC_DRAW, // TRANSLUCENCY_BY_DISTANCE_INDEX
            BufferUsage.STATIC_DRAW, // PIXEL_OFFSET_SCALE_BY_DISTANCE_INDEX
            BufferUsage.STATIC_DRAW, // DISTANCE_DISPLAY_CONDITION_INDEX
            BufferUsage.STATIC_DRAW  // TEXTURE_COORDINATE_BOUNDS
        ];

        this._highlightColor = Color.clone(Color.WHITE); // Only used by Vector3DTilePoints

        var that = this;
        this._uniforms = {
            u_atlas : function() {
                return that._textureAtlas.texture;
            },
            u_highlightColor : function() {
                return that._highlightColor;
            }
        };

        var scene = this._scene;
        if (defined(scene) && defined(scene.terrainProviderChanged)) {
            this._removeCallbackFunc = scene.terrainProviderChanged.addEventListener(function() {
                var billboards = this._billboards;
                var length = billboards.length;
                for (var i = 0; i < length; ++i) {
                    billboards[i]._updateClamping();
                }
            }, this);
        }
    }

    Object.defineProperties(BillboardCollection.prototype, {
        /**
         * Returns the number of billboards in this collection.  This is commonly used with
         * {@link BillboardCollection#get} to iterate over all the billboards
         * in the collection.
         * @memberof BillboardCollection.prototype
         * @type {Number}
         */
        length : {
            get : function() {
                removeBillboards(this);
                return this._billboards.length;
            }
        },

        /**
         * Gets or sets the textureAtlas.
         * @memberof BillboardCollection.prototype
         * @type {TextureAtlas}
         * @private
         */
        textureAtlas : {
            get : function() {
                return this._textureAtlas;
            },
            set : function(value) {
                if (this._textureAtlas !== value) {
                    this._textureAtlas = this._destroyTextureAtlas && this._textureAtlas && this._textureAtlas.destroy();
                    this._textureAtlas = value;
                    this._createVertexArray = true; // New per-billboard texture coordinates
                }
            }
        },

        /**
         * Gets or sets a value which determines if the texture atlas is
         * destroyed when the collection is destroyed.
         *
         * If the texture atlas is used by more than one collection, set this to <code>false</code>,
         * and explicitly destroy the atlas to avoid attempting to destroy it multiple times.
         *
         * @memberof BillboardCollection.prototype
         * @type {Boolean}
         * @private
         *
         * @example
         * // Set destroyTextureAtlas
         * // Destroy a billboard collection but not its texture atlas.
         *
         * var atlas = new TextureAtlas({
         *   scene : scene,
         *   images : images
         * });
         * billboards.textureAtlas = atlas;
         * billboards.destroyTextureAtlas = false;
         * billboards = billboards.destroy();
         * console.log(atlas.isDestroyed()); // False
         */
        destroyTextureAtlas : {
            get : function() {
                return this._destroyTextureAtlas;
            },
            set : function(value) {
                this._destroyTextureAtlas = value;
            }
        }
    });

    function destroyBillboards(billboards) {
=======
import AttributeCompression from "../Core/AttributeCompression.js";
import BoundingSphere from "../Core/BoundingSphere.js";
import Cartesian2 from "../Core/Cartesian2.js";
import Cartesian3 from "../Core/Cartesian3.js";
import Color from "../Core/Color.js";
import ComponentDatatype from "../Core/ComponentDatatype.js";
import defaultValue from "../Core/defaultValue.js";
import defined from "../Core/defined.js";
import destroyObject from "../Core/destroyObject.js";
import DeveloperError from "../Core/DeveloperError.js";
import EncodedCartesian3 from "../Core/EncodedCartesian3.js";
import IndexDatatype from "../Core/IndexDatatype.js";
import CesiumMath from "../Core/Math.js";
import Matrix4 from "../Core/Matrix4.js";
import WebGLConstants from "../Core/WebGLConstants.js";
import Buffer from "../Renderer/Buffer.js";
import BufferUsage from "../Renderer/BufferUsage.js";
import ContextLimits from "../Renderer/ContextLimits.js";
import DrawCommand from "../Renderer/DrawCommand.js";
import Pass from "../Renderer/Pass.js";
import RenderState from "../Renderer/RenderState.js";
import ShaderProgram from "../Renderer/ShaderProgram.js";
import ShaderSource from "../Renderer/ShaderSource.js";
import VertexArrayFacade from "../Renderer/VertexArrayFacade.js";
import BillboardCollectionFS from "../Shaders/BillboardCollectionFS.js";
import BillboardCollectionVS from "../Shaders/BillboardCollectionVS.js";
import Billboard from "./Billboard.js";
import BlendingState from "./BlendingState.js";
import BlendOption from "./BlendOption.js";
import HeightReference from "./HeightReference.js";
import HorizontalOrigin from "./HorizontalOrigin.js";
import SceneMode from "./SceneMode.js";
import SDFSettings from "./SDFSettings.js";
import TextureAtlas from "./TextureAtlas.js";
import VerticalOrigin from "./VerticalOrigin.js";

var SHOW_INDEX = Billboard.SHOW_INDEX;
var POSITION_INDEX = Billboard.POSITION_INDEX;
var PIXEL_OFFSET_INDEX = Billboard.PIXEL_OFFSET_INDEX;
var EYE_OFFSET_INDEX = Billboard.EYE_OFFSET_INDEX;
var HORIZONTAL_ORIGIN_INDEX = Billboard.HORIZONTAL_ORIGIN_INDEX;
var VERTICAL_ORIGIN_INDEX = Billboard.VERTICAL_ORIGIN_INDEX;
var SCALE_INDEX = Billboard.SCALE_INDEX;
var IMAGE_INDEX_INDEX = Billboard.IMAGE_INDEX_INDEX;
var COLOR_INDEX = Billboard.COLOR_INDEX;
var ROTATION_INDEX = Billboard.ROTATION_INDEX;
var ALIGNED_AXIS_INDEX = Billboard.ALIGNED_AXIS_INDEX;
var SCALE_BY_DISTANCE_INDEX = Billboard.SCALE_BY_DISTANCE_INDEX;
var TRANSLUCENCY_BY_DISTANCE_INDEX = Billboard.TRANSLUCENCY_BY_DISTANCE_INDEX;
var PIXEL_OFFSET_SCALE_BY_DISTANCE_INDEX =
  Billboard.PIXEL_OFFSET_SCALE_BY_DISTANCE_INDEX;
var DISTANCE_DISPLAY_CONDITION_INDEX = Billboard.DISTANCE_DISPLAY_CONDITION;
var DISABLE_DEPTH_DISTANCE = Billboard.DISABLE_DEPTH_DISTANCE;
var TEXTURE_COORDINATE_BOUNDS = Billboard.TEXTURE_COORDINATE_BOUNDS;
var SDF_INDEX = Billboard.SDF_INDEX;
var NUMBER_OF_PROPERTIES = Billboard.NUMBER_OF_PROPERTIES;

var attributeLocations;

var attributeLocationsBatched = {
  positionHighAndScale: 0,
  positionLowAndRotation: 1,
  compressedAttribute0: 2, // pixel offset, translate, horizontal origin, vertical origin, show, direction, texture coordinates
  compressedAttribute1: 3, // aligned axis, translucency by distance, image width
  compressedAttribute2: 4, // image height, color, pick color, size in meters, valid aligned axis, 13 bits free
  eyeOffset: 5, // 4 bytes free
  scaleByDistance: 6,
  pixelOffsetScaleByDistance: 7,
  compressedAttribute3: 8,
  textureCoordinateBoundsOrLabelTranslate: 9,
  a_batchId: 10,
  sdf: 11,
};

var attributeLocationsInstanced = {
  direction: 0,
  positionHighAndScale: 1,
  positionLowAndRotation: 2, // texture offset in w
  compressedAttribute0: 3,
  compressedAttribute1: 4,
  compressedAttribute2: 5,
  eyeOffset: 6, // texture range in w
  scaleByDistance: 7,
  pixelOffsetScaleByDistance: 8,
  compressedAttribute3: 9,
  textureCoordinateBoundsOrLabelTranslate: 10,
  a_batchId: 11,
  sdf: 12,
};

/**
 * A renderable collection of billboards.  Billboards are viewport-aligned
 * images positioned in the 3D scene.
 * <br /><br />
 * <div align='center'>
 * <img src='Images/Billboard.png' width='400' height='300' /><br />
 * Example billboards
 * </div>
 * <br /><br />
 * Billboards are added and removed from the collection using {@link BillboardCollection#add}
 * and {@link BillboardCollection#remove}.  Billboards in a collection automatically share textures
 * for images with the same identifier.
 *
 * @alias BillboardCollection
 * @constructor
 *
 * @param {Object} [options] Object with the following properties:
 * @param {Matrix4} [options.modelMatrix=Matrix4.IDENTITY] The 4x4 transformation matrix that transforms each billboard from model to world coordinates.
 * @param {Boolean} [options.debugShowBoundingVolume=false] For debugging only. Determines if this primitive's commands' bounding spheres are shown.
 * @param {Scene} [options.scene] Must be passed in for billboards that use the height reference property or will be depth tested against the globe.
 * @param {BlendOption} [options.blendOption=BlendOption.OPAQUE_AND_TRANSLUCENT] The billboard blending option. The default
 * is used for rendering both opaque and translucent billboards. However, if either all of the billboards are completely opaque or all are completely translucent,
 * setting the technique to BlendOption.OPAQUE or BlendOption.TRANSLUCENT can improve performance by up to 2x.
 *
 * @performance For best performance, prefer a few collections, each with many billboards, to
 * many collections with only a few billboards each.  Organize collections so that billboards
 * with the same update frequency are in the same collection, i.e., billboards that do not
 * change should be in one collection; billboards that change every frame should be in another
 * collection; and so on.
 *
 * @see BillboardCollection#add
 * @see BillboardCollection#remove
 * @see Billboard
 * @see LabelCollection
 *
 * @demo {@link https://sandcastle.cesium.com/index.html?src=Billboards.html|Cesium Sandcastle Billboard Demo}
 *
 * @example
 * // Create a billboard collection with two billboards
 * var billboards = scene.primitives.add(new Cesium.BillboardCollection());
 * billboards.add({
 *   position : new Cesium.Cartesian3(1.0, 2.0, 3.0),
 *   image : 'url/to/image'
 * });
 * billboards.add({
 *   position : new Cesium.Cartesian3(4.0, 5.0, 6.0),
 *   image : 'url/to/another/image'
 * });
 */
function BillboardCollection(options) {
  options = defaultValue(options, defaultValue.EMPTY_OBJECT);

  this._scene = options.scene;
  this._batchTable = options.batchTable;

  this._textureAtlas = undefined;
  this._textureAtlasGUID = undefined;
  this._destroyTextureAtlas = true;
  this._sp = undefined;
  this._spTranslucent = undefined;
  this._rsOpaque = undefined;
  this._rsTranslucent = undefined;
  this._vaf = undefined;

  this._billboards = [];
  this._billboardsToUpdate = [];
  this._billboardsToUpdateIndex = 0;
  this._billboardsRemoved = false;
  this._createVertexArray = false;

  this._shaderRotation = false;
  this._compiledShaderRotation = false;

  this._shaderAlignedAxis = false;
  this._compiledShaderAlignedAxis = false;

  this._shaderScaleByDistance = false;
  this._compiledShaderScaleByDistance = false;

  this._shaderTranslucencyByDistance = false;
  this._compiledShaderTranslucencyByDistance = false;

  this._shaderPixelOffsetScaleByDistance = false;
  this._compiledShaderPixelOffsetScaleByDistance = false;

  this._shaderDistanceDisplayCondition = false;
  this._compiledShaderDistanceDisplayCondition = false;

  this._shaderDisableDepthDistance = false;
  this._compiledShaderDisableDepthDistance = false;

  this._shaderClampToGround = false;
  this._compiledShaderClampToGround = false;

  this._propertiesChanged = new Uint32Array(NUMBER_OF_PROPERTIES);

  this._maxSize = 0.0;
  this._maxEyeOffset = 0.0;
  this._maxScale = 1.0;
  this._maxPixelOffset = 0.0;
  this._allHorizontalCenter = true;
  this._allVerticalCenter = true;
  this._allSizedInMeters = true;

  this._baseVolume = new BoundingSphere();
  this._baseVolumeWC = new BoundingSphere();
  this._baseVolume2D = new BoundingSphere();
  this._boundingVolume = new BoundingSphere();
  this._boundingVolumeDirty = false;

  this._colorCommands = [];

  /**
   * The 4x4 transformation matrix that transforms each billboard in this collection from model to world coordinates.
   * When this is the identity matrix, the billboards are drawn in world coordinates, i.e., Earth's WGS84 coordinates.
   * Local reference frames can be used by providing a different transformation matrix, like that returned
   * by {@link Transforms.eastNorthUpToFixedFrame}.
   *
   * @type {Matrix4}
   * @default {@link Matrix4.IDENTITY}
   *
   *
   * @example
   * var center = Cesium.Cartesian3.fromDegrees(-75.59777, 40.03883);
   * billboards.modelMatrix = Cesium.Transforms.eastNorthUpToFixedFrame(center);
   * billboards.add({
   *   image : 'url/to/image',
   *   position : new Cesium.Cartesian3(0.0, 0.0, 0.0) // center
   * });
   * billboards.add({
   *   image : 'url/to/image',
   *   position : new Cesium.Cartesian3(1000000.0, 0.0, 0.0) // east
   * });
   * billboards.add({
   *   image : 'url/to/image',
   *   position : new Cesium.Cartesian3(0.0, 1000000.0, 0.0) // north
   * });
   * billboards.add({
   *   image : 'url/to/image',
   *   position : new Cesium.Cartesian3(0.0, 0.0, 1000000.0) // up
   * });
   *
   * @see Transforms.eastNorthUpToFixedFrame
   */
  this.modelMatrix = Matrix4.clone(
    defaultValue(options.modelMatrix, Matrix4.IDENTITY)
  );
  this._modelMatrix = Matrix4.clone(Matrix4.IDENTITY);

  /**
   * This property is for debugging only; it is not for production use nor is it optimized.
   * <p>
   * Draws the bounding sphere for each draw command in the primitive.
   * </p>
   *
   * @type {Boolean}
   *
   * @default false
   */
  this.debugShowBoundingVolume = defaultValue(
    options.debugShowBoundingVolume,
    false
  );

  /**
   * This property is for debugging only; it is not for production use nor is it optimized.
   * <p>
   * Draws the texture atlas for this BillboardCollection as a fullscreen quad.
   * </p>
   *
   * @type {Boolean}
   *
   * @default false
   */
  this.debugShowTextureAtlas = defaultValue(
    options.debugShowTextureAtlas,
    false
  );

  /**
   * The billboard blending option. The default is used for rendering both opaque and translucent billboards.
   * However, if either all of the billboards are completely opaque or all are completely translucent,
   * setting the technique to BlendOption.OPAQUE or BlendOption.TRANSLUCENT can improve
   * performance by up to 2x.
   * @type {BlendOption}
   * @default BlendOption.OPAQUE_AND_TRANSLUCENT
   */
  this.blendOption = defaultValue(
    options.blendOption,
    BlendOption.OPAQUE_AND_TRANSLUCENT
  );
  this._blendOption = undefined;

  this._mode = SceneMode.SCENE3D;

  // The buffer usage for each attribute is determined based on the usage of the attribute over time.
  this._buffersUsage = [
    BufferUsage.STATIC_DRAW, // SHOW_INDEX
    BufferUsage.STATIC_DRAW, // POSITION_INDEX
    BufferUsage.STATIC_DRAW, // PIXEL_OFFSET_INDEX
    BufferUsage.STATIC_DRAW, // EYE_OFFSET_INDEX
    BufferUsage.STATIC_DRAW, // HORIZONTAL_ORIGIN_INDEX
    BufferUsage.STATIC_DRAW, // VERTICAL_ORIGIN_INDEX
    BufferUsage.STATIC_DRAW, // SCALE_INDEX
    BufferUsage.STATIC_DRAW, // IMAGE_INDEX_INDEX
    BufferUsage.STATIC_DRAW, // COLOR_INDEX
    BufferUsage.STATIC_DRAW, // ROTATION_INDEX
    BufferUsage.STATIC_DRAW, // ALIGNED_AXIS_INDEX
    BufferUsage.STATIC_DRAW, // SCALE_BY_DISTANCE_INDEX
    BufferUsage.STATIC_DRAW, // TRANSLUCENCY_BY_DISTANCE_INDEX
    BufferUsage.STATIC_DRAW, // PIXEL_OFFSET_SCALE_BY_DISTANCE_INDEX
    BufferUsage.STATIC_DRAW, // DISTANCE_DISPLAY_CONDITION_INDEX
    BufferUsage.STATIC_DRAW, // TEXTURE_COORDINATE_BOUNDS
  ];

  this._highlightColor = Color.clone(Color.WHITE); // Only used by Vector3DTilePoints

  var that = this;
  this._uniforms = {
    u_atlas: function () {
      return that._textureAtlas.texture;
    },
    u_highlightColor: function () {
      return that._highlightColor;
    },
  };

  var scene = this._scene;
  if (defined(scene) && defined(scene.terrainProviderChanged)) {
    this._removeCallbackFunc = scene.terrainProviderChanged.addEventListener(
      function () {
        var billboards = this._billboards;
>>>>>>> 2fd0e8f7
        var length = billboards.length;
        for (var i = 0; i < length; ++i) {
          billboards[i]._updateClamping();
        }
      },
      this
    );
  }
}

Object.defineProperties(BillboardCollection.prototype, {
  /**
   * Returns the number of billboards in this collection.  This is commonly used with
   * {@link BillboardCollection#get} to iterate over all the billboards
   * in the collection.
   * @memberof BillboardCollection.prototype
   * @type {Number}
   */
  length: {
    get: function () {
      removeBillboards(this);
      return this._billboards.length;
    },
  },

  /**
   * Gets or sets the textureAtlas.
   * @memberof BillboardCollection.prototype
   * @type {TextureAtlas}
   * @private
   */
  textureAtlas: {
    get: function () {
      return this._textureAtlas;
    },
    set: function (value) {
      if (this._textureAtlas !== value) {
        this._textureAtlas =
          this._destroyTextureAtlas &&
          this._textureAtlas &&
          this._textureAtlas.destroy();
        this._textureAtlas = value;
        this._createVertexArray = true; // New per-billboard texture coordinates
      }
    },
  },

  /**
   * Gets or sets a value which determines if the texture atlas is
   * destroyed when the collection is destroyed.
   *
   * If the texture atlas is used by more than one collection, set this to <code>false</code>,
   * and explicitly destroy the atlas to avoid attempting to destroy it multiple times.
   *
   * @memberof BillboardCollection.prototype
   * @type {Boolean}
   * @private
   *
   * @example
   * // Set destroyTextureAtlas
   * // Destroy a billboard collection but not its texture atlas.
   *
   * var atlas = new TextureAtlas({
   *   scene : scene,
   *   images : images
   * });
   * billboards.textureAtlas = atlas;
   * billboards.destroyTextureAtlas = false;
   * billboards = billboards.destroy();
   * console.log(atlas.isDestroyed()); // False
   */
  destroyTextureAtlas: {
    get: function () {
      return this._destroyTextureAtlas;
    },
    set: function (value) {
      this._destroyTextureAtlas = value;
    },
  },
});

function destroyBillboards(billboards) {
  var length = billboards.length;
  for (var i = 0; i < length; ++i) {
    if (billboards[i]) {
      billboards[i]._destroy();
    }
  }
}

/**
 * Creates and adds a billboard with the specified initial properties to the collection.
 * The added billboard is returned so it can be modified or removed from the collection later.
 *
 * @param {Object}[options] A template describing the billboard's properties as shown in Example 1.
 * @returns {Billboard} The billboard that was added to the collection.
 *
 * @performance Calling <code>add</code> is expected constant time.  However, the collection's vertex buffer
 * is rewritten - an <code>O(n)</code> operation that also incurs CPU to GPU overhead.  For
 * best performance, add as many billboards as possible before calling <code>update</code>.
 *
 * @exception {DeveloperError} This object was destroyed, i.e., destroy() was called.
 *
 *
 * @example
 * // Example 1:  Add a billboard, specifying all the default values.
 * var b = billboards.add({
 *   show : true,
 *   position : Cesium.Cartesian3.ZERO,
 *   pixelOffset : Cesium.Cartesian2.ZERO,
 *   eyeOffset : Cesium.Cartesian3.ZERO,
 *   heightReference : Cesium.HeightReference.NONE,
 *   horizontalOrigin : Cesium.HorizontalOrigin.CENTER,
 *   verticalOrigin : Cesium.VerticalOrigin.CENTER,
 *   scale : 1.0,
 *   image : 'url/to/image',
 *   imageSubRegion : undefined,
 *   color : Cesium.Color.WHITE,
 *   id : undefined,
 *   rotation : 0.0,
 *   alignedAxis : Cesium.Cartesian3.ZERO,
 *   width : undefined,
 *   height : undefined,
 *   scaleByDistance : undefined,
 *   translucencyByDistance : undefined,
 *   pixelOffsetScaleByDistance : undefined,
 *   sizeInMeters : false,
 *   distanceDisplayCondition : undefined
 * });
 *
 * @example
 * // Example 2:  Specify only the billboard's cartographic position.
 * var b = billboards.add({
 *   position : Cesium.Cartesian3.fromDegrees(longitude, latitude, height)
 * });
 *
 * @see BillboardCollection#remove
 * @see BillboardCollection#removeAll
 */
BillboardCollection.prototype.add = function (options) {
  var b = new Billboard(options, this);
  b._index = this._billboards.length;

  this._billboards.push(b);
  this._createVertexArray = true;

  return b;
};

/**
 * Removes a billboard from the collection.
 *
 * @param {Billboard} billboard The billboard to remove.
 * @returns {Boolean} <code>true</code> if the billboard was removed; <code>false</code> if the billboard was not found in the collection.
 *
 * @performance Calling <code>remove</code> is expected constant time.  However, the collection's vertex buffer
 * is rewritten - an <code>O(n)</code> operation that also incurs CPU to GPU overhead.  For
 * best performance, remove as many billboards as possible before calling <code>update</code>.
 * If you intend to temporarily hide a billboard, it is usually more efficient to call
 * {@link Billboard#show} instead of removing and re-adding the billboard.
 *
 * @exception {DeveloperError} This object was destroyed, i.e., destroy() was called.
 *
 *
 * @example
 * var b = billboards.add(...);
 * billboards.remove(b);  // Returns true
 *
 * @see BillboardCollection#add
 * @see BillboardCollection#removeAll
 * @see Billboard#show
 */
BillboardCollection.prototype.remove = function (billboard) {
  if (this.contains(billboard)) {
    this._billboards[billboard._index] = null; // Removed later
    this._billboardsRemoved = true;
    this._createVertexArray = true;
    billboard._destroy();
    return true;
  }

  return false;
};

/**
 * Removes all billboards from the collection.
 *
 * @performance <code>O(n)</code>.  It is more efficient to remove all the billboards
 * from a collection and then add new ones than to create a new collection entirely.
 *
 * @exception {DeveloperError} This object was destroyed, i.e., destroy() was called.
 *
 *
 * @example
 * billboards.add(...);
 * billboards.add(...);
 * billboards.removeAll();
 *
 * @see BillboardCollection#add
 * @see BillboardCollection#remove
 */
BillboardCollection.prototype.removeAll = function () {
  destroyBillboards(this._billboards);
  this._billboards = [];
  this._billboardsToUpdate = [];
  this._billboardsToUpdateIndex = 0;
  this._billboardsRemoved = false;

  this._createVertexArray = true;
};

function removeBillboards(billboardCollection) {
  if (billboardCollection._billboardsRemoved) {
    billboardCollection._billboardsRemoved = false;

    var newBillboards = [];
    var billboards = billboardCollection._billboards;
    var length = billboards.length;
    for (var i = 0, j = 0; i < length; ++i) {
      var billboard = billboards[i];
      if (billboard) {
        billboard._index = j++;
        newBillboards.push(billboard);
      }
    }

    billboardCollection._billboards = newBillboards;
  }
}

BillboardCollection.prototype._updateBillboard = function (
  billboard,
  propertyChanged
) {
  if (!billboard._dirty) {
    this._billboardsToUpdate[this._billboardsToUpdateIndex++] = billboard;
  }

  ++this._propertiesChanged[propertyChanged];
};

/**
 * Check whether this collection contains a given billboard.
 *
 * @param {Billboard} [billboard] The billboard to check for.
 * @returns {Boolean} true if this collection contains the billboard, false otherwise.
 *
 * @see BillboardCollection#get
 */
BillboardCollection.prototype.contains = function (billboard) {
  return defined(billboard) && billboard._billboardCollection === this;
};

/**
 * Returns the billboard in the collection at the specified index.  Indices are zero-based
 * and increase as billboards are added.  Removing a billboard shifts all billboards after
 * it to the left, changing their indices.  This function is commonly used with
 * {@link BillboardCollection#length} to iterate over all the billboards
 * in the collection.
 *
 * @param {Number} index The zero-based index of the billboard.
 * @returns {Billboard} The billboard at the specified index.
 *
 * @performance Expected constant time.  If billboards were removed from the collection and
 * {@link BillboardCollection#update} was not called, an implicit <code>O(n)</code>
 * operation is performed.
 *
 * @exception {DeveloperError} This object was destroyed, i.e., destroy() was called.
 *
 *
 * @example
 * // Toggle the show property of every billboard in the collection
 * var len = billboards.length;
 * for (var i = 0; i < len; ++i) {
 *   var b = billboards.get(i);
 *   b.show = !b.show;
 * }
 *
 * @see BillboardCollection#length
 */
BillboardCollection.prototype.get = function (index) {
  //>>includeStart('debug', pragmas.debug);
  if (!defined(index)) {
    throw new DeveloperError("index is required.");
  }
  //>>includeEnd('debug');

  removeBillboards(this);
  return this._billboards[index];
};

var getIndexBuffer;

function getIndexBufferBatched(context) {
  var sixteenK = 16 * 1024;

  var indexBuffer = context.cache.billboardCollection_indexBufferBatched;
  if (defined(indexBuffer)) {
    return indexBuffer;
  }

  // Subtract 6 because the last index is reserverd for primitive restart.
  // https://www.khronos.org/registry/webgl/specs/latest/2.0/#5.18
  var length = sixteenK * 6 - 6;
  var indices = new Uint16Array(length);
  for (var i = 0, j = 0; i < length; i += 6, j += 4) {
    indices[i] = j;
    indices[i + 1] = j + 1;
    indices[i + 2] = j + 2;

    indices[i + 3] = j + 0;
    indices[i + 4] = j + 2;
    indices[i + 5] = j + 3;
  }

  // PERFORMANCE_IDEA:  Should we reference count billboard collections, and eventually delete this?
  // Is this too much memory to allocate up front?  Should we dynamically grow it?
  indexBuffer = Buffer.createIndexBuffer({
    context: context,
    typedArray: indices,
    usage: BufferUsage.STATIC_DRAW,
    indexDatatype: IndexDatatype.UNSIGNED_SHORT,
  });
  indexBuffer.vertexArrayDestroyable = false;
  context.cache.billboardCollection_indexBufferBatched = indexBuffer;
  return indexBuffer;
}

function getIndexBufferInstanced(context) {
  var indexBuffer = context.cache.billboardCollection_indexBufferInstanced;
  if (defined(indexBuffer)) {
    return indexBuffer;
  }

  indexBuffer = Buffer.createIndexBuffer({
    context: context,
    typedArray: new Uint16Array([0, 1, 2, 0, 2, 3]),
    usage: BufferUsage.STATIC_DRAW,
    indexDatatype: IndexDatatype.UNSIGNED_SHORT,
  });

  indexBuffer.vertexArrayDestroyable = false;
  context.cache.billboardCollection_indexBufferInstanced = indexBuffer;
  return indexBuffer;
}

function getVertexBufferInstanced(context) {
  var vertexBuffer = context.cache.billboardCollection_vertexBufferInstanced;
  if (defined(vertexBuffer)) {
    return vertexBuffer;
  }

  vertexBuffer = Buffer.createVertexBuffer({
    context: context,
    typedArray: new Float32Array([0.0, 0.0, 1.0, 0.0, 1.0, 1.0, 0.0, 1.0]),
    usage: BufferUsage.STATIC_DRAW,
  });

  vertexBuffer.vertexArrayDestroyable = false;
  context.cache.billboardCollection_vertexBufferInstanced = vertexBuffer;
  return vertexBuffer;
}

BillboardCollection.prototype.computeNewBuffersUsage = function () {
  var buffersUsage = this._buffersUsage;
  var usageChanged = false;

  var properties = this._propertiesChanged;
  for (var k = 0; k < NUMBER_OF_PROPERTIES; ++k) {
    var newUsage =
      properties[k] === 0 ? BufferUsage.STATIC_DRAW : BufferUsage.STREAM_DRAW;
    usageChanged = usageChanged || buffersUsage[k] !== newUsage;
    buffersUsage[k] = newUsage;
  }

  return usageChanged;
};

function createVAF(
  context,
  numberOfBillboards,
  buffersUsage,
  instanced,
  batchTable,
  sdf
) {
  var attributes = [
    {
      index: attributeLocations.positionHighAndScale,
      componentsPerAttribute: 4,
      componentDatatype: ComponentDatatype.FLOAT,
      usage: buffersUsage[POSITION_INDEX],
    },
    {
      index: attributeLocations.positionLowAndRotation,
      componentsPerAttribute: 4,
      componentDatatype: ComponentDatatype.FLOAT,
      usage: buffersUsage[POSITION_INDEX],
    },
    {
      index: attributeLocations.compressedAttribute0,
      componentsPerAttribute: 4,
      componentDatatype: ComponentDatatype.FLOAT,
      usage: buffersUsage[PIXEL_OFFSET_INDEX],
    },
    {
      index: attributeLocations.compressedAttribute1,
      componentsPerAttribute: 4,
      componentDatatype: ComponentDatatype.FLOAT,
      usage: buffersUsage[TRANSLUCENCY_BY_DISTANCE_INDEX],
    },
    {
      index: attributeLocations.compressedAttribute2,
      componentsPerAttribute: 4,
      componentDatatype: ComponentDatatype.FLOAT,
      usage: buffersUsage[COLOR_INDEX],
    },
    {
      index: attributeLocations.eyeOffset,
      componentsPerAttribute: 4,
      componentDatatype: ComponentDatatype.FLOAT,
      usage: buffersUsage[EYE_OFFSET_INDEX],
    },
    {
      index: attributeLocations.scaleByDistance,
      componentsPerAttribute: 4,
      componentDatatype: ComponentDatatype.FLOAT,
      usage: buffersUsage[SCALE_BY_DISTANCE_INDEX],
    },
    {
      index: attributeLocations.pixelOffsetScaleByDistance,
      componentsPerAttribute: 4,
      componentDatatype: ComponentDatatype.FLOAT,
      usage: buffersUsage[PIXEL_OFFSET_SCALE_BY_DISTANCE_INDEX],
    },
    {
      index: attributeLocations.compressedAttribute3,
      componentsPerAttribute: 4,
      componentDatatype: ComponentDatatype.FLOAT,
      usage: buffersUsage[DISTANCE_DISPLAY_CONDITION_INDEX],
    },
    {
      index: attributeLocations.textureCoordinateBoundsOrLabelTranslate,
      componentsPerAttribute: 4,
      componentDatatype: ComponentDatatype.FLOAT,
      usage: buffersUsage[TEXTURE_COORDINATE_BOUNDS],
    },
  ];

  // Instancing requires one non-instanced attribute.
  if (instanced) {
    attributes.push({
      index: attributeLocations.direction,
      componentsPerAttribute: 2,
      componentDatatype: ComponentDatatype.FLOAT,
      vertexBuffer: getVertexBufferInstanced(context),
    });
  }

  if (defined(batchTable)) {
    attributes.push({
      index: attributeLocations.a_batchId,
      componentsPerAttribute: 1,
      componentDatatyps: ComponentDatatype.FLOAT,
      bufferUsage: BufferUsage.STATIC_DRAW,
    });
  }

  if (sdf) {
    attributes.push({
      index: attributeLocations.sdf,
      componentsPerAttribute: 2,
      componentDatatype: ComponentDatatype.FLOAT,
      usage: buffersUsage[SDF_INDEX],
    });
  }

  // When instancing is enabled, only one vertex is needed for each billboard.
  var sizeInVertices = instanced ? numberOfBillboards : 4 * numberOfBillboards;
  return new VertexArrayFacade(context, attributes, sizeInVertices, instanced);
}

///////////////////////////////////////////////////////////////////////////

// Four vertices per billboard.  Each has the same position, etc., but a different screen-space direction vector.

// PERFORMANCE_IDEA:  Save memory if a property is the same for all billboards, use a latched attribute state,
// instead of storing it in a vertex buffer.

var writePositionScratch = new EncodedCartesian3();

function writePositionScaleAndRotation(
  billboardCollection,
  context,
  textureAtlasCoordinates,
  vafWriters,
  billboard
) {
  var i;
  var positionHighWriter = vafWriters[attributeLocations.positionHighAndScale];
  var positionLowWriter = vafWriters[attributeLocations.positionLowAndRotation];
  var position = billboard._getActualPosition();

  if (billboardCollection._mode === SceneMode.SCENE3D) {
    BoundingSphere.expand(
      billboardCollection._baseVolume,
      position,
      billboardCollection._baseVolume
    );
    billboardCollection._boundingVolumeDirty = true;
  }

  EncodedCartesian3.fromCartesian(position, writePositionScratch);
  var scale = billboard.scale;
  var rotation = billboard.rotation;

  if (rotation !== 0.0) {
    billboardCollection._shaderRotation = true;
  }

  billboardCollection._maxScale = Math.max(
    billboardCollection._maxScale,
    scale
  );

  var high = writePositionScratch.high;
  var low = writePositionScratch.low;

  if (billboardCollection._instanced) {
    i = billboard._index;
    positionHighWriter(i, high.x, high.y, high.z, scale);
    positionLowWriter(i, low.x, low.y, low.z, rotation);
  } else {
    i = billboard._index * 4;
    positionHighWriter(i + 0, high.x, high.y, high.z, scale);
    positionHighWriter(i + 1, high.x, high.y, high.z, scale);
    positionHighWriter(i + 2, high.x, high.y, high.z, scale);
    positionHighWriter(i + 3, high.x, high.y, high.z, scale);

    positionLowWriter(i + 0, low.x, low.y, low.z, rotation);
    positionLowWriter(i + 1, low.x, low.y, low.z, rotation);
    positionLowWriter(i + 2, low.x, low.y, low.z, rotation);
    positionLowWriter(i + 3, low.x, low.y, low.z, rotation);
  }
}

var scratchCartesian2 = new Cartesian2();

var UPPER_BOUND = 32768.0; // 2^15

var LEFT_SHIFT16 = 65536.0; // 2^16
var LEFT_SHIFT12 = 4096.0; // 2^12
var LEFT_SHIFT8 = 256.0; // 2^8
var LEFT_SHIFT7 = 128.0;
var LEFT_SHIFT5 = 32.0;
var LEFT_SHIFT3 = 8.0;
var LEFT_SHIFT2 = 4.0;

var RIGHT_SHIFT8 = 1.0 / 256.0;

var LOWER_LEFT = 0.0;
var LOWER_RIGHT = 2.0;
var UPPER_RIGHT = 3.0;
var UPPER_LEFT = 1.0;

function writeCompressedAttrib0(
  billboardCollection,
  context,
  textureAtlasCoordinates,
  vafWriters,
  billboard
) {
  var i;
  var writer = vafWriters[attributeLocations.compressedAttribute0];
  var pixelOffset = billboard.pixelOffset;
  var pixelOffsetX = pixelOffset.x;
  var pixelOffsetY = pixelOffset.y;

  var translate = billboard._translate;
  var translateX = translate.x;
  var translateY = translate.y;

  billboardCollection._maxPixelOffset = Math.max(
    billboardCollection._maxPixelOffset,
    Math.abs(pixelOffsetX + translateX),
    Math.abs(-pixelOffsetY + translateY)
  );

  var horizontalOrigin = billboard.horizontalOrigin;
  var verticalOrigin = billboard._verticalOrigin;
  var show = billboard.show && billboard.clusterShow;

  // If the color alpha is zero, do not show this billboard.  This lets us avoid providing
  // color during the pick pass and also eliminates a discard in the fragment shader.
  if (billboard.color.alpha === 0.0) {
    show = false;
  }

  // Raw billboards don't distinguish between BASELINE and BOTTOM, only LabelCollection does that.
  if (verticalOrigin === VerticalOrigin.BASELINE) {
    verticalOrigin = VerticalOrigin.BOTTOM;
  }

  billboardCollection._allHorizontalCenter =
    billboardCollection._allHorizontalCenter &&
    horizontalOrigin === HorizontalOrigin.CENTER;
  billboardCollection._allVerticalCenter =
    billboardCollection._allVerticalCenter &&
    verticalOrigin === VerticalOrigin.CENTER;

  var bottomLeftX = 0;
  var bottomLeftY = 0;
  var width = 0;
  var height = 0;
  var index = billboard._imageIndex;
  if (index !== -1) {
    var imageRectangle = textureAtlasCoordinates[index];

    //>>includeStart('debug', pragmas.debug);
    if (!defined(imageRectangle)) {
      throw new DeveloperError("Invalid billboard image index: " + index);
    }
    //>>includeEnd('debug');

    bottomLeftX = imageRectangle.x;
    bottomLeftY = imageRectangle.y;
    width = imageRectangle.width;
    height = imageRectangle.height;
  }
  var topRightX = bottomLeftX + width;
  var topRightY = bottomLeftY + height;

  var compressed0 =
    Math.floor(
      CesiumMath.clamp(pixelOffsetX, -UPPER_BOUND, UPPER_BOUND) + UPPER_BOUND
    ) * LEFT_SHIFT7;
  compressed0 += (horizontalOrigin + 1.0) * LEFT_SHIFT5;
  compressed0 += (verticalOrigin + 1.0) * LEFT_SHIFT3;
  compressed0 += (show ? 1.0 : 0.0) * LEFT_SHIFT2;

  var compressed1 =
    Math.floor(
      CesiumMath.clamp(pixelOffsetY, -UPPER_BOUND, UPPER_BOUND) + UPPER_BOUND
    ) * LEFT_SHIFT8;
  var compressed2 =
    Math.floor(
      CesiumMath.clamp(translateX, -UPPER_BOUND, UPPER_BOUND) + UPPER_BOUND
    ) * LEFT_SHIFT8;

  var tempTanslateY =
    (CesiumMath.clamp(translateY, -UPPER_BOUND, UPPER_BOUND) + UPPER_BOUND) *
    RIGHT_SHIFT8;
  var upperTranslateY = Math.floor(tempTanslateY);
  var lowerTranslateY = Math.floor(
    (tempTanslateY - upperTranslateY) * LEFT_SHIFT8
  );

  compressed1 += upperTranslateY;
  compressed2 += lowerTranslateY;

  scratchCartesian2.x = bottomLeftX;
  scratchCartesian2.y = bottomLeftY;
  var compressedTexCoordsLL = AttributeCompression.compressTextureCoordinates(
    scratchCartesian2
  );
  scratchCartesian2.x = topRightX;
  var compressedTexCoordsLR = AttributeCompression.compressTextureCoordinates(
    scratchCartesian2
  );
  scratchCartesian2.y = topRightY;
  var compressedTexCoordsUR = AttributeCompression.compressTextureCoordinates(
    scratchCartesian2
  );
  scratchCartesian2.x = bottomLeftX;
  var compressedTexCoordsUL = AttributeCompression.compressTextureCoordinates(
    scratchCartesian2
  );

  if (billboardCollection._instanced) {
    i = billboard._index;
    writer(i, compressed0, compressed1, compressed2, compressedTexCoordsLL);
  } else {
    i = billboard._index * 4;
    writer(
      i + 0,
      compressed0 + LOWER_LEFT,
      compressed1,
      compressed2,
      compressedTexCoordsLL
    );
    writer(
      i + 1,
      compressed0 + LOWER_RIGHT,
      compressed1,
      compressed2,
      compressedTexCoordsLR
    );
    writer(
      i + 2,
      compressed0 + UPPER_RIGHT,
      compressed1,
      compressed2,
      compressedTexCoordsUR
    );
    writer(
      i + 3,
      compressed0 + UPPER_LEFT,
      compressed1,
      compressed2,
      compressedTexCoordsUL
    );
  }
}

function writeCompressedAttrib1(
  billboardCollection,
  context,
  textureAtlasCoordinates,
  vafWriters,
  billboard
) {
  var i;
  var writer = vafWriters[attributeLocations.compressedAttribute1];
  var alignedAxis = billboard.alignedAxis;
  if (!Cartesian3.equals(alignedAxis, Cartesian3.ZERO)) {
    billboardCollection._shaderAlignedAxis = true;
  }

  var near = 0.0;
  var nearValue = 1.0;
  var far = 1.0;
  var farValue = 1.0;

  var translucency = billboard.translucencyByDistance;
  if (defined(translucency)) {
    near = translucency.near;
    nearValue = translucency.nearValue;
    far = translucency.far;
    farValue = translucency.farValue;

    if (nearValue !== 1.0 || farValue !== 1.0) {
      // translucency by distance calculation in shader need not be enabled
      // until a billboard with near and far !== 1.0 is found
      billboardCollection._shaderTranslucencyByDistance = true;
    }
  }

  var width = 0;
  var index = billboard._imageIndex;
  if (index !== -1) {
    var imageRectangle = textureAtlasCoordinates[index];

    //>>includeStart('debug', pragmas.debug);
    if (!defined(imageRectangle)) {
      throw new DeveloperError("Invalid billboard image index: " + index);
    }
    //>>includeEnd('debug');

    width = imageRectangle.width;
  }

  var textureWidth = billboardCollection._textureAtlas.texture.width;
  var imageWidth = Math.round(
    defaultValue(billboard.width, textureWidth * width)
  );
  billboardCollection._maxSize = Math.max(
    billboardCollection._maxSize,
    imageWidth
  );

  var compressed0 = CesiumMath.clamp(imageWidth, 0.0, LEFT_SHIFT16);
  var compressed1 = 0.0;

  if (
    Math.abs(Cartesian3.magnitudeSquared(alignedAxis) - 1.0) <
    CesiumMath.EPSILON6
  ) {
    compressed1 = AttributeCompression.octEncodeFloat(alignedAxis);
  }

  nearValue = CesiumMath.clamp(nearValue, 0.0, 1.0);
  nearValue = nearValue === 1.0 ? 255.0 : (nearValue * 255.0) | 0;
  compressed0 = compressed0 * LEFT_SHIFT8 + nearValue;

  farValue = CesiumMath.clamp(farValue, 0.0, 1.0);
  farValue = farValue === 1.0 ? 255.0 : (farValue * 255.0) | 0;
  compressed1 = compressed1 * LEFT_SHIFT8 + farValue;

  if (billboardCollection._instanced) {
    i = billboard._index;
    writer(i, compressed0, compressed1, near, far);
  } else {
    i = billboard._index * 4;
    writer(i + 0, compressed0, compressed1, near, far);
    writer(i + 1, compressed0, compressed1, near, far);
    writer(i + 2, compressed0, compressed1, near, far);
    writer(i + 3, compressed0, compressed1, near, far);
  }
}

function writeCompressedAttrib2(
  billboardCollection,
  context,
  textureAtlasCoordinates,
  vafWriters,
  billboard
) {
  var i;
  var writer = vafWriters[attributeLocations.compressedAttribute2];
  var color = billboard.color;
  var pickColor = !defined(billboardCollection._batchTable)
    ? billboard.getPickId(context).color
    : Color.WHITE;
  var sizeInMeters = billboard.sizeInMeters ? 1.0 : 0.0;
  var validAlignedAxis =
    Math.abs(Cartesian3.magnitudeSquared(billboard.alignedAxis) - 1.0) <
    CesiumMath.EPSILON6
      ? 1.0
      : 0.0;

  billboardCollection._allSizedInMeters =
    billboardCollection._allSizedInMeters && sizeInMeters === 1.0;

  var height = 0;
  var index = billboard._imageIndex;
  if (index !== -1) {
    var imageRectangle = textureAtlasCoordinates[index];

    //>>includeStart('debug', pragmas.debug);
    if (!defined(imageRectangle)) {
      throw new DeveloperError("Invalid billboard image index: " + index);
    }
    //>>includeEnd('debug');

    height = imageRectangle.height;
  }

  var dimensions = billboardCollection._textureAtlas.texture.dimensions;
  var imageHeight = Math.round(
    defaultValue(billboard.height, dimensions.y * height)
  );
  billboardCollection._maxSize = Math.max(
    billboardCollection._maxSize,
    imageHeight
  );
  var labelHorizontalOrigin = defaultValue(
    billboard._labelHorizontalOrigin,
    -2
  );
  labelHorizontalOrigin += 2;
  var compressed3 = imageHeight * LEFT_SHIFT2 + labelHorizontalOrigin;

  var red = Color.floatToByte(color.red);
  var green = Color.floatToByte(color.green);
  var blue = Color.floatToByte(color.blue);
  var compressed0 = red * LEFT_SHIFT16 + green * LEFT_SHIFT8 + blue;

  red = Color.floatToByte(pickColor.red);
  green = Color.floatToByte(pickColor.green);
  blue = Color.floatToByte(pickColor.blue);
  var compressed1 = red * LEFT_SHIFT16 + green * LEFT_SHIFT8 + blue;

  var compressed2 =
    Color.floatToByte(color.alpha) * LEFT_SHIFT16 +
    Color.floatToByte(pickColor.alpha) * LEFT_SHIFT8;
  compressed2 += sizeInMeters * 2.0 + validAlignedAxis;

  if (billboardCollection._instanced) {
    i = billboard._index;
    writer(i, compressed0, compressed1, compressed2, compressed3);
  } else {
    i = billboard._index * 4;
    writer(i + 0, compressed0, compressed1, compressed2, compressed3);
    writer(i + 1, compressed0, compressed1, compressed2, compressed3);
    writer(i + 2, compressed0, compressed1, compressed2, compressed3);
    writer(i + 3, compressed0, compressed1, compressed2, compressed3);
  }
}

function writeEyeOffset(
  billboardCollection,
  context,
  textureAtlasCoordinates,
  vafWriters,
  billboard
) {
  var i;
  var writer = vafWriters[attributeLocations.eyeOffset];
  var eyeOffset = billboard.eyeOffset;

  // For billboards that are clamped to ground, move it slightly closer to the camera
  var eyeOffsetZ = eyeOffset.z;
  if (billboard._heightReference !== HeightReference.NONE) {
    eyeOffsetZ *= 1.005;
  }
  billboardCollection._maxEyeOffset = Math.max(
    billboardCollection._maxEyeOffset,
    Math.abs(eyeOffset.x),
    Math.abs(eyeOffset.y),
    Math.abs(eyeOffsetZ)
  );

  if (billboardCollection._instanced) {
    var width = 0;
    var height = 0;
    var index = billboard._imageIndex;
    if (index !== -1) {
      var imageRectangle = textureAtlasCoordinates[index];

      //>>includeStart('debug', pragmas.debug);
      if (!defined(imageRectangle)) {
        throw new DeveloperError("Invalid billboard image index: " + index);
      }
      //>>includeEnd('debug');

      width = imageRectangle.width;
      height = imageRectangle.height;
    }

    scratchCartesian2.x = width;
    scratchCartesian2.y = height;
    var compressedTexCoordsRange = AttributeCompression.compressTextureCoordinates(
      scratchCartesian2
    );

    i = billboard._index;
    writer(i, eyeOffset.x, eyeOffset.y, eyeOffsetZ, compressedTexCoordsRange);
  } else {
    i = billboard._index * 4;
    writer(i + 0, eyeOffset.x, eyeOffset.y, eyeOffsetZ, 0.0);
    writer(i + 1, eyeOffset.x, eyeOffset.y, eyeOffsetZ, 0.0);
    writer(i + 2, eyeOffset.x, eyeOffset.y, eyeOffsetZ, 0.0);
    writer(i + 3, eyeOffset.x, eyeOffset.y, eyeOffsetZ, 0.0);
  }
}

function writeScaleByDistance(
  billboardCollection,
  context,
  textureAtlasCoordinates,
  vafWriters,
  billboard
) {
  var i;
  var writer = vafWriters[attributeLocations.scaleByDistance];
  var near = 0.0;
  var nearValue = 1.0;
  var far = 1.0;
  var farValue = 1.0;

  var scale = billboard.scaleByDistance;
  if (defined(scale)) {
    near = scale.near;
    nearValue = scale.nearValue;
    far = scale.far;
    farValue = scale.farValue;

    if (nearValue !== 1.0 || farValue !== 1.0) {
      // scale by distance calculation in shader need not be enabled
      // until a billboard with near and far !== 1.0 is found
      billboardCollection._shaderScaleByDistance = true;
    }
  }

  if (billboardCollection._instanced) {
    i = billboard._index;
    writer(i, near, nearValue, far, farValue);
  } else {
    i = billboard._index * 4;
    writer(i + 0, near, nearValue, far, farValue);
    writer(i + 1, near, nearValue, far, farValue);
    writer(i + 2, near, nearValue, far, farValue);
    writer(i + 3, near, nearValue, far, farValue);
  }
}

function writePixelOffsetScaleByDistance(
  billboardCollection,
  context,
  textureAtlasCoordinates,
  vafWriters,
  billboard
) {
  var i;
  var writer = vafWriters[attributeLocations.pixelOffsetScaleByDistance];
  var near = 0.0;
  var nearValue = 1.0;
  var far = 1.0;
  var farValue = 1.0;

  var pixelOffsetScale = billboard.pixelOffsetScaleByDistance;
  if (defined(pixelOffsetScale)) {
    near = pixelOffsetScale.near;
    nearValue = pixelOffsetScale.nearValue;
    far = pixelOffsetScale.far;
    farValue = pixelOffsetScale.farValue;

    if (nearValue !== 1.0 || farValue !== 1.0) {
      // pixelOffsetScale by distance calculation in shader need not be enabled
      // until a billboard with near and far !== 1.0 is found
      billboardCollection._shaderPixelOffsetScaleByDistance = true;
    }
  }

  if (billboardCollection._instanced) {
    i = billboard._index;
    writer(i, near, nearValue, far, farValue);
  } else {
    i = billboard._index * 4;
    writer(i + 0, near, nearValue, far, farValue);
    writer(i + 1, near, nearValue, far, farValue);
    writer(i + 2, near, nearValue, far, farValue);
    writer(i + 3, near, nearValue, far, farValue);
  }
}

function writeCompressedAttribute3(
  billboardCollection,
  context,
  textureAtlasCoordinates,
  vafWriters,
  billboard
) {
  var i;
  var writer = vafWriters[attributeLocations.compressedAttribute3];
  var near = 0.0;
  var far = Number.MAX_VALUE;

  var distanceDisplayCondition = billboard.distanceDisplayCondition;
  if (defined(distanceDisplayCondition)) {
    near = distanceDisplayCondition.near;
    far = distanceDisplayCondition.far;

    near *= near;
    far *= far;

    billboardCollection._shaderDistanceDisplayCondition = true;
  }

  var disableDepthTestDistance = billboard.disableDepthTestDistance;
  var clampToGround =
    billboard.heightReference === HeightReference.CLAMP_TO_GROUND &&
    billboardCollection._scene.context.depthTexture;
  if (!defined(disableDepthTestDistance)) {
    disableDepthTestDistance = clampToGround ? 5000.0 : 0.0;
  }

  disableDepthTestDistance *= disableDepthTestDistance;
  if (clampToGround || disableDepthTestDistance > 0.0) {
    billboardCollection._shaderDisableDepthDistance = true;
    if (disableDepthTestDistance === Number.POSITIVE_INFINITY) {
      disableDepthTestDistance = -1.0;
    }
  }

  var imageHeight;
  var imageWidth;

  if (!defined(billboard._labelDimensions)) {
    var height = 0;
    var width = 0;
    var index = billboard._imageIndex;
    if (index !== -1) {
      var imageRectangle = textureAtlasCoordinates[index];

      //>>includeStart('debug', pragmas.debug);
      if (!defined(imageRectangle)) {
        throw new DeveloperError("Invalid billboard image index: " + index);
      }
      //>>includeEnd('debug');

      height = imageRectangle.height;
      width = imageRectangle.width;
    }

    imageHeight = Math.round(
      defaultValue(
        billboard.height,
        billboardCollection._textureAtlas.texture.dimensions.y * height
      )
    );

    var textureWidth = billboardCollection._textureAtlas.texture.width;
    imageWidth = Math.round(
      defaultValue(billboard.width, textureWidth * width)
    );
  } else {
    imageWidth = billboard._labelDimensions.x;
    imageHeight = billboard._labelDimensions.y;
  }

  var w = Math.floor(CesiumMath.clamp(imageWidth, 0.0, LEFT_SHIFT12));
  var h = Math.floor(CesiumMath.clamp(imageHeight, 0.0, LEFT_SHIFT12));
  var dimensions = w * LEFT_SHIFT12 + h;

  if (billboardCollection._instanced) {
    i = billboard._index;
    writer(i, near, far, disableDepthTestDistance, dimensions);
  } else {
    i = billboard._index * 4;
    writer(i + 0, near, far, disableDepthTestDistance, dimensions);
    writer(i + 1, near, far, disableDepthTestDistance, dimensions);
    writer(i + 2, near, far, disableDepthTestDistance, dimensions);
    writer(i + 3, near, far, disableDepthTestDistance, dimensions);
  }
}

function writeTextureCoordinateBoundsOrLabelTranslate(
  billboardCollection,
  context,
  textureAtlasCoordinates,
  vafWriters,
  billboard
) {
  if (billboard.heightReference === HeightReference.CLAMP_TO_GROUND) {
    billboardCollection._shaderClampToGround =
      billboardCollection._scene.context.depthTexture;
  }
  var i;
  var writer =
    vafWriters[attributeLocations.textureCoordinateBoundsOrLabelTranslate];

  if (ContextLimits.maximumVertexTextureImageUnits > 0) {
    //write _labelTranslate, used by depth testing in the vertex shader
    var translateX = 0;
    var translateY = 0;
    if (defined(billboard._labelTranslate)) {
      translateX = billboard._labelTranslate.x;
      translateY = billboard._labelTranslate.y;
    }
    if (billboardCollection._instanced) {
      i = billboard._index;
      writer(i, translateX, translateY, 0.0, 0.0);
    } else {
      i = billboard._index * 4;
      writer(i + 0, translateX, translateY, 0.0, 0.0);
      writer(i + 1, translateX, translateY, 0.0, 0.0);
      writer(i + 2, translateX, translateY, 0.0, 0.0);
      writer(i + 3, translateX, translateY, 0.0, 0.0);
    }
    return;
  }

  //write texture coordinate bounds, used by depth testing in fragment shader
  var minX = 0;
  var minY = 0;
  var width = 0;
  var height = 0;
  var index = billboard._imageIndex;
  if (index !== -1) {
    var imageRectangle = textureAtlasCoordinates[index];

    //>>includeStart('debug', pragmas.debug);
    if (!defined(imageRectangle)) {
      throw new DeveloperError("Invalid billboard image index: " + index);
    }
    //>>includeEnd('debug');

    minX = imageRectangle.x;
    minY = imageRectangle.y;
    width = imageRectangle.width;
    height = imageRectangle.height;
  }
  var maxX = minX + width;
  var maxY = minY + height;

  if (billboardCollection._instanced) {
    i = billboard._index;
    writer(i, minX, minY, maxX, maxY);
  } else {
    i = billboard._index * 4;
    writer(i + 0, minX, minY, maxX, maxY);
    writer(i + 1, minX, minY, maxX, maxY);
    writer(i + 2, minX, minY, maxX, maxY);
    writer(i + 3, minX, minY, maxX, maxY);
  }
}

function writeBatchId(
  billboardCollection,
  context,
  textureAtlasCoordinates,
  vafWriters,
  billboard
) {
  if (!defined(billboardCollection._batchTable)) {
    return;
  }

  var writer = vafWriters[attributeLocations.a_batchId];
  var id = billboard._batchIndex;

  var i;
  if (billboardCollection._instanced) {
    i = billboard._index;
    writer(i, id);
  } else {
    i = billboard._index * 4;
    writer(i + 0, id);
    writer(i + 1, id);
    writer(i + 2, id);
    writer(i + 3, id);
  }
}

function writeSDF(
  billboardCollection,
  context,
  textureAtlasCoordinates,
  vafWriters,
  billboard
) {
  if (!billboardCollection._sdf) {
    return;
  }

  var i;
  var writer = vafWriters[attributeLocations.sdf];

  var outlineColor = billboard.outlineColor;
  var outlineWidth = billboard.outlineWidth;

  var red = Color.floatToByte(outlineColor.red);
  var green = Color.floatToByte(outlineColor.green);
  var blue = Color.floatToByte(outlineColor.blue);
  var compressed0 = red * LEFT_SHIFT16 + green * LEFT_SHIFT8 + blue;

  // Compute the relative outline distance
  var outlineDistance = outlineWidth / SDFSettings.RADIUS;
  var compressed1 =
    Color.floatToByte(outlineColor.alpha) * LEFT_SHIFT16 +
    Color.floatToByte(outlineDistance) * LEFT_SHIFT8;

  if (billboardCollection._instanced) {
    i = billboard._index;
    writer(i, compressed0, compressed1);
  } else {
    i = billboard._index * 4;
    writer(i + 0, compressed0 + LOWER_LEFT, compressed1);
    writer(i + 1, compressed0 + LOWER_RIGHT, compressed1);
    writer(i + 2, compressed0 + UPPER_RIGHT, compressed1);
    writer(i + 3, compressed0 + UPPER_LEFT, compressed1);
  }
}

function writeBillboard(
  billboardCollection,
  context,
  textureAtlasCoordinates,
  vafWriters,
  billboard
) {
  writePositionScaleAndRotation(
    billboardCollection,
    context,
    textureAtlasCoordinates,
    vafWriters,
    billboard
  );
  writeCompressedAttrib0(
    billboardCollection,
    context,
    textureAtlasCoordinates,
    vafWriters,
    billboard
  );
  writeCompressedAttrib1(
    billboardCollection,
    context,
    textureAtlasCoordinates,
    vafWriters,
    billboard
  );
  writeCompressedAttrib2(
    billboardCollection,
    context,
    textureAtlasCoordinates,
    vafWriters,
    billboard
  );
  writeEyeOffset(
    billboardCollection,
    context,
    textureAtlasCoordinates,
    vafWriters,
    billboard
  );
  writeScaleByDistance(
    billboardCollection,
    context,
    textureAtlasCoordinates,
    vafWriters,
    billboard
  );
  writePixelOffsetScaleByDistance(
    billboardCollection,
    context,
    textureAtlasCoordinates,
    vafWriters,
    billboard
  );
  writeCompressedAttribute3(
    billboardCollection,
    context,
    textureAtlasCoordinates,
    vafWriters,
    billboard
  );
  writeTextureCoordinateBoundsOrLabelTranslate(
    billboardCollection,
    context,
    textureAtlasCoordinates,
    vafWriters,
    billboard
  );
  writeBatchId(
    billboardCollection,
    context,
    textureAtlasCoordinates,
    vafWriters,
    billboard
  );
  writeSDF(
    billboardCollection,
    context,
    textureAtlasCoordinates,
    vafWriters,
    billboard
  );
}

function recomputeActualPositions(
  billboardCollection,
  billboards,
  length,
  frameState,
  modelMatrix,
  recomputeBoundingVolume
) {
  var boundingVolume;
  if (frameState.mode === SceneMode.SCENE3D) {
    boundingVolume = billboardCollection._baseVolume;
    billboardCollection._boundingVolumeDirty = true;
  } else {
    boundingVolume = billboardCollection._baseVolume2D;
  }

  var positions = [];
  for (var i = 0; i < length; ++i) {
    var billboard = billboards[i];
    var position = billboard.position;
    var actualPosition = Billboard._computeActualPosition(
      billboard,
      position,
      frameState,
      modelMatrix
    );
    if (defined(actualPosition)) {
      billboard._setActualPosition(actualPosition);

      if (recomputeBoundingVolume) {
        positions.push(actualPosition);
      } else {
        BoundingSphere.expand(boundingVolume, actualPosition, boundingVolume);
      }
    }
  }

  if (recomputeBoundingVolume) {
    BoundingSphere.fromPoints(positions, boundingVolume);
  }
}

function updateMode(billboardCollection, frameState) {
  var mode = frameState.mode;

  var billboards = billboardCollection._billboards;
  var billboardsToUpdate = billboardCollection._billboardsToUpdate;
  var modelMatrix = billboardCollection._modelMatrix;

  if (
    billboardCollection._createVertexArray ||
    billboardCollection._mode !== mode ||
    (mode !== SceneMode.SCENE3D &&
      !Matrix4.equals(modelMatrix, billboardCollection.modelMatrix))
  ) {
    billboardCollection._mode = mode;
    Matrix4.clone(billboardCollection.modelMatrix, modelMatrix);
    billboardCollection._createVertexArray = true;

    if (
      mode === SceneMode.SCENE3D ||
      mode === SceneMode.SCENE2D ||
      mode === SceneMode.COLUMBUS_VIEW
    ) {
      recomputeActualPositions(
        billboardCollection,
        billboards,
        billboards.length,
        frameState,
        modelMatrix,
        true
      );
    }
  } else if (mode === SceneMode.MORPHING) {
    recomputeActualPositions(
      billboardCollection,
      billboards,
      billboards.length,
      frameState,
      modelMatrix,
      true
    );
  } else if (mode === SceneMode.SCENE2D || mode === SceneMode.COLUMBUS_VIEW) {
    recomputeActualPositions(
      billboardCollection,
      billboardsToUpdate,
      billboardCollection._billboardsToUpdateIndex,
      frameState,
      modelMatrix,
      false
    );
  }
}

function updateBoundingVolume(collection, frameState, boundingVolume) {
  var pixelScale = 1.0;
  if (!collection._allSizedInMeters || collection._maxPixelOffset !== 0.0) {
    pixelScale = frameState.camera.getPixelSize(
      boundingVolume,
      frameState.context.drawingBufferWidth,
      frameState.context.drawingBufferHeight
    );
  }

  var size = pixelScale * collection._maxScale * collection._maxSize * 2.0;
  if (collection._allHorizontalCenter && collection._allVerticalCenter) {
    size *= 0.5;
  }

  var offset =
    pixelScale * collection._maxPixelOffset + collection._maxEyeOffset;
  boundingVolume.radius += size + offset;
}

function createDebugCommand(billboardCollection, context) {
  var fs;
  fs =
    "uniform sampler2D billboard_texture; \n" +
    "varying vec2 v_textureCoordinates; \n" +
    "void main() \n" +
    "{ \n" +
    "    gl_FragColor = texture2D(billboard_texture, v_textureCoordinates); \n" +
    "} \n";

  var drawCommand = context.createViewportQuadCommand(fs, {
    uniformMap: {
      billboard_texture: function () {
        return billboardCollection._textureAtlas.texture;
      },
    },
  });
  drawCommand.pass = Pass.OVERLAY;
  return drawCommand;
}

var scratchWriterArray = [];

/**
 * Called when {@link Viewer} or {@link CesiumWidget} render the scene to
 * get the draw commands needed to render this primitive.
 * <p>
 * Do not call this function directly.  This is documented just to
 * list the exceptions that may be propagated when the scene is rendered:
 * </p>
 *
 * @exception {RuntimeError} image with id must be in the atlas.
 */
BillboardCollection.prototype.update = function (frameState) {
  removeBillboards(this);
  var billboards = this._billboards;
  var billboardsLength = billboards.length;

  var context = frameState.context;
  this._instanced = context.instancedArrays;
  attributeLocations = this._instanced
    ? attributeLocationsInstanced
    : attributeLocationsBatched;
  getIndexBuffer = this._instanced
    ? getIndexBufferInstanced
    : getIndexBufferBatched;

  var textureAtlas = this._textureAtlas;
  if (!defined(textureAtlas)) {
    textureAtlas = this._textureAtlas = new TextureAtlas({
      context: context,
    });

    for (var ii = 0; ii < billboardsLength; ++ii) {
      billboards[ii]._loadImage();
    }
  }

  var textureAtlasCoordinates = textureAtlas.textureCoordinates;
  if (textureAtlasCoordinates.length === 0) {
    // Can't write billboard vertices until we have texture coordinates
    // provided by a texture atlas
    return;
  }

  updateMode(this, frameState);

  billboards = this._billboards;
  billboardsLength = billboards.length;
  var billboardsToUpdate = this._billboardsToUpdate;
  var billboardsToUpdateLength = this._billboardsToUpdateIndex;

  var properties = this._propertiesChanged;

  var textureAtlasGUID = textureAtlas.guid;
  var createVertexArray =
    this._createVertexArray || this._textureAtlasGUID !== textureAtlasGUID;
  this._textureAtlasGUID = textureAtlasGUID;

  var vafWriters;
  var pass = frameState.passes;
  var picking = pass.pick;

  // PERFORMANCE_IDEA: Round robin multiple buffers.
  if (createVertexArray || (!picking && this.computeNewBuffersUsage())) {
    this._createVertexArray = false;

    for (var k = 0; k < NUMBER_OF_PROPERTIES; ++k) {
      properties[k] = 0;
    }

    this._vaf = this._vaf && this._vaf.destroy();

    if (billboardsLength > 0) {
      // PERFORMANCE_IDEA:  Instead of creating a new one, resize like std::vector.
      this._vaf = createVAF(
        context,
        billboardsLength,
        this._buffersUsage,
        this._instanced,
        this._batchTable,
        this._sdf
      );
      vafWriters = this._vaf.writers;

      // Rewrite entire buffer if billboards were added or removed.
      for (var i = 0; i < billboardsLength; ++i) {
        var billboard = this._billboards[i];
        billboard._dirty = false; // In case it needed an update.
        writeBillboard(
          this,
          context,
          textureAtlasCoordinates,
          vafWriters,
          billboard
        );
      }

      // Different billboard collections share the same index buffer.
      this._vaf.commit(getIndexBuffer(context));
    }

    this._billboardsToUpdateIndex = 0;
  } else if (billboardsToUpdateLength > 0) {
    // Billboards were modified, but none were added or removed.
    var writers = scratchWriterArray;
    writers.length = 0;

    if (
      properties[POSITION_INDEX] ||
      properties[ROTATION_INDEX] ||
      properties[SCALE_INDEX]
    ) {
      writers.push(writePositionScaleAndRotation);
    }

    if (
      properties[IMAGE_INDEX_INDEX] ||
      properties[PIXEL_OFFSET_INDEX] ||
      properties[HORIZONTAL_ORIGIN_INDEX] ||
      properties[VERTICAL_ORIGIN_INDEX] ||
      properties[SHOW_INDEX]
    ) {
      writers.push(writeCompressedAttrib0);
      if (this._instanced) {
        writers.push(writeEyeOffset);
      }
    }

    if (
      properties[IMAGE_INDEX_INDEX] ||
      properties[ALIGNED_AXIS_INDEX] ||
      properties[TRANSLUCENCY_BY_DISTANCE_INDEX]
    ) {
      writers.push(writeCompressedAttrib1);
      writers.push(writeCompressedAttrib2);
    }

    if (properties[IMAGE_INDEX_INDEX] || properties[COLOR_INDEX]) {
      writers.push(writeCompressedAttrib2);
    }

    if (properties[EYE_OFFSET_INDEX]) {
      writers.push(writeEyeOffset);
    }

    if (properties[SCALE_BY_DISTANCE_INDEX]) {
      writers.push(writeScaleByDistance);
    }

    if (properties[PIXEL_OFFSET_SCALE_BY_DISTANCE_INDEX]) {
      writers.push(writePixelOffsetScaleByDistance);
    }

    if (
      properties[DISTANCE_DISPLAY_CONDITION_INDEX] ||
      properties[DISABLE_DEPTH_DISTANCE] ||
      properties[IMAGE_INDEX_INDEX] ||
      properties[POSITION_INDEX]
    ) {
      writers.push(writeCompressedAttribute3);
    }

    if (properties[IMAGE_INDEX_INDEX] || properties[POSITION_INDEX]) {
      writers.push(writeTextureCoordinateBoundsOrLabelTranslate);
    }

    if (properties[SDF_INDEX]) {
      writers.push(writeSDF);
    }

    var numWriters = writers.length;
    vafWriters = this._vaf.writers;

    if (billboardsToUpdateLength / billboardsLength > 0.1) {
      // If more than 10% of billboard change, rewrite the entire buffer.

      // PERFORMANCE_IDEA:  I totally made up 10% :).

<<<<<<< HEAD
        var disableDepthTestDistance = billboard.disableDepthTestDistance;
        var clampToGround = billboard.heightReference === HeightReference.CLAMP_TO_GROUND && context.depthTexture;
        if (!defined(disableDepthTestDistance)) {
            disableDepthTestDistance = clampToGround ? 5000.0 : 0.0;
        }
=======
      for (var m = 0; m < billboardsToUpdateLength; ++m) {
        var b = billboardsToUpdate[m];
        b._dirty = false;
>>>>>>> 2fd0e8f7

        for (var n = 0; n < numWriters; ++n) {
          writers[n](this, context, textureAtlasCoordinates, vafWriters, b);
        }
      }
      this._vaf.commit(getIndexBuffer(context));
    } else {
      for (var h = 0; h < billboardsToUpdateLength; ++h) {
        var bb = billboardsToUpdate[h];
        bb._dirty = false;

        for (var o = 0; o < numWriters; ++o) {
          writers[o](this, context, textureAtlasCoordinates, vafWriters, bb);
        }

        if (this._instanced) {
          this._vaf.subCommit(bb._index, 1);
        } else {
          this._vaf.subCommit(bb._index * 4, 4);
        }
      }
      this._vaf.endSubCommits();
    }

<<<<<<< HEAD
    function writeTextureCoordinateBoundsOrLabelTranslate(billboardCollection, context, textureAtlasCoordinates, vafWriters, billboard) {
        if (billboard.heightReference === HeightReference.CLAMP_TO_GROUND) {
            var scene = billboardCollection._scene;
            var globeTranslucent = GlobeTranslucency.isTranslucent(scene.globe);
            var depthTestAgainstTerrain = defined(scene.globe) && scene.globe.depthTestAgainstTerrain;

            billboardCollection._shaderClampToGround = context.depthTexture && !globeTranslucent && depthTestAgainstTerrain;
        }
        var i;
        var writer = vafWriters[attributeLocations.textureCoordinateBoundsOrLabelTranslate];

        if (ContextLimits.maximumVertexTextureImageUnits > 0) {
            //write _labelTranslate, used by depth testing in the vertex shader
            var translateX = 0;
            var translateY = 0;
            if (defined(billboard._labelTranslate)) {
                translateX = billboard._labelTranslate.x;
                translateY = billboard._labelTranslate.y;
            }
            if (billboardCollection._instanced) {
                i = billboard._index;
                writer(i, translateX, translateY, 0.0, 0.0);
            } else {
                i = billboard._index * 4;
                writer(i + 0, translateX, translateY, 0.0, 0.0);
                writer(i + 1, translateX, translateY, 0.0, 0.0);
                writer(i + 2, translateX, translateY, 0.0, 0.0);
                writer(i + 3, translateX, translateY, 0.0, 0.0);
            }
            return;
        }

        //write texture coordinate bounds, used by depth testing in fragment shader
        var minX = 0;
        var minY = 0;
        var width = 0;
        var height = 0;
        var index = billboard._imageIndex;
        if (index !== -1) {
            var imageRectangle = textureAtlasCoordinates[index];

            //>>includeStart('debug', pragmas.debug);
            if (!defined(imageRectangle)) {
                throw new DeveloperError('Invalid billboard image index: ' + index);
            }
            //>>includeEnd('debug');

            minX = imageRectangle.x;
            minY = imageRectangle.y;
            width = imageRectangle.width;
            height = imageRectangle.height;
        }
        var maxX = minX + width;
        var maxY = minY + height;

        if (billboardCollection._instanced) {
            i = billboard._index;
            writer(i, minX, minY, maxX, maxY);
        } else {
            i = billboard._index * 4;
            writer(i + 0, minX, minY, maxX, maxY);
            writer(i + 1, minX, minY, maxX, maxY);
            writer(i + 2, minX, minY, maxX, maxY);
            writer(i + 3, minX, minY, maxX, maxY);
        }
=======
    this._billboardsToUpdateIndex = 0;
  }

  // If the number of total billboards ever shrinks considerably
  // Truncate billboardsToUpdate so that we free memory that we're
  // not going to be using.
  if (billboardsToUpdateLength > billboardsLength * 1.5) {
    billboardsToUpdate.length = billboardsLength;
  }

  if (!defined(this._vaf) || !defined(this._vaf.va)) {
    return;
  }

  if (this._boundingVolumeDirty) {
    this._boundingVolumeDirty = false;
    BoundingSphere.transform(
      this._baseVolume,
      this.modelMatrix,
      this._baseVolumeWC
    );
  }

  var boundingVolume;
  var modelMatrix = Matrix4.IDENTITY;
  if (frameState.mode === SceneMode.SCENE3D) {
    modelMatrix = this.modelMatrix;
    boundingVolume = BoundingSphere.clone(
      this._baseVolumeWC,
      this._boundingVolume
    );
  } else {
    boundingVolume = BoundingSphere.clone(
      this._baseVolume2D,
      this._boundingVolume
    );
  }
  updateBoundingVolume(this, frameState, boundingVolume);

  var blendOptionChanged = this._blendOption !== this.blendOption;
  this._blendOption = this.blendOption;

  if (blendOptionChanged) {
    if (
      this._blendOption === BlendOption.OPAQUE ||
      this._blendOption === BlendOption.OPAQUE_AND_TRANSLUCENT
    ) {
      this._rsOpaque = RenderState.fromCache({
        depthTest: {
          enabled: true,
          func: WebGLConstants.LESS,
        },
        depthMask: true,
      });
    } else {
      this._rsOpaque = undefined;
>>>>>>> 2fd0e8f7
    }

    // If OPAQUE_AND_TRANSLUCENT is in use, only the opaque pass gets the benefit of the depth buffer,
    // not the translucent pass.  Otherwise, if the TRANSLUCENT pass is on its own, it turns on
    // a depthMask in lieu of full depth sorting (because it has opaque-ish fragments that look bad in OIT).
    // When the TRANSLUCENT depth mask is in use, label backgrounds require the depth func to be LEQUAL.
    var useTranslucentDepthMask = this._blendOption === BlendOption.TRANSLUCENT;

    if (
      this._blendOption === BlendOption.TRANSLUCENT ||
      this._blendOption === BlendOption.OPAQUE_AND_TRANSLUCENT
    ) {
      this._rsTranslucent = RenderState.fromCache({
        depthTest: {
          enabled: true,
          func: useTranslucentDepthMask
            ? WebGLConstants.LEQUAL
            : WebGLConstants.LESS,
        },
        depthMask: useTranslucentDepthMask,
        blending: BlendingState.ALPHA_BLEND,
      });
    } else {
      this._rsTranslucent = undefined;
    }
  }

  this._shaderDisableDepthDistance =
    this._shaderDisableDepthDistance ||
    frameState.minimumDisableDepthTestDistance !== 0.0;

  var vsSource;
  var fsSource;
  var vs;
  var fs;
  var vertDefines;

  var supportVSTextureReads = ContextLimits.maximumVertexTextureImageUnits > 0;

  if (
    blendOptionChanged ||
    this._shaderRotation !== this._compiledShaderRotation ||
    this._shaderAlignedAxis !== this._compiledShaderAlignedAxis ||
    this._shaderScaleByDistance !== this._compiledShaderScaleByDistance ||
    this._shaderTranslucencyByDistance !==
      this._compiledShaderTranslucencyByDistance ||
    this._shaderPixelOffsetScaleByDistance !==
      this._compiledShaderPixelOffsetScaleByDistance ||
    this._shaderDistanceDisplayCondition !==
      this._compiledShaderDistanceDisplayCondition ||
    this._shaderDisableDepthDistance !==
      this._compiledShaderDisableDepthDistance ||
    this._shaderClampToGround !== this._compiledShaderClampToGround ||
    this._sdf !== this._compiledSDF
  ) {
    vsSource = BillboardCollectionVS;
    fsSource = BillboardCollectionFS;

    vertDefines = [];
    if (defined(this._batchTable)) {
      vertDefines.push("VECTOR_TILE");
      vsSource = this._batchTable.getVertexShaderCallback(
        false,
        "a_batchId",
        undefined
      )(vsSource);
      fsSource = this._batchTable.getFragmentShaderCallback(
        false,
        undefined
      )(fsSource);
    }

    vs = new ShaderSource({
      defines: vertDefines,
      sources: [vsSource],
    });
    if (this._instanced) {
      vs.defines.push("INSTANCED");
    }
    if (this._shaderRotation) {
      vs.defines.push("ROTATION");
    }
    if (this._shaderAlignedAxis) {
      vs.defines.push("ALIGNED_AXIS");
    }
    if (this._shaderScaleByDistance) {
      vs.defines.push("EYE_DISTANCE_SCALING");
    }
    if (this._shaderTranslucencyByDistance) {
      vs.defines.push("EYE_DISTANCE_TRANSLUCENCY");
    }
    if (this._shaderPixelOffsetScaleByDistance) {
      vs.defines.push("EYE_DISTANCE_PIXEL_OFFSET");
    }
    if (this._shaderDistanceDisplayCondition) {
      vs.defines.push("DISTANCE_DISPLAY_CONDITION");
    }
    if (this._shaderDisableDepthDistance) {
      vs.defines.push("DISABLE_DEPTH_DISTANCE");
    }
    if (this._shaderClampToGround) {
      if (supportVSTextureReads) {
        vs.defines.push("VERTEX_DEPTH_CHECK");
      } else {
        vs.defines.push("FRAGMENT_DEPTH_CHECK");
      }
    }

    var sdfEdge = 1.0 - SDFSettings.CUTOFF;

    if (this._sdf) {
      vs.defines.push("SDF");
    }

    var vectorFragDefine = defined(this._batchTable) ? "VECTOR_TILE" : "";

    if (this._blendOption === BlendOption.OPAQUE_AND_TRANSLUCENT) {
      fs = new ShaderSource({
        defines: ["OPAQUE", vectorFragDefine],
        sources: [fsSource],
      });
      if (this._shaderClampToGround) {
        if (supportVSTextureReads) {
          fs.defines.push("VERTEX_DEPTH_CHECK");
        } else {
          fs.defines.push("FRAGMENT_DEPTH_CHECK");
        }
      }

      if (this._sdf) {
        fs.defines.push("SDF");
        fs.defines.push("SDF_EDGE " + sdfEdge);
      }

      this._sp = ShaderProgram.replaceCache({
        context: context,
        shaderProgram: this._sp,
        vertexShaderSource: vs,
        fragmentShaderSource: fs,
        attributeLocations: attributeLocations,
      });

      fs = new ShaderSource({
        defines: ["TRANSLUCENT", vectorFragDefine],
        sources: [fsSource],
      });
      if (this._shaderClampToGround) {
        if (supportVSTextureReads) {
          fs.defines.push("VERTEX_DEPTH_CHECK");
        } else {
          fs.defines.push("FRAGMENT_DEPTH_CHECK");
        }
      }
      if (this._sdf) {
        fs.defines.push("SDF");
        fs.defines.push("SDF_EDGE " + sdfEdge);
      }
      this._spTranslucent = ShaderProgram.replaceCache({
        context: context,
        shaderProgram: this._spTranslucent,
        vertexShaderSource: vs,
        fragmentShaderSource: fs,
        attributeLocations: attributeLocations,
      });
    }

    if (this._blendOption === BlendOption.OPAQUE) {
      fs = new ShaderSource({
        defines: [vectorFragDefine],
        sources: [fsSource],
      });
      if (this._shaderClampToGround) {
        if (supportVSTextureReads) {
          fs.defines.push("VERTEX_DEPTH_CHECK");
        } else {
          fs.defines.push("FRAGMENT_DEPTH_CHECK");
        }
      }
      if (this._sdf) {
        fs.defines.push("SDF");
        fs.defines.push("SDF_EDGE " + sdfEdge);
      }
      this._sp = ShaderProgram.replaceCache({
        context: context,
        shaderProgram: this._sp,
        vertexShaderSource: vs,
        fragmentShaderSource: fs,
        attributeLocations: attributeLocations,
      });
    }

    if (this._blendOption === BlendOption.TRANSLUCENT) {
      fs = new ShaderSource({
        defines: [vectorFragDefine],
        sources: [fsSource],
      });
      if (this._shaderClampToGround) {
        if (supportVSTextureReads) {
          fs.defines.push("VERTEX_DEPTH_CHECK");
        } else {
          fs.defines.push("FRAGMENT_DEPTH_CHECK");
        }
      }
      if (this._sdf) {
        fs.defines.push("SDF");
        fs.defines.push("SDF_EDGE " + sdfEdge);
      }
      this._spTranslucent = ShaderProgram.replaceCache({
        context: context,
        shaderProgram: this._spTranslucent,
        vertexShaderSource: vs,
        fragmentShaderSource: fs,
        attributeLocations: attributeLocations,
      });
    }

    this._compiledShaderRotation = this._shaderRotation;
    this._compiledShaderAlignedAxis = this._shaderAlignedAxis;
    this._compiledShaderScaleByDistance = this._shaderScaleByDistance;
    this._compiledShaderTranslucencyByDistance = this._shaderTranslucencyByDistance;
    this._compiledShaderPixelOffsetScaleByDistance = this._shaderPixelOffsetScaleByDistance;
    this._compiledShaderDistanceDisplayCondition = this._shaderDistanceDisplayCondition;
    this._compiledShaderDisableDepthDistance = this._shaderDisableDepthDistance;
    this._compiledShaderClampToGround = this._shaderClampToGround;
    this._compiledSDF = this._sdf;
  }

  var commandList = frameState.commandList;

  if (pass.render || pass.pick) {
    var colorList = this._colorCommands;

    var opaque = this._blendOption === BlendOption.OPAQUE;
    var opaqueAndTranslucent =
      this._blendOption === BlendOption.OPAQUE_AND_TRANSLUCENT;

    var va = this._vaf.va;
    var vaLength = va.length;

    var uniforms = this._uniforms;
    var pickId;
    if (defined(this._batchTable)) {
      uniforms = this._batchTable.getUniformMapCallback()(uniforms);
      pickId = this._batchTable.getPickId();
    } else {
      pickId = "v_pickColor";
    }

    colorList.length = vaLength;
    var totalLength = opaqueAndTranslucent ? vaLength * 2 : vaLength;
    for (var j = 0; j < totalLength; ++j) {
      var command = colorList[j];
      if (!defined(command)) {
        command = colorList[j] = new DrawCommand();
      }

      var opaqueCommand = opaque || (opaqueAndTranslucent && j % 2 === 0);

      command.pass =
        opaqueCommand || !opaqueAndTranslucent ? Pass.OPAQUE : Pass.TRANSLUCENT;
      command.owner = this;

      var index = opaqueAndTranslucent ? Math.floor(j / 2.0) : j;
      command.boundingVolume = boundingVolume;
      command.modelMatrix = modelMatrix;
      command.count = va[index].indicesCount;
      command.shaderProgram = opaqueCommand ? this._sp : this._spTranslucent;
      command.uniformMap = uniforms;
      command.vertexArray = va[index].va;
      command.renderState = opaqueCommand
        ? this._rsOpaque
        : this._rsTranslucent;
      command.debugShowBoundingVolume = this.debugShowBoundingVolume;
      command.pickId = pickId;

      if (this._instanced) {
        command.count = 6;
        command.instanceCount = billboardsLength;
      }

      commandList.push(command);
    }

    if (this.debugShowTextureAtlas) {
      if (!defined(this.debugCommand)) {
        this.debugCommand = createDebugCommand(this, frameState.context);
      }

      commandList.push(this.debugCommand);
    }
  }
};

/**
 * Returns true if this object was destroyed; otherwise, false.
 * <br /><br />
 * If this object was destroyed, it should not be used; calling any function other than
 * <code>isDestroyed</code> will result in a {@link DeveloperError} exception.
 *
 * @returns {Boolean} <code>true</code> if this object was destroyed; otherwise, <code>false</code>.
 *
 * @see BillboardCollection#destroy
 */
BillboardCollection.prototype.isDestroyed = function () {
  return false;
};

/**
 * Destroys the WebGL resources held by this object.  Destroying an object allows for deterministic
 * release of WebGL resources, instead of relying on the garbage collector to destroy this object.
 * <br /><br />
 * Once an object is destroyed, it should not be used; calling any function other than
 * <code>isDestroyed</code> will result in a {@link DeveloperError} exception.  Therefore,
 * assign the return value (<code>undefined</code>) to the object as done in the example.
 *
 * @exception {DeveloperError} This object was destroyed, i.e., destroy() was called.
 *
 *
 * @example
 * billboards = billboards && billboards.destroy();
 *
 * @see BillboardCollection#isDestroyed
 */
BillboardCollection.prototype.destroy = function () {
  if (defined(this._removeCallbackFunc)) {
    this._removeCallbackFunc();
    this._removeCallbackFunc = undefined;
  }

  this._textureAtlas =
    this._destroyTextureAtlas &&
    this._textureAtlas &&
    this._textureAtlas.destroy();
  this._sp = this._sp && this._sp.destroy();
  this._spTranslucent = this._spTranslucent && this._spTranslucent.destroy();
  this._vaf = this._vaf && this._vaf.destroy();
  destroyBillboards(this._billboards);

  return destroyObject(this);
};
export default BillboardCollection;<|MERGE_RESOLUTION|>--- conflicted
+++ resolved
@@ -1,392 +1,3 @@
-<<<<<<< HEAD
-import AttributeCompression from '../Core/AttributeCompression.js';
-import BoundingSphere from '../Core/BoundingSphere.js';
-import Cartesian2 from '../Core/Cartesian2.js';
-import Cartesian3 from '../Core/Cartesian3.js';
-import Color from '../Core/Color.js';
-import ComponentDatatype from '../Core/ComponentDatatype.js';
-import defaultValue from '../Core/defaultValue.js';
-import defined from '../Core/defined.js';
-import destroyObject from '../Core/destroyObject.js';
-import DeveloperError from '../Core/DeveloperError.js';
-import EncodedCartesian3 from '../Core/EncodedCartesian3.js';
-import IndexDatatype from '../Core/IndexDatatype.js';
-import CesiumMath from '../Core/Math.js';
-import Matrix4 from '../Core/Matrix4.js';
-import WebGLConstants from '../Core/WebGLConstants.js';
-import Buffer from '../Renderer/Buffer.js';
-import BufferUsage from '../Renderer/BufferUsage.js';
-import ContextLimits from '../Renderer/ContextLimits.js';
-import DrawCommand from '../Renderer/DrawCommand.js';
-import Pass from '../Renderer/Pass.js';
-import RenderState from '../Renderer/RenderState.js';
-import ShaderProgram from '../Renderer/ShaderProgram.js';
-import ShaderSource from '../Renderer/ShaderSource.js';
-import VertexArrayFacade from '../Renderer/VertexArrayFacade.js';
-import BillboardCollectionFS from '../Shaders/BillboardCollectionFS.js';
-import BillboardCollectionVS from '../Shaders/BillboardCollectionVS.js';
-import Billboard from './Billboard.js';
-import BlendingState from './BlendingState.js';
-import BlendOption from './BlendOption.js';
-import GlobeTranslucency from './GlobeTranslucency.js';
-import HeightReference from './HeightReference.js';
-import HorizontalOrigin from './HorizontalOrigin.js';
-import SceneMode from './SceneMode.js';
-import SDFSettings from './SDFSettings.js';
-import TextureAtlas from './TextureAtlas.js';
-import VerticalOrigin from './VerticalOrigin.js';
-
-    var SHOW_INDEX = Billboard.SHOW_INDEX;
-    var POSITION_INDEX = Billboard.POSITION_INDEX;
-    var PIXEL_OFFSET_INDEX = Billboard.PIXEL_OFFSET_INDEX;
-    var EYE_OFFSET_INDEX = Billboard.EYE_OFFSET_INDEX;
-    var HORIZONTAL_ORIGIN_INDEX = Billboard.HORIZONTAL_ORIGIN_INDEX;
-    var VERTICAL_ORIGIN_INDEX = Billboard.VERTICAL_ORIGIN_INDEX;
-    var SCALE_INDEX = Billboard.SCALE_INDEX;
-    var IMAGE_INDEX_INDEX = Billboard.IMAGE_INDEX_INDEX;
-    var COLOR_INDEX = Billboard.COLOR_INDEX;
-    var ROTATION_INDEX = Billboard.ROTATION_INDEX;
-    var ALIGNED_AXIS_INDEX = Billboard.ALIGNED_AXIS_INDEX;
-    var SCALE_BY_DISTANCE_INDEX = Billboard.SCALE_BY_DISTANCE_INDEX;
-    var TRANSLUCENCY_BY_DISTANCE_INDEX = Billboard.TRANSLUCENCY_BY_DISTANCE_INDEX;
-    var PIXEL_OFFSET_SCALE_BY_DISTANCE_INDEX = Billboard.PIXEL_OFFSET_SCALE_BY_DISTANCE_INDEX;
-    var DISTANCE_DISPLAY_CONDITION_INDEX = Billboard.DISTANCE_DISPLAY_CONDITION;
-    var DISABLE_DEPTH_DISTANCE = Billboard.DISABLE_DEPTH_DISTANCE;
-    var TEXTURE_COORDINATE_BOUNDS = Billboard.TEXTURE_COORDINATE_BOUNDS;
-    var SDF_INDEX = Billboard.SDF_INDEX;
-    var NUMBER_OF_PROPERTIES = Billboard.NUMBER_OF_PROPERTIES;
-
-    var attributeLocations;
-
-    var attributeLocationsBatched = {
-        positionHighAndScale : 0,
-        positionLowAndRotation : 1,
-        compressedAttribute0 : 2,        // pixel offset, translate, horizontal origin, vertical origin, show, direction, texture coordinates
-        compressedAttribute1 : 3,        // aligned axis, translucency by distance, image width
-        compressedAttribute2 : 4,        // image height, color, pick color, size in meters, valid aligned axis, 13 bits free
-        eyeOffset : 5,                   // 4 bytes free
-        scaleByDistance : 6,
-        pixelOffsetScaleByDistance : 7,
-        compressedAttribute3 : 8,
-        textureCoordinateBoundsOrLabelTranslate : 9,
-        a_batchId : 10,
-        sdf: 11
-    };
-
-    var attributeLocationsInstanced = {
-        direction : 0,
-        positionHighAndScale : 1,
-        positionLowAndRotation : 2,     // texture offset in w
-        compressedAttribute0 : 3,
-        compressedAttribute1 : 4,
-        compressedAttribute2 : 5,
-        eyeOffset : 6,                  // texture range in w
-        scaleByDistance : 7,
-        pixelOffsetScaleByDistance : 8,
-        compressedAttribute3 : 9,
-        textureCoordinateBoundsOrLabelTranslate : 10,
-        a_batchId : 11,
-        sdf: 12
-    };
-
-    /**
-     * A renderable collection of billboards.  Billboards are viewport-aligned
-     * images positioned in the 3D scene.
-     * <br /><br />
-     * <div align='center'>
-     * <img src='Images/Billboard.png' width='400' height='300' /><br />
-     * Example billboards
-     * </div>
-     * <br /><br />
-     * Billboards are added and removed from the collection using {@link BillboardCollection#add}
-     * and {@link BillboardCollection#remove}.  Billboards in a collection automatically share textures
-     * for images with the same identifier.
-     *
-     * @alias BillboardCollection
-     * @constructor
-     *
-     * @param {Object} [options] Object with the following properties:
-     * @param {Matrix4} [options.modelMatrix=Matrix4.IDENTITY] The 4x4 transformation matrix that transforms each billboard from model to world coordinates.
-     * @param {Boolean} [options.debugShowBoundingVolume=false] For debugging only. Determines if this primitive's commands' bounding spheres are shown.
-     * @param {Scene} [options.scene] Must be passed in for billboards that use the height reference property or will be depth tested against the globe.
-     * @param {BlendOption} [options.blendOption=BlendOption.OPAQUE_AND_TRANSLUCENT] The billboard blending option. The default
-     * is used for rendering both opaque and translucent billboards. However, if either all of the billboards are completely opaque or all are completely translucent,
-     * setting the technique to BlendOption.OPAQUE or BlendOption.TRANSLUCENT can improve performance by up to 2x.
-     *
-     * @performance For best performance, prefer a few collections, each with many billboards, to
-     * many collections with only a few billboards each.  Organize collections so that billboards
-     * with the same update frequency are in the same collection, i.e., billboards that do not
-     * change should be in one collection; billboards that change every frame should be in another
-     * collection; and so on.
-     *
-     * @see BillboardCollection#add
-     * @see BillboardCollection#remove
-     * @see Billboard
-     * @see LabelCollection
-     *
-     * @demo {@link https://sandcastle.cesium.com/index.html?src=Billboards.html|Cesium Sandcastle Billboard Demo}
-     *
-     * @example
-     * // Create a billboard collection with two billboards
-     * var billboards = scene.primitives.add(new Cesium.BillboardCollection());
-     * billboards.add({
-     *   position : new Cesium.Cartesian3(1.0, 2.0, 3.0),
-     *   image : 'url/to/image'
-     * });
-     * billboards.add({
-     *   position : new Cesium.Cartesian3(4.0, 5.0, 6.0),
-     *   image : 'url/to/another/image'
-     * });
-     */
-    function BillboardCollection(options) {
-        options = defaultValue(options, defaultValue.EMPTY_OBJECT);
-
-        this._scene = options.scene;
-        this._batchTable = options.batchTable;
-
-        this._textureAtlas = undefined;
-        this._textureAtlasGUID = undefined;
-        this._destroyTextureAtlas = true;
-        this._sp = undefined;
-        this._spTranslucent = undefined;
-        this._rsOpaque = undefined;
-        this._rsTranslucent = undefined;
-        this._vaf = undefined;
-
-        this._billboards = [];
-        this._billboardsToUpdate = [];
-        this._billboardsToUpdateIndex = 0;
-        this._billboardsRemoved = false;
-        this._createVertexArray = false;
-
-        this._shaderRotation = false;
-        this._compiledShaderRotation = false;
-
-        this._shaderAlignedAxis = false;
-        this._compiledShaderAlignedAxis = false;
-
-        this._shaderScaleByDistance = false;
-        this._compiledShaderScaleByDistance = false;
-
-        this._shaderTranslucencyByDistance = false;
-        this._compiledShaderTranslucencyByDistance = false;
-
-        this._shaderPixelOffsetScaleByDistance = false;
-        this._compiledShaderPixelOffsetScaleByDistance = false;
-
-        this._shaderDistanceDisplayCondition = false;
-        this._compiledShaderDistanceDisplayCondition = false;
-
-        this._shaderDisableDepthDistance = false;
-        this._compiledShaderDisableDepthDistance = false;
-
-        this._shaderClampToGround = false;
-        this._compiledShaderClampToGround = false;
-
-        this._propertiesChanged = new Uint32Array(NUMBER_OF_PROPERTIES);
-
-        this._maxSize = 0.0;
-        this._maxEyeOffset = 0.0;
-        this._maxScale = 1.0;
-        this._maxPixelOffset = 0.0;
-        this._allHorizontalCenter = true;
-        this._allVerticalCenter = true;
-        this._allSizedInMeters = true;
-
-        this._baseVolume = new BoundingSphere();
-        this._baseVolumeWC = new BoundingSphere();
-        this._baseVolume2D = new BoundingSphere();
-        this._boundingVolume = new BoundingSphere();
-        this._boundingVolumeDirty = false;
-
-        this._colorCommands = [];
-
-        /**
-         * The 4x4 transformation matrix that transforms each billboard in this collection from model to world coordinates.
-         * When this is the identity matrix, the billboards are drawn in world coordinates, i.e., Earth's WGS84 coordinates.
-         * Local reference frames can be used by providing a different transformation matrix, like that returned
-         * by {@link Transforms.eastNorthUpToFixedFrame}.
-         *
-         * @type {Matrix4}
-         * @default {@link Matrix4.IDENTITY}
-         *
-         *
-         * @example
-         * var center = Cesium.Cartesian3.fromDegrees(-75.59777, 40.03883);
-         * billboards.modelMatrix = Cesium.Transforms.eastNorthUpToFixedFrame(center);
-         * billboards.add({
-         *   image : 'url/to/image',
-         *   position : new Cesium.Cartesian3(0.0, 0.0, 0.0) // center
-         * });
-         * billboards.add({
-         *   image : 'url/to/image',
-         *   position : new Cesium.Cartesian3(1000000.0, 0.0, 0.0) // east
-         * });
-         * billboards.add({
-         *   image : 'url/to/image',
-         *   position : new Cesium.Cartesian3(0.0, 1000000.0, 0.0) // north
-         * });
-         * billboards.add({
-         *   image : 'url/to/image',
-         *   position : new Cesium.Cartesian3(0.0, 0.0, 1000000.0) // up
-         * });
-         *
-         * @see Transforms.eastNorthUpToFixedFrame
-         */
-        this.modelMatrix = Matrix4.clone(defaultValue(options.modelMatrix, Matrix4.IDENTITY));
-        this._modelMatrix = Matrix4.clone(Matrix4.IDENTITY);
-
-        /**
-         * This property is for debugging only; it is not for production use nor is it optimized.
-         * <p>
-         * Draws the bounding sphere for each draw command in the primitive.
-         * </p>
-         *
-         * @type {Boolean}
-         *
-         * @default false
-         */
-        this.debugShowBoundingVolume = defaultValue(options.debugShowBoundingVolume, false);
-
-        /**
-         * This property is for debugging only; it is not for production use nor is it optimized.
-         * <p>
-         * Draws the texture atlas for this BillboardCollection as a fullscreen quad.
-         * </p>
-         *
-         * @type {Boolean}
-         *
-         * @default false
-         */
-        this.debugShowTextureAtlas = defaultValue(options.debugShowTextureAtlas, false);
-
-        /**
-         * The billboard blending option. The default is used for rendering both opaque and translucent billboards.
-         * However, if either all of the billboards are completely opaque or all are completely translucent,
-         * setting the technique to BlendOption.OPAQUE or BlendOption.TRANSLUCENT can improve
-         * performance by up to 2x.
-         * @type {BlendOption}
-         * @default BlendOption.OPAQUE_AND_TRANSLUCENT
-         */
-        this.blendOption = defaultValue(options.blendOption, BlendOption.OPAQUE_AND_TRANSLUCENT);
-        this._blendOption = undefined;
-
-        this._mode = SceneMode.SCENE3D;
-
-        // The buffer usage for each attribute is determined based on the usage of the attribute over time.
-        this._buffersUsage = [
-            BufferUsage.STATIC_DRAW, // SHOW_INDEX
-            BufferUsage.STATIC_DRAW, // POSITION_INDEX
-            BufferUsage.STATIC_DRAW, // PIXEL_OFFSET_INDEX
-            BufferUsage.STATIC_DRAW, // EYE_OFFSET_INDEX
-            BufferUsage.STATIC_DRAW, // HORIZONTAL_ORIGIN_INDEX
-            BufferUsage.STATIC_DRAW, // VERTICAL_ORIGIN_INDEX
-            BufferUsage.STATIC_DRAW, // SCALE_INDEX
-            BufferUsage.STATIC_DRAW, // IMAGE_INDEX_INDEX
-            BufferUsage.STATIC_DRAW, // COLOR_INDEX
-            BufferUsage.STATIC_DRAW, // ROTATION_INDEX
-            BufferUsage.STATIC_DRAW, // ALIGNED_AXIS_INDEX
-            BufferUsage.STATIC_DRAW, // SCALE_BY_DISTANCE_INDEX
-            BufferUsage.STATIC_DRAW, // TRANSLUCENCY_BY_DISTANCE_INDEX
-            BufferUsage.STATIC_DRAW, // PIXEL_OFFSET_SCALE_BY_DISTANCE_INDEX
-            BufferUsage.STATIC_DRAW, // DISTANCE_DISPLAY_CONDITION_INDEX
-            BufferUsage.STATIC_DRAW  // TEXTURE_COORDINATE_BOUNDS
-        ];
-
-        this._highlightColor = Color.clone(Color.WHITE); // Only used by Vector3DTilePoints
-
-        var that = this;
-        this._uniforms = {
-            u_atlas : function() {
-                return that._textureAtlas.texture;
-            },
-            u_highlightColor : function() {
-                return that._highlightColor;
-            }
-        };
-
-        var scene = this._scene;
-        if (defined(scene) && defined(scene.terrainProviderChanged)) {
-            this._removeCallbackFunc = scene.terrainProviderChanged.addEventListener(function() {
-                var billboards = this._billboards;
-                var length = billboards.length;
-                for (var i = 0; i < length; ++i) {
-                    billboards[i]._updateClamping();
-                }
-            }, this);
-        }
-    }
-
-    Object.defineProperties(BillboardCollection.prototype, {
-        /**
-         * Returns the number of billboards in this collection.  This is commonly used with
-         * {@link BillboardCollection#get} to iterate over all the billboards
-         * in the collection.
-         * @memberof BillboardCollection.prototype
-         * @type {Number}
-         */
-        length : {
-            get : function() {
-                removeBillboards(this);
-                return this._billboards.length;
-            }
-        },
-
-        /**
-         * Gets or sets the textureAtlas.
-         * @memberof BillboardCollection.prototype
-         * @type {TextureAtlas}
-         * @private
-         */
-        textureAtlas : {
-            get : function() {
-                return this._textureAtlas;
-            },
-            set : function(value) {
-                if (this._textureAtlas !== value) {
-                    this._textureAtlas = this._destroyTextureAtlas && this._textureAtlas && this._textureAtlas.destroy();
-                    this._textureAtlas = value;
-                    this._createVertexArray = true; // New per-billboard texture coordinates
-                }
-            }
-        },
-
-        /**
-         * Gets or sets a value which determines if the texture atlas is
-         * destroyed when the collection is destroyed.
-         *
-         * If the texture atlas is used by more than one collection, set this to <code>false</code>,
-         * and explicitly destroy the atlas to avoid attempting to destroy it multiple times.
-         *
-         * @memberof BillboardCollection.prototype
-         * @type {Boolean}
-         * @private
-         *
-         * @example
-         * // Set destroyTextureAtlas
-         * // Destroy a billboard collection but not its texture atlas.
-         *
-         * var atlas = new TextureAtlas({
-         *   scene : scene,
-         *   images : images
-         * });
-         * billboards.textureAtlas = atlas;
-         * billboards.destroyTextureAtlas = false;
-         * billboards = billboards.destroy();
-         * console.log(atlas.isDestroyed()); // False
-         */
-        destroyTextureAtlas : {
-            get : function() {
-                return this._destroyTextureAtlas;
-            },
-            set : function(value) {
-                this._destroyTextureAtlas = value;
-            }
-        }
-    });
-
-    function destroyBillboards(billboards) {
-=======
 import AttributeCompression from "../Core/AttributeCompression.js";
 import BoundingSphere from "../Core/BoundingSphere.js";
 import Cartesian2 from "../Core/Cartesian2.js";
@@ -416,6 +27,7 @@
 import Billboard from "./Billboard.js";
 import BlendingState from "./BlendingState.js";
 import BlendOption from "./BlendOption.js";
+import GlobeTranslucency from "./GlobeTranslucency.js";
 import HeightReference from "./HeightReference.js";
 import HorizontalOrigin from "./HorizontalOrigin.js";
 import SceneMode from "./SceneMode.js";
@@ -709,7 +321,6 @@
     this._removeCallbackFunc = scene.terrainProviderChanged.addEventListener(
       function () {
         var billboards = this._billboards;
->>>>>>> 2fd0e8f7
         var length = billboards.length;
         for (var i = 0; i < length; ++i) {
           billboards[i]._updateClamping();
@@ -1752,7 +1363,7 @@
   var disableDepthTestDistance = billboard.disableDepthTestDistance;
   var clampToGround =
     billboard.heightReference === HeightReference.CLAMP_TO_GROUND &&
-    billboardCollection._scene.context.depthTexture;
+    context.depthTexture;
   if (!defined(disableDepthTestDistance)) {
     disableDepthTestDistance = clampToGround ? 5000.0 : 0.0;
   }
@@ -1825,8 +1436,13 @@
   billboard
 ) {
   if (billboard.heightReference === HeightReference.CLAMP_TO_GROUND) {
+    var scene = billboardCollection._scene;
+    var globeTranslucent = GlobeTranslucency.isTranslucent(scene.globe);
+    var depthTestAgainstTerrain =
+      defined(scene.globe) && scene.globe.depthTestAgainstTerrain;
+
     billboardCollection._shaderClampToGround =
-      billboardCollection._scene.context.depthTexture;
+      context.depthTexture && !globeTranslucent && depthTestAgainstTerrain;
   }
   var i;
   var writer =
@@ -2354,17 +1970,9 @@
 
       // PERFORMANCE_IDEA:  I totally made up 10% :).
 
-<<<<<<< HEAD
-        var disableDepthTestDistance = billboard.disableDepthTestDistance;
-        var clampToGround = billboard.heightReference === HeightReference.CLAMP_TO_GROUND && context.depthTexture;
-        if (!defined(disableDepthTestDistance)) {
-            disableDepthTestDistance = clampToGround ? 5000.0 : 0.0;
-        }
-=======
       for (var m = 0; m < billboardsToUpdateLength; ++m) {
         var b = billboardsToUpdate[m];
         b._dirty = false;
->>>>>>> 2fd0e8f7
 
         for (var n = 0; n < numWriters; ++n) {
           writers[n](this, context, textureAtlasCoordinates, vafWriters, b);
@@ -2389,73 +1997,6 @@
       this._vaf.endSubCommits();
     }
 
-<<<<<<< HEAD
-    function writeTextureCoordinateBoundsOrLabelTranslate(billboardCollection, context, textureAtlasCoordinates, vafWriters, billboard) {
-        if (billboard.heightReference === HeightReference.CLAMP_TO_GROUND) {
-            var scene = billboardCollection._scene;
-            var globeTranslucent = GlobeTranslucency.isTranslucent(scene.globe);
-            var depthTestAgainstTerrain = defined(scene.globe) && scene.globe.depthTestAgainstTerrain;
-
-            billboardCollection._shaderClampToGround = context.depthTexture && !globeTranslucent && depthTestAgainstTerrain;
-        }
-        var i;
-        var writer = vafWriters[attributeLocations.textureCoordinateBoundsOrLabelTranslate];
-
-        if (ContextLimits.maximumVertexTextureImageUnits > 0) {
-            //write _labelTranslate, used by depth testing in the vertex shader
-            var translateX = 0;
-            var translateY = 0;
-            if (defined(billboard._labelTranslate)) {
-                translateX = billboard._labelTranslate.x;
-                translateY = billboard._labelTranslate.y;
-            }
-            if (billboardCollection._instanced) {
-                i = billboard._index;
-                writer(i, translateX, translateY, 0.0, 0.0);
-            } else {
-                i = billboard._index * 4;
-                writer(i + 0, translateX, translateY, 0.0, 0.0);
-                writer(i + 1, translateX, translateY, 0.0, 0.0);
-                writer(i + 2, translateX, translateY, 0.0, 0.0);
-                writer(i + 3, translateX, translateY, 0.0, 0.0);
-            }
-            return;
-        }
-
-        //write texture coordinate bounds, used by depth testing in fragment shader
-        var minX = 0;
-        var minY = 0;
-        var width = 0;
-        var height = 0;
-        var index = billboard._imageIndex;
-        if (index !== -1) {
-            var imageRectangle = textureAtlasCoordinates[index];
-
-            //>>includeStart('debug', pragmas.debug);
-            if (!defined(imageRectangle)) {
-                throw new DeveloperError('Invalid billboard image index: ' + index);
-            }
-            //>>includeEnd('debug');
-
-            minX = imageRectangle.x;
-            minY = imageRectangle.y;
-            width = imageRectangle.width;
-            height = imageRectangle.height;
-        }
-        var maxX = minX + width;
-        var maxY = minY + height;
-
-        if (billboardCollection._instanced) {
-            i = billboard._index;
-            writer(i, minX, minY, maxX, maxY);
-        } else {
-            i = billboard._index * 4;
-            writer(i + 0, minX, minY, maxX, maxY);
-            writer(i + 1, minX, minY, maxX, maxY);
-            writer(i + 2, minX, minY, maxX, maxY);
-            writer(i + 3, minX, minY, maxX, maxY);
-        }
-=======
     this._billboardsToUpdateIndex = 0;
   }
 
@@ -2512,7 +2053,6 @@
       });
     } else {
       this._rsOpaque = undefined;
->>>>>>> 2fd0e8f7
     }
 
     // If OPAQUE_AND_TRANSLUCENT is in use, only the opaque pass gets the benefit of the depth buffer,
