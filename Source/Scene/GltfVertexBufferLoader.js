--- conflicted
+++ resolved
@@ -240,21 +240,10 @@
         return;
       }
 
-      if (loader._loadAsTypedArray) {
-        // Unload everything except the typed array
-        loader.unload();
-
-        loader._typedArray = typedArray;
-        loader._state = ResourceLoaderState.READY;
-        resolve(loader);
-        return;
-      }
-
       const accessor = loader._gltf.accessors[loader._accessorId];
 
       let buffer;
-
-      if (loader._asynchronous) {
+      if (loader._loadBuffer && loader._asynchronous) {
         const vertexBufferJob = scratchVertexBufferJob;
         vertexBufferJob.set(
           typedArray,
@@ -270,7 +259,7 @@
           return;
         }
         buffer = vertexBufferJob.buffer;
-      } else {
+      } else if (loader._loadBuffer) {
         buffer = createVertexBuffer(
           typedArray,
           dequantize,
@@ -285,6 +274,7 @@
       loader.unload();
 
       loader._buffer = buffer;
+      loader._typedArray = loader._loadTypedArray ? typedArray : undefined;
       loader._state = ResourceLoaderState.READY;
       resolve(loader);
     };
@@ -506,66 +496,7 @@
   Check.typeOf.object("frameState", frameState);
   //>>includeEnd('debug');
 
-<<<<<<< HEAD
   return this._process(this, frameState);
-=======
-  if (this._state === ResourceLoaderState.READY) {
-    return;
-  }
-
-  const typedArray = this._typedArray;
-  const dequantize = this._dequantize;
-
-  if (defined(this._dracoLoader)) {
-    this._dracoLoader.process(frameState);
-  }
-
-  if (defined(this._bufferViewLoader)) {
-    this._bufferViewLoader.process(frameState);
-  }
-
-  if (!defined(typedArray)) {
-    // Buffer view hasn't been loaded yet
-    return;
-  }
-
-  const accessor = this._gltf.accessors[this._accessorId];
-
-  let buffer;
-  if (this._loadBuffer && this._asynchronous) {
-    const vertexBufferJob = scratchVertexBufferJob;
-    vertexBufferJob.set(
-      typedArray,
-      dequantize,
-      accessor.componentType,
-      accessor.type,
-      accessor.count,
-      frameState.context
-    );
-    const jobScheduler = frameState.jobScheduler;
-    if (!jobScheduler.execute(vertexBufferJob, JobType.BUFFER)) {
-      // Job scheduler is full. Try again next frame.
-      return;
-    }
-    buffer = vertexBufferJob.buffer;
-  } else if (this._loadBuffer) {
-    buffer = createVertexBuffer(
-      typedArray,
-      dequantize,
-      accessor.componentType,
-      accessor.type,
-      accessor.count,
-      frameState.context
-    );
-  }
-
-  this.unload();
-
-  this._buffer = buffer;
-  this._typedArray = this._loadTypedArray ? typedArray : undefined;
-  this._state = ResourceLoaderState.READY;
-  this._promise.resolve(this);
->>>>>>> b525bb85
 };
 
 /**
