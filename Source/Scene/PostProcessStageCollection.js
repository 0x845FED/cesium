--- conflicted
+++ resolved
@@ -631,13 +631,8 @@
             execute(ao, context, initialTexture, depthTexture, idTexture);
             initialTexture = getOutputTexture(ao);
         }
-<<<<<<< HEAD
-        if (bloom.enabled && bloom.ready) {
+        if (bloomEnabled && bloom.ready) {
             execute(bloom, context, initialTexture, depthTexture, idTexture);
-=======
-        if (bloomEnabled && bloom.ready) {
-            execute(bloom, context, initialTexture, depthTexture);
->>>>>>> 12c79e7d
             initialTexture = getOutputTexture(bloom);
         }
 
@@ -651,13 +646,8 @@
             lastTexture = getOutputTexture(activeStages[length - 1]);
         }
 
-<<<<<<< HEAD
-        if (fxaa.enabled && fxaa.ready) {
+        if (fxaaEnabled && fxaa.ready) {
             execute(fxaa, context, lastTexture, depthTexture, idTexture);
-=======
-        if (fxaaEnabled && fxaa.ready) {
-            execute(fxaa, context, lastTexture, depthTexture);
->>>>>>> 12c79e7d
         }
     };
 
