--- conflicted
+++ resolved
@@ -200,8 +200,6 @@
          */
         this.intersectionColor = (typeof t.intersectionColor !== 'undefined') ? Color.clone(t.intersectionColor) : new Color(1.0, 1.0, 0.0, 1.0);
 
-<<<<<<< HEAD
-=======
         /**
          * <p>
          * Determines if the sensor is affected by lighting, i.e., if the sensor is bright on the
@@ -215,14 +213,6 @@
          */
         this.affectedByLighting = this._affectedByLighting = (typeof t.affectedByLighting !== 'undefined') ? t.affectedByLighting : true;
 
-        /**
-         * DOC_TBA
-         *
-         * @type Number
-         */
-        this.erosion = (typeof t.erosion === 'undefined') ? 1.0 : t.erosion;
-
->>>>>>> 516f557a
         var that = this;
         this._uniforms = {
             u_model : function() {
