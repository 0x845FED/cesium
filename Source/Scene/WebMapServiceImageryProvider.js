define([
        '../Core/combine',
        '../Core/defaultValue',
        '../Core/defined',
        '../Core/defineProperties',
        '../Core/DeveloperError',
        '../Core/freezeObject',
        '../Core/GeographicTilingScheme',
        '../Core/objectToQuery',
        '../Core/queryToObject',
        '../Core/Resource',
        '../Core/WebMercatorTilingScheme',
        '../ThirdParty/Uri',
        './GetFeatureInfoFormat',
        './TimeDynamicImagery',
        './UrlTemplateImageryProvider'
    ], function(
        combine,
        defaultValue,
        defined,
        defineProperties,
        DeveloperError,
        freezeObject,
        GeographicTilingScheme,
        objectToQuery,
        queryToObject,
        Resource,
        WebMercatorTilingScheme,
        Uri,
        GetFeatureInfoFormat,
        TimeDynamicImagery,
        UrlTemplateImageryProvider        ) {
    'use strict';

    /**
     * Provides tiled imagery hosted by a Web Map Service (WMS) server.
     *
     * @alias WebMapServiceImageryProvider
     * @constructor
     *
     * @param {Object} options Object with the following properties:
     * @param {Resource|String} options.url The URL of the WMS service. The URL supports the same keywords as the {@link UrlTemplateImageryProvider}.
     * @param {String} options.layers The layers to include, separated by commas.
     * @param {Object} [options.parameters=WebMapServiceImageryProvider.DefaultParameters] Additional parameters to pass to the WMS server in the GetMap URL.
     * @param {Object} [options.getFeatureInfoParameters=WebMapServiceImageryProvider.GetFeatureInfoDefaultParameters] Additional parameters to pass to the WMS server in the GetFeatureInfo URL.
     * @param {Boolean} [options.enablePickFeatures=true] If true, {@link WebMapServiceImageryProvider#pickFeatures} will invoke
     *        the GetFeatureInfo operation on the WMS server and return the features included in the response.  If false,
     *        {@link WebMapServiceImageryProvider#pickFeatures} will immediately return undefined (indicating no pickable features)
     *        without communicating with the server.  Set this property to false if you know your WMS server does not support
     *        GetFeatureInfo or if you don't want this provider's features to be pickable. Note that this can be dynamically
     *        overridden by modifying the WebMapServiceImageryProvider#enablePickFeatures property.
     * @param {GetFeatureInfoFormat[]} [options.getFeatureInfoFormats=WebMapServiceImageryProvider.DefaultGetFeatureInfoFormats] The formats
     *        in which to try WMS GetFeatureInfo requests.
     * @param {Rectangle} [options.rectangle=Rectangle.MAX_VALUE] The rectangle of the layer.
     * @param {TilingScheme} [options.tilingScheme=new GeographicTilingScheme()] The tiling scheme to use to divide the world into tiles.
     * @param {Ellipsoid} [options.ellipsoid] The ellipsoid.  If the tilingScheme is specified,
     *        this parameter is ignored and the tiling scheme's ellipsoid is used instead. If neither
     *        parameter is specified, the WGS84 ellipsoid is used.
     * @param {Number} [options.tileWidth=256] The width of each tile in pixels.
     * @param {Number} [options.tileHeight=256] The height of each tile in pixels.
     * @param {Number} [options.minimumLevel=0] The minimum level-of-detail supported by the imagery provider.  Take care when
     *        specifying this that the number of tiles at the minimum level is small, such as four or less.  A larger number is
     *        likely to result in rendering problems.
     * @param {Number} [options.maximumLevel] The maximum level-of-detail supported by the imagery provider, or undefined if there is no limit.
     *        If not specified, there is no limit.
     * @param {String} [options.crs] CRS specification, for use with WMS specification >= 1.3.0.
     * @param {String} [options.srs] SRS specification, for use with WMS specification 1.1.0 or 1.1.1
     * @param {Credit|String} [options.credit] A credit for the data source, which is displayed on the canvas.
     * @param {String|String[]} [options.subdomains='abc'] The subdomains to use for the <code>{s}</code> placeholder in the URL template.
     *                          If this parameter is a single string, each character in the string is a subdomain.  If it is
     *                          an array, each element in the array is a subdomain.
     * @param {Clock} [options.clock] A Clock instance that is used when determining the value for the time dimension. Required when options.times is specified.
     * @param {TimeIntervalCollection} [options.times] TimeIntervalCollection with its data property being an object containing time dynamic dimension and their values.
     *
     *
     * @see ArcGisMapServerImageryProvider
     * @see BingMapsImageryProvider
     * @see GoogleEarthEnterpriseMapsProvider
     * @see createOpenStreetMapImageryProvider
     * @see SingleTileImageryProvider
     * @see createTileMapServiceImageryProvider
     * @see WebMapTileServiceImageryProvider
     * @see UrlTemplateImageryProvider
     *
     * @see {@link http://resources.esri.com/help/9.3/arcgisserver/apis/rest/|ArcGIS Server REST API}
     * @see {@link http://www.w3.org/TR/cors/|Cross-Origin Resource Sharing}
     *
     * @example
     * var provider = new Cesium.WebMapServiceImageryProvider({
     *     url : 'https://sampleserver1.arcgisonline.com/ArcGIS/services/Specialty/ESRI_StatesCitiesRivers_USA/MapServer/WMSServer',
     *     layers : '0',
     *     proxy: new Cesium.DefaultProxy('/proxy/')
     * });
     *
     * viewer.imageryLayers.addImageryProvider(provider);
     */
    function WebMapServiceImageryProvider(options) {
        options = defaultValue(options, defaultValue.EMPTY_OBJECT);

        //>>includeStart('debug', pragmas.debug);
        if (!defined(options.url)) {
            throw new DeveloperError('options.url is required.');
        }
        if (!defined(options.layers)) {
            throw new DeveloperError('options.layers is required.');
        }
        //>>includeEnd('debug');

<<<<<<< HEAD
        if (defined(options.times) && !defined(options.clock)) {
            throw new DeveloperError('options.times was specified, so options.clock is required.');
        }

        if (defined(options.proxy)) {
            deprecationWarning('WebMapServiceImageryProvider.proxy', 'The options.proxy parameter has been deprecated. Specify options.url as a Resource instance and set the proxy property there.');
        }

        var resource = Resource.createIfNeeded(options.url, {
            proxy: options.proxy
        });

=======
        var resource = Resource.createIfNeeded(options.url);
>>>>>>> fa3a6424
        var pickFeatureResource = resource.clone();

        resource.setQueryParameters(WebMapServiceImageryProvider.DefaultParameters, true);
        pickFeatureResource.setQueryParameters(WebMapServiceImageryProvider.GetFeatureInfoDefaultParameters, true);

        if (defined(options.parameters)) {
            resource.setQueryParameters(objectToLowercase(options.parameters));
        }

        if (defined(options.getFeatureInfoParameters)) {
            pickFeatureResource.setQueryParameters(objectToLowercase(options.getFeatureInfoParameters));
        }

        var that = this;
        this._reload = undefined;
        if (defined(options.times)) {
            this._timeDynamicImagery = new TimeDynamicImagery({
                clock : options.clock,
                times : options.times,
                requestImageFunction : function(x, y, level, request, interval) {
                    return requestImage(that, x, y, level, request, interval);
                },
                reloadFunction : function() {
                    if (defined(that._reload)) {
                        that._reload();
                    }
                }
            });
        }

        var parameters = {};
        parameters.layers = options.layers;
        parameters.bbox = '{westProjected},{southProjected},{eastProjected},{northProjected}';
        parameters.width = '{width}';
        parameters.height = '{height}';

        // Use SRS or CRS based on the WMS version.
        if (parseFloat(resource.queryParameters.version) >= 1.3) {
            // Use CRS with 1.3.0 and going forward.
            // For GeographicTilingScheme, use CRS:84 vice EPSG:4326 to specify lon, lat (x, y) ordering for
            // bbox requests.
            parameters.crs = defaultValue(options.crs, options.tilingScheme instanceof WebMercatorTilingScheme ? 'EPSG:3857' : 'CRS:84');
        } else {
            // SRS for WMS 1.1.0 or 1.1.1.
            parameters.srs = defaultValue(options.srs, options.tilingScheme instanceof WebMercatorTilingScheme ? 'EPSG:3857' : 'EPSG:4326');
        }

        resource.setQueryParameters(parameters, true);
        pickFeatureResource.setQueryParameters(parameters, true);

        var pickFeatureParams = {
            query_layers: options.layers,
            x: '{i}',
            y: '{j}',
            info_format: '{format}'
        };
        pickFeatureResource.setQueryParameters(pickFeatureParams, true);

        this._resource = resource;
        this._pickFeaturesResource = pickFeatureResource;
        this._layers = options.layers;

        // Let UrlTemplateImageryProvider do the actual URL building.
        this._tileProvider = new UrlTemplateImageryProvider({
            url : resource,
            pickFeaturesUrl : pickFeatureResource,
            tilingScheme : defaultValue(options.tilingScheme, new GeographicTilingScheme({ ellipsoid : options.ellipsoid})),
            rectangle : options.rectangle,
            tileWidth : options.tileWidth,
            tileHeight : options.tileHeight,
            minimumLevel : options.minimumLevel,
            maximumLevel : options.maximumLevel,
            subdomains: options.subdomains,
            tileDiscardPolicy : options.tileDiscardPolicy,
            credit : options.credit,
            getFeatureInfoFormats : defaultValue(options.getFeatureInfoFormats, WebMapServiceImageryProvider.DefaultGetFeatureInfoFormats),
            enablePickFeatures: options.enablePickFeatures
        });
    }

    function requestImage(imageryProvider, col, row, level, request, interval) {
        var dynamicIntervalData = defined(interval) ? interval.data : undefined;
        if (defined(dynamicIntervalData)) {
            var resource = imageryProvider._tileProvider._resource; // We actually want to set the query parameters within the tile provider.
            resource.setQueryParameters(dynamicIntervalData);
        }
        return imageryProvider._tileProvider.requestImage(col, row, level, request);
    }

    defineProperties(WebMapServiceImageryProvider.prototype, {
        /**
         * Gets the URL of the WMS server.
         * @memberof WebMapServiceImageryProvider.prototype
         * @type {String}
         * @readonly
         */
        url : {
            get : function() {
                return this._resource._url;
            }
        },

        /**
         * Gets the proxy used by this provider.
         * @memberof WebMapServiceImageryProvider.prototype
         * @type {Proxy}
         * @readonly
         */
        proxy : {
            get : function() {
                return this._resource.proxy;
            }
        },

        /**
         * Gets the names of the WMS layers, separated by commas.
         * @memberof WebMapServiceImageryProvider.prototype
         * @type {String}
         * @readonly
         */
        layers : {
            get : function() {
                return this._layers;
            }
        },

        /**
         * Gets the width of each tile, in pixels. This function should
         * not be called before {@link WebMapServiceImageryProvider#ready} returns true.
         * @memberof WebMapServiceImageryProvider.prototype
         * @type {Number}
         * @readonly
         */
        tileWidth : {
            get : function() {
                return this._tileProvider.tileWidth;
            }
        },

        /**
         * Gets the height of each tile, in pixels.  This function should
         * not be called before {@link WebMapServiceImageryProvider#ready} returns true.
         * @memberof WebMapServiceImageryProvider.prototype
         * @type {Number}
         * @readonly
         */
        tileHeight : {
            get : function() {
                return this._tileProvider.tileHeight;
            }
        },

        /**
         * Gets the maximum level-of-detail that can be requested.  This function should
         * not be called before {@link WebMapServiceImageryProvider#ready} returns true.
         * @memberof WebMapServiceImageryProvider.prototype
         * @type {Number}
         * @readonly
         */
        maximumLevel : {
            get : function() {
                return this._tileProvider.maximumLevel;
            }
        },

        /**
         * Gets the minimum level-of-detail that can be requested.  This function should
         * not be called before {@link WebMapServiceImageryProvider#ready} returns true.
         * @memberof WebMapServiceImageryProvider.prototype
         * @type {Number}
         * @readonly
         */
        minimumLevel : {
            get : function() {
                return this._tileProvider.minimumLevel;
            }
        },

        /**
         * Gets the tiling scheme used by this provider.  This function should
         * not be called before {@link WebMapServiceImageryProvider#ready} returns true.
         * @memberof WebMapServiceImageryProvider.prototype
         * @type {TilingScheme}
         * @readonly
         */
        tilingScheme : {
            get : function() {
                return this._tileProvider.tilingScheme;
            }
        },

        /**
         * Gets the rectangle, in radians, of the imagery provided by this instance.  This function should
         * not be called before {@link WebMapServiceImageryProvider#ready} returns true.
         * @memberof WebMapServiceImageryProvider.prototype
         * @type {Rectangle}
         * @readonly
         */
        rectangle : {
            get : function() {
                return this._tileProvider.rectangle;
            }
        },

        /**
         * Gets the tile discard policy.  If not undefined, the discard policy is responsible
         * for filtering out "missing" tiles via its shouldDiscardImage function.  If this function
         * returns undefined, no tiles are filtered.  This function should
         * not be called before {@link WebMapServiceImageryProvider#ready} returns true.
         * @memberof WebMapServiceImageryProvider.prototype
         * @type {TileDiscardPolicy}
         * @readonly
         */
        tileDiscardPolicy : {
            get : function() {
                return this._tileProvider.tileDiscardPolicy;
            }
        },

        /**
         * Gets an event that is raised when the imagery provider encounters an asynchronous error.  By subscribing
         * to the event, you will be notified of the error and can potentially recover from it.  Event listeners
         * are passed an instance of {@link TileProviderError}.
         * @memberof WebMapServiceImageryProvider.prototype
         * @type {Event}
         * @readonly
         */
        errorEvent : {
            get : function() {
                return this._tileProvider.errorEvent;
            }
        },

        /**
         * Gets a value indicating whether or not the provider is ready for use.
         * @memberof WebMapServiceImageryProvider.prototype
         * @type {Boolean}
         * @readonly
         */
        ready : {
            get : function() {
                return this._tileProvider.ready;
            }
        },

        /**
         * Gets a promise that resolves to true when the provider is ready for use.
         * @memberof WebMapServiceImageryProvider.prototype
         * @type {Promise.<Boolean>}
         * @readonly
         */
        readyPromise : {
            get : function() {
                return this._tileProvider.readyPromise;
            }
        },

        /**
         * Gets the credit to display when this imagery provider is active.  Typically this is used to credit
         * the source of the imagery.  This function should not be called before {@link WebMapServiceImageryProvider#ready} returns true.
         * @memberof WebMapServiceImageryProvider.prototype
         * @type {Credit}
         * @readonly
         */
        credit : {
            get : function() {
                return this._tileProvider.credit;
            }
        },

        /**
         * Gets a value indicating whether or not the images provided by this imagery provider
         * include an alpha channel.  If this property is false, an alpha channel, if present, will
         * be ignored.  If this property is true, any images without an alpha channel will be treated
         * as if their alpha is 1.0 everywhere.  When this property is false, memory usage
         * and texture upload time are reduced.
         * @memberof WebMapServiceImageryProvider.prototype
         * @type {Boolean}
         * @readonly
         */
        hasAlphaChannel : {
            get : function() {
                return this._tileProvider.hasAlphaChannel;
            }
        },

        /**
         * Gets or sets a value indicating whether feature picking is enabled.  If true, {@link WebMapServiceImageryProvider#pickFeatures} will
         * invoke the <code>GetFeatureInfo</code> service on the WMS server and attempt to interpret the features included in the response.  If false,
         * {@link WebMapServiceImageryProvider#pickFeatures} will immediately return undefined (indicating no pickable
         * features) without communicating with the server.  Set this property to false if you know your data
         * source does not support picking features or if you don't want this provider's features to be pickable.
         * @memberof WebMapServiceImageryProvider.prototype
         * @type {Boolean}
         * @default true
         */
        enablePickFeatures : {
            get : function() {
                return this._tileProvider.enablePickFeatures;
            },
            set : function(enablePickFeatures)  {
                this._tileProvider.enablePickFeatures = enablePickFeatures;
            }
        },

        /**
         * Gets or sets a clock that is used to get keep the time used for time dynamic parameters.
         * @memberof WebMapServiceImageryProvider.prototype
         * @type {Clock}
         */
        clock : {
            get : function() {
                return this._timeDynamicImagery.clock;
            },
            set : function(value) {
                this._timeDynamicImagery.clock = value;
            }
        },
        /**
         * Gets or sets a time interval collection that is used to get time dynamic parameters. The data of each
         * TimeInterval is an object containing the keys and values of the properties that are used during
         * tile requests.
         * @memberof WebMapServiceImageryProvider.prototype
         * @type {TimeIntervalCollection}
         */
        times : {
            get : function() {
                return this._timeDynamicImagery.times;
            },
            set : function(value) {
                this._timeDynamicImagery.times = value;
            }
        }
    });

    /**
     * Gets the credits to be displayed when a given tile is displayed.
     *
     * @param {Number} x The tile X coordinate.
     * @param {Number} y The tile Y coordinate.
     * @param {Number} level The tile level;
     * @returns {Credit[]} The credits to be displayed when the tile is displayed.
     *
     * @exception {DeveloperError} <code>getTileCredits</code> must not be called before the imagery provider is ready.
     */
    WebMapServiceImageryProvider.prototype.getTileCredits = function(x, y, level) {
        return this._tileProvider.getTileCredits(x, y, level);
    };

    /**
     * Requests the image for a given tile.  This function should
     * not be called before {@link WebMapServiceImageryProvider#ready} returns true.
     *
     * @param {Number} x The tile X coordinate.
     * @param {Number} y The tile Y coordinate.
     * @param {Number} level The tile level.
     * @param {Request} [request] The request object. Intended for internal use only.
     * @returns {Promise.<Image|Canvas>|undefined} A promise for the image that will resolve when the image is available, or
     *          undefined if there are too many active requests to the server, and the request
     *          should be retried later.  The resolved image may be either an
     *          Image or a Canvas DOM object.
     *
     * @exception {DeveloperError} <code>requestImage</code> must not be called before the imagery provider is ready.
     */
    WebMapServiceImageryProvider.prototype.requestImage = function(x, y, level, request) {
        var result;
        var timeDynamicImagery = this._timeDynamicImagery;
        var currentInterval;

        if (!defined(timeDynamicImagery)){
            return this._tileProvider.requestImage(x, y, level, request);
        }

        // Try and load from cache
        if (defined(timeDynamicImagery)) {
            currentInterval = timeDynamicImagery.currentInterval;
            result = timeDynamicImagery.getFromCache(x, y, level, request);
        }

        // Couldn't load from cache
        if (!defined(result)) {
            result = requestImage(this, x, y, level, request, currentInterval);
        }

        // If we are approaching an interval, preload this tile in the next interval
        if (defined(result) && defined(timeDynamicImagery)) {
            timeDynamicImagery.checkApproachingInterval(x, y, level, request);
        }

        return result;

    };

    /**
     * Asynchronously determines what features, if any, are located at a given longitude and latitude within
     * a tile.  This function should not be called before {@link ImageryProvider#ready} returns true.
     *
     * @param {Number} x The tile X coordinate.
     * @param {Number} y The tile Y coordinate.
     * @param {Number} level The tile level.
     * @param {Number} longitude The longitude at which to pick features.
     * @param {Number} latitude  The latitude at which to pick features.
     * @return {Promise.<ImageryLayerFeatureInfo[]>|undefined} A promise for the picked features that will resolve when the asynchronous
     *                   picking completes.  The resolved value is an array of {@link ImageryLayerFeatureInfo}
     *                   instances.  The array may be empty if no features are found at the given location.
     *
     * @exception {DeveloperError} <code>pickFeatures</code> must not be called before the imagery provider is ready.
     */
    WebMapServiceImageryProvider.prototype.pickFeatures = function(x, y, level, longitude, latitude) {
        return this._tileProvider.pickFeatures(x, y, level, longitude, latitude);
    };

    /**
     * The default parameters to include in the WMS URL to obtain images.  The values are as follows:
     *    service=WMS
     *    version=1.1.1
     *    request=GetMap
     *    styles=
     *    format=image/jpeg
     *
     * @constant
     */
    WebMapServiceImageryProvider.DefaultParameters = freezeObject({
        service : 'WMS',
        version : '1.1.1',
        request : 'GetMap',
        styles : '',
        format : 'image/jpeg'
    });

    /**
     * The default parameters to include in the WMS URL to get feature information.  The values are as follows:
     *     service=WMS
     *     version=1.1.1
     *     request=GetFeatureInfo
     *
     * @constant
     */
    WebMapServiceImageryProvider.GetFeatureInfoDefaultParameters = freezeObject({
        service : 'WMS',
        version : '1.1.1',
        request : 'GetFeatureInfo'
    });

    WebMapServiceImageryProvider.DefaultGetFeatureInfoFormats = freezeObject([
        freezeObject(new GetFeatureInfoFormat('json', 'application/json')),
        freezeObject(new GetFeatureInfoFormat('xml', 'text/xml')),
        freezeObject(new GetFeatureInfoFormat('text', 'text/html'))
    ]);

    function objectToLowercase(obj) {
        var result = {};
        for ( var key in obj) {
            if (obj.hasOwnProperty(key)) {
                result[key.toLowerCase()] = obj[key];
            }
        }
        return result;
    }

    return WebMapServiceImageryProvider;
});<|MERGE_RESOLUTION|>--- conflicted
+++ resolved
@@ -106,7 +106,6 @@
         }
         //>>includeEnd('debug');
 
-<<<<<<< HEAD
         if (defined(options.times) && !defined(options.clock)) {
             throw new DeveloperError('options.times was specified, so options.clock is required.');
         }
@@ -115,13 +114,8 @@
             deprecationWarning('WebMapServiceImageryProvider.proxy', 'The options.proxy parameter has been deprecated. Specify options.url as a Resource instance and set the proxy property there.');
         }
 
-        var resource = Resource.createIfNeeded(options.url, {
-            proxy: options.proxy
-        });
-
-=======
         var resource = Resource.createIfNeeded(options.url);
->>>>>>> fa3a6424
+
         var pickFeatureResource = resource.clone();
 
         resource.setQueryParameters(WebMapServiceImageryProvider.DefaultParameters, true);
