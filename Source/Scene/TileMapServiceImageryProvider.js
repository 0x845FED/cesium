--- conflicted
+++ resolved
@@ -36,14 +36,10 @@
      * @param {String} [description.url='.'] Path to image tiles on server.
      * @param {String} [description.fileExtension='png'] The file extension for images on the server.
      * @param {Object} [description.proxy] A proxy to use for requests. This object is expected to have a getURL function which returns the proxied URL.
-<<<<<<< HEAD
      * @param {Credit|String} [description.credit=''] A credit for the data source, which is displayed on the canvas.
-=======
-     * @param {String} [description.credit=''] A string crediting the data source, which is displayed on the canvas.
      * @param {Number} [description.minimumLevel=0] The minimum level-of-detail supported by the imagery provider.  Take care when specifying
      *                 this that the number of tiles at the minimum level is small, such as four or less.  A larger number is likely
      *                 to result in rendering problems.
->>>>>>> 58df3123
      * @param {Number} [description.maximumLevel=18] The maximum level-of-detail supported by the imagery provider.
      * @param {Extent} [description.extent=Extent.MAX_VALUE] The extent, in radians, covered by the image.
      * @param {TilingScheme} [description.tilingScheme] The tiling scheme specifying how the ellipsoidal
