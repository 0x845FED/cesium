--- conflicted
+++ resolved
@@ -84,11 +84,7 @@
         return this.referenceCount;
     };
 
-<<<<<<< HEAD
-    Imagery.prototype.processStateMachine = function(frameState, distance) {
-=======
-    Imagery.prototype.processStateMachine = function(frameState, needGeographicProjection) {
->>>>>>> 7f4970b8
+    Imagery.prototype.processStateMachine = function(frameState, needGeographicProjection, distance) {
         if (this.state === ImageryState.UNLOADED) {
             this.state = ImageryState.TRANSITIONING;
             this.imageryLayer._requestImagery(this, distance);
