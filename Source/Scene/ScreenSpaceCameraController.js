--- conflicted
+++ resolved
@@ -557,20 +557,14 @@
             controller._animationCollection.removeAll();
         }
 
-<<<<<<< HEAD
-        reactToInput(controller, frameState, controller.enableTranslate, controller.translateEventTypes, translate2D, controller.inertiaTranslate, '_lastInertiaTranslateMovement');
-        reactToInput(controller, frameState, controller.enableZoom, controller.zoomEventTypes, zoom2D, controller.inertiaZoom, '_lastInertiaZoomMovement');
-        reactToInput(controller, frameState, controller.enableRotate, controller.tiltEventTypes, twist2D, controller.inertiaSpin, '_lastInertiaTiltMovement');
-=======
         if (!Matrix4.equals(Matrix4.IDENTITY, controller._camera.transform)) {
-            reactToInput(controller, controller.enableRotate, controller.translateEventTypes, twist2D, controller.inertiaSpin, '_lastInertiaSpinMovement');
-            reactToInput(controller, controller.enableZoom, controller.zoomEventTypes, zoom3D, controller.inertiaZoom, '_lastInertiaZoomMovement');
+            reactToInput(controller, frameState, controller.enableRotate, controller.translateEventTypes, twist2D, controller.inertiaSpin, '_lastInertiaSpinMovement');
+            reactToInput(controller, frameState, controller.enableZoom, controller.zoomEventTypes, zoom3D, controller.inertiaZoom, '_lastInertiaZoomMovement');
         } else {
-            reactToInput(controller, controller.enableTranslate, controller.translateEventTypes, translate2D, controller.inertiaTranslate, '_lastInertiaTranslateMovement');
-            reactToInput(controller, controller.enableZoom, controller.zoomEventTypes, zoom2D, controller.inertiaZoom, '_lastInertiaZoomMovement');
-            reactToInput(controller, controller.enableRotate, controller.tiltEventTypes, twist2D, controller.inertiaSpin, '_lastInertiaTiltMovement');
-        }
->>>>>>> a2658b30
+            reactToInput(controller, frameState, controller.enableTranslate, controller.translateEventTypes, translate2D, controller.inertiaTranslate, '_lastInertiaTranslateMovement');
+            reactToInput(controller, frameState, controller.enableZoom, controller.zoomEventTypes, zoom2D, controller.inertiaZoom, '_lastInertiaZoomMovement');
+            reactToInput(controller, frameState, controller.enableRotate, controller.tiltEventTypes, twist2D, controller.inertiaSpin, '_lastInertiaTiltMovement');
+        }
 
         if (!controller._aggregator.anyButtonDown() &&
                 (!defined(controller._lastInertiaZoomMovement) || !controller._lastInertiaZoomMovement.active) &&
@@ -641,21 +635,15 @@
     var rotateCVWindowPos = new Cartesian2();
     var rotateCVWindowRay = new Ray();
     var rotateCVCenter = new Cartesian3();
-<<<<<<< HEAD
     var rotateCVVerticalCenter = new Cartesian3();
     var rotateCVTransform = new Matrix4();
     var rotateCVVerticalTransform = new Matrix4();
     var rotateCVOrigin = new Cartesian3();
     var rotateCVPlane = new Plane(Cartesian3.ZERO, 0.0);
     var rotateCVCartesian3 = new Cartesian3();
+    var rotateCVCart = new Cartographic();
 
     function rotateCV(controller, startPosition, movement, frameState) {
-=======
-    var rotateTransform = new Matrix4();
-    var rotateCVCart = new Cartographic();
-
-    function rotateCV(controller, movement) {
->>>>>>> a2658b30
         if (defined(movement.angleAndHeight)) {
             movement = movement.angleAndHeight;
         }
@@ -702,7 +690,6 @@
         windowPosition.y = controller._tiltCenterMousePosition.y;
         ray = camera.getPickRay(windowPosition, rotateCVWindowRay);
 
-<<<<<<< HEAD
         var origin = Cartesian3.clone(Cartesian3.ZERO, rotateCVOrigin);
         origin.x = center.x;
 
@@ -727,22 +714,6 @@
 
             var oldConstrainedAxis = camera.constrainedAxis;
             camera.constrainedAxis = undefined;
-=======
-        var position = ray.origin;
-        var direction = ray.direction;
-        var scalar = -Cartesian3.dot(normal, position) / Cartesian3.dot(normal, direction);
-        var center = Cartesian3.multiplyByScalar(direction, scalar, rotateCVCenter);
-        Cartesian3.add(position, center, center);
-
-        var projection = controller._camera._projection;
-        var ellipsoid = projection.ellipsoid;
-
-        Cartesian3.fromElements(center.y, center.z, center.x, center);
-        var cart = projection.unproject(center, rotateCVCart);
-        ellipsoid.cartographicToCartesian(cart, center);
-
-        var transform = Transforms.eastNorthUpToFixedFrame(center, ellipsoid, rotateTransform);
->>>>>>> a2658b30
 
             rotate3D(controller, startPosition, movement, frameState, verticalTransform, constrainedAxis, undefined, true, false);
 
@@ -774,17 +745,10 @@
         handleZoom(controller, startPosition, movement, controller._zoomFactor, scalar);
     }
 
-<<<<<<< HEAD
     function updateCV(controller, frameState) {
-        if (controller.columbusViewMode === CameraColumbusViewMode.LOCKED) {
+        if (!Matrix4.equals(Matrix4.IDENTITY, controller._camera.transform)) {
                 reactToInput(controller, frameState, controller.enableRotate, controller.rotateEventTypes, rotate3D, controller.inertiaSpin, '_lastInertiaSpinMovement');
                 reactToInput(controller, frameState, controller.enableZoom, controller.zoomEventTypes, zoom3D, controller.inertiaZoom, '_lastInertiaZoomMovement');
-=======
-    function updateCV(controller) {
-        if (!Matrix4.equals(Matrix4.IDENTITY, controller._camera.transform)) {
-                reactToInput(controller, controller.enableRotate, controller.rotateEventTypes, rotate3D, controller.inertiaSpin, '_lastInertiaSpinMovement');
-                reactToInput(controller, controller.enableZoom, controller.zoomEventTypes, zoom3D, controller.inertiaZoom, '_lastInertiaZoomMovement');
->>>>>>> a2658b30
         } else {
             if (controller._aggregator.anyButtonDown()) {
                 controller._animationCollection.removeAll();
