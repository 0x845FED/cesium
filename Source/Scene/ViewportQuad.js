/*global define*/
define([
        '../Core/Color',
        '../Core/combine',
        '../Core/destroyObject',
        '../Core/defaultValue',
        '../Core/DeveloperError',
        '../Core/BoundingRectangle',
        '../Core/ComponentDatatype',
        '../Core/PrimitiveType',
        '../Core/Geometry',
        '../Core/GeometryAttribute',
        './Material',
        '../Renderer/BufferUsage',
        '../Renderer/BlendingState',
        '../Renderer/CommandLists',
        '../Renderer/DrawCommand',
        '../Shaders/ViewportQuadVS',
        '../Shaders/ViewportQuadFS'
    ], function(
        Color,
        combine,
        destroyObject,
        defaultValue,
        DeveloperError,
        BoundingRectangle,
        ComponentDatatype,
        PrimitiveType,
        Geometry,
        GeometryAttribute,
        Material,
        BufferUsage,
        BlendingState,
        CommandLists,
        DrawCommand,
        ViewportQuadVS,
        ViewportQuadFS) {
    "use strict";

    /**
     * A viewport aligned quad.
     *
     * @alias ViewportQuad
     * @constructor
     *
     * @param {BoundingRectangle} [rectangle] The {@link BoundingRectangle} defining the quad's position within the viewport.
     * @param {Material} [material] The {@link Material} defining the surface appearance of the viewport quad.
     *
     * @example
     * var viewportQuad = new ViewportQuad(new BoundingRectangle(0, 0, 80, 40));
     * viewportQuad.material.uniforms.color = new Color(1.0, 0.0, 0.0, 1.0);
     */
    var ViewportQuad = function(rectangle, material) {

        this._va = undefined;
        this._overlayCommand = new DrawCommand();
        this._overlayCommand.primitiveType = PrimitiveType.TRIANGLE_FAN;
        this._overlayCommand.owner = this;
        this._commandLists = new CommandLists();
        this._commandLists.overlayList.push(this._overlayCommand);

        /**
         * Determines if the viewport quad primitive will be shown.
         *
<<<<<<< HEAD
         * @type Boolean
         *
=======
         * @type {Boolean}
>>>>>>> 4235b4ab
         * @default true
         */
        this.show = true;

        if (typeof rectangle === 'undefined') {
            rectangle = new BoundingRectangle();
        }

        /**
         * The BoundingRectangle defining the quad's position within the viewport.
         *
         * @type {BoundingRectangle}
         *
         * @example
         * viewportQuad.rectangle = new BoundingRectangle(0, 0, 80, 40);
         */
        this.rectangle = BoundingRectangle.clone(rectangle);

        if (typeof material === 'undefined') {
            material = Material.fromType(undefined, Material.ColorType);
            material.uniforms.color = new Color(1.0, 1.0, 1.0, 1.0);
        }

        /**
         * The surface appearance of the viewport quad.  This can be one of several built-in {@link Material} objects or a custom material, scripted with
         * <a href='https://github.com/AnalyticalGraphicsInc/cesium/wiki/Fabric'>Fabric</a>.
         * <p>
         * The default material is <code>Material.ColorType</code>.
         * </p>
         *
         * @type Material
         *
         * @example
         * // 1. Change the color of the default material to yellow
         * viewportQuad.material.uniforms.color = new Color(1.0, 1.0, 0.0, 1.0);
         *
         * // 2. Change material to horizontal stripes
         * viewportQuad.material = Material.fromType(scene.getContext(), Material.StripeType);
         *
         * @see <a href='https://github.com/AnalyticalGraphicsInc/cesium/wiki/Fabric'>Fabric</a>
         */
        this.material = material;
        this._material = undefined;
    };

    var attributeIndices = {
        position : 0,
        textureCoordinates : 1
    };

    function getVertexArray(context) {
        // Per-context cache for viewport quads
        var vertexArray = context.cache.viewportQuad_vertexArray;

        if (typeof vertexArray !== 'undefined') {
            return vertexArray;
        }

        var geometry = new Geometry({
            attributes : {
                position : new GeometryAttribute({
                    componentDatatype : ComponentDatatype.FLOAT,
                    componentsPerAttribute : 2,
                    values : [
                       -1.0, -1.0,
                        1.0, -1.0,
                        1.0,  1.0,
                       -1.0,  1.0
                    ]
                }),

                textureCoordinates : new GeometryAttribute({
                    componentDatatype : ComponentDatatype.FLOAT,
                    componentsPerAttribute : 2,
                    values : [
                        0.0, 0.0,
                        1.0, 0.0,
                        1.0, 1.0,
                        0.0, 1.0
                    ]
                })
            }
        });

        vertexArray = context.createVertexArrayFromGeometry({
            geometry : geometry,
            attributeIndices : attributeIndices,
            bufferUsage : BufferUsage.STATIC_DRAW
        });

        context.cache.viewportQuad_vertexArray = vertexArray;
        return vertexArray;
    }

    /**
     * Commits changes to properties before rendering by updating the object's WebGL resources.
     *
     * @memberof ViewportQuad
     *
     * @exception {DeveloperError} this.material must be defined.
     * @exception {DeveloperError} this.rectangle must be defined.
     */
    ViewportQuad.prototype.update = function(context, frameState, commandList) {
        if (!this.show)
        {
            return;
        }

        if (typeof this.material === 'undefined') {
            throw new DeveloperError('this.material must be defined.');
        }

        if (typeof this.rectangle === 'undefined') {
            throw new DeveloperError('this.rectangle must be defined.');
        }

        if (typeof this._va === 'undefined') {
            this._va = getVertexArray(context);
            this._overlayCommand.vertexArray = this._va;
        }

        var rs = this._overlayCommand.renderState;
        if ((typeof rs === 'undefined') || !BoundingRectangle.equals(rs.viewport, this.rectangle)) {
            this._overlayCommand.renderState = context.createRenderState({
                blending : BlendingState.ALPHA_BLEND,
                viewport : this.rectangle
            });
        }

        var pass = frameState.passes;
        if (pass.overlay) {
            if (this._material !== this.material) {
                // Recompile shader when material changes
                this._material = this.material;

                var fsSource =
                    '#line 0\n' +
                    this._material.shaderSource +
                    '#line 0\n' +
                    ViewportQuadFS;

                this._overlayCommand.shaderProgram = context.getShaderCache().replaceShaderProgram(
                    this._overlayCommand.shaderProgram, ViewportQuadVS, fsSource, attributeIndices);
            }

            this._overlayCommand.uniformMap = this._material._uniforms;
            commandList.push(this._commandLists);
        }
    };

    /**
     * Returns true if this object was destroyed; otherwise, false.
     * <br /><br />
     * If this object was destroyed, it should not be used; calling any function other than
     * <code>isDestroyed</code> will result in a {@link DeveloperError} exception.
     *
     * @memberof ViewportQuad
     *
     * @return {Boolean} True if this object was destroyed; otherwise, false.
     *
     * @see ViewportQuad#destroy
     */
    ViewportQuad.prototype.isDestroyed = function() {
        return false;
    };

    /**
     * Destroys the WebGL resources held by this object.  Destroying an object allows for deterministic
     * release of WebGL resources, instead of relying on the garbage collector to destroy this object.
     * <br /><br />
     * Once an object is destroyed, it should not be used; calling any function other than
     * <code>isDestroyed</code> will result in a {@link DeveloperError} exception.  Therefore,
     * assign the return value (<code>undefined</code>) to the object as done in the example.
     *
     * @memberof ViewportQuad
     *
     * @return {undefined}
     *
     * @exception {DeveloperError} This object was destroyed, i.e., destroy() was called.
     *
     * @see ViewportQuad#isDestroyed
     *
     * @example
     * quad = quad && quad.destroy();
     */
    ViewportQuad.prototype.destroy = function() {
        this._overlayCommand.shaderProgram = this._overlayCommand.shaderProgram && this._overlayCommand.shaderProgram.release();

        return destroyObject(this);
    };

    return ViewportQuad;
});<|MERGE_RESOLUTION|>--- conflicted
+++ resolved
@@ -62,12 +62,7 @@
         /**
          * Determines if the viewport quad primitive will be shown.
          *
-<<<<<<< HEAD
-         * @type Boolean
-         *
-=======
          * @type {Boolean}
->>>>>>> 4235b4ab
          * @default true
          */
         this.show = true;
