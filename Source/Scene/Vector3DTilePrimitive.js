--- conflicted
+++ resolved
@@ -341,7 +341,6 @@
             attributeLocations : attributeLocations
         });
 
-<<<<<<< HEAD
         fsSource = ShaderSource.replaceMain(fsSource, 'czm_non_pick_main');
         fsSource =
             fsSource + '\n' +
@@ -350,10 +349,6 @@
             '    czm_non_pick_main(); \n' +
             '    gl_FragColor = ' + pickId + '; \n' +
             '} \n';
-=======
-        vsSource = batchTable.getPickVertexShaderCallbackIgnoreShow('a_batchId')(VectorTileVS);
-        fsSource = batchTable.getPickFragmentShaderCallbackIgnoreShow()(ShadowVolumeFS);
->>>>>>> 01c49d63
 
         var pickVS = new ShaderSource({
             sources : [vsSource]
