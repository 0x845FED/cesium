--- conflicted
+++ resolved
@@ -169,10 +169,6 @@
       runtimeNode.runtimePrimitives.push(
         new ModelExperimentalPrimitive({
           primitive: node.primitives[i],
-<<<<<<< HEAD
-          allowPicking: sceneGraph._model.allowPicking,
-=======
->>>>>>> 5b777deb
           model: sceneGraph._model,
         })
       );
