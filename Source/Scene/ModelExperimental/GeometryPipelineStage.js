import AttributeType from "../AttributeType.js";
import ComponentDatatype from "../../Core/ComponentDatatype.js";
import defined from "../../Core/defined.js";
import DeveloperError from "../../Core/DeveloperError.js";
import GeometryStageFS from "../../Shaders/ModelExperimental/GeometryStageFS.js";
import GeometryStageVS from "../../Shaders/ModelExperimental/GeometryStageVS.js";
import ModelExperimentalUtility from "./ModelExperimentalUtility.js";
import ModelExperimentalType from "./ModelExperimentalType.js";
import PrimitiveType from "../../Core/PrimitiveType.js";
import SceneMode from "../SceneMode.js";
import SelectedFeatureIdPipelineStage from "./SelectedFeatureIdPipelineStage.js";
import ShaderDestination from "../../Renderer/ShaderDestination.js";
import VertexAttributeSemantic from "../VertexAttributeSemantic.js";

/**
 * The geometry pipeline stage processes the vertex attributes of a primitive.
 *
 * @namespace GeometryPipelineStage
 *
 * @private
 */
const GeometryPipelineStage = {};
GeometryPipelineStage.name = "GeometryPipelineStage"; // Helps with debugging

GeometryPipelineStage.STRUCT_ID_PROCESSED_ATTRIBUTES_VS =
  "ProcessedAttributesVS";
GeometryPipelineStage.STRUCT_ID_PROCESSED_ATTRIBUTES_FS =
  "ProcessedAttributesFS";
GeometryPipelineStage.STRUCT_NAME_PROCESSED_ATTRIBUTES = "ProcessedAttributes";
GeometryPipelineStage.FUNCTION_ID_INITIALIZE_ATTRIBUTES =
  "initializeAttributes";
GeometryPipelineStage.FUNCTION_SIGNATURE_INITIALIZE_ATTRIBUTES =
  "void initializeAttributes(out ProcessedAttributes attributes)";
GeometryPipelineStage.FUNCTION_ID_SET_DYNAMIC_VARYINGS_VS =
  "setDynamicVaryingsVS";
GeometryPipelineStage.FUNCTION_ID_SET_DYNAMIC_VARYINGS_FS =
  "setDynamicVaryingsFS";
GeometryPipelineStage.FUNCTION_SIGNATURE_SET_DYNAMIC_VARYINGS =
  "void setDynamicVaryings(inout ProcessedAttributes attributes)";

/**
 * This pipeline stage processes the vertex attributes of a primitive, adding the attribute declarations to the shaders,
 * the attribute objects to the render resources and setting the flags as needed.
 *
 * Processes a primitive. This stage modifies the following parts of the render resources:
 * <ul>
 *  <li> adds attribute and varying declarations for the vertex attributes in the vertex and fragment shaders
 *  <li> creates the objects required to create VertexArrays
 *  <li> sets the flag for point primitive types
 * </ul>
 *
 * If the scene is in either 2D or CV mode, this stage also:
 * <ul>
 *  <li> adds an attribute for the 2D positions
 * </ul>
 *
 * @param {PrimitiveRenderResources} renderResources The render resources for this primitive.
 * @param {ModelComponents.Primitive} primitive The primitive.
 * @param {FrameState} frameState The frame state.
 *
 * @private
 */
GeometryPipelineStage.process = function (
  renderResources,
  primitive,
  frameState
) {
  const shaderBuilder = renderResources.shaderBuilder;
  // These structs are similar, though the fragment shader version has a couple
  // additional fields.
  shaderBuilder.addStruct(
    GeometryPipelineStage.STRUCT_ID_PROCESSED_ATTRIBUTES_VS,
    "ProcessedAttributes",
    ShaderDestination.VERTEX
  );
  shaderBuilder.addStruct(
    GeometryPipelineStage.STRUCT_ID_PROCESSED_ATTRIBUTES_FS,
    "ProcessedAttributes",
    ShaderDestination.FRAGMENT
  );

  // The Feature struct is always added since it's required for compilation. It may be unused if features are not present.
  shaderBuilder.addStruct(
    SelectedFeatureIdPipelineStage.STRUCT_ID_SELECTED_FEATURE,
    SelectedFeatureIdPipelineStage.STRUCT_NAME_SELECTED_FEATURE,
    ShaderDestination.BOTH
  );

  // This initialization function is only needed in the vertex shader,
  // it assigns the non-quantized attribute struct fields from the
  // physical attributes
  shaderBuilder.addFunction(
    GeometryPipelineStage.FUNCTION_ID_INITIALIZE_ATTRIBUTES,
    GeometryPipelineStage.FUNCTION_SIGNATURE_INITIALIZE_ATTRIBUTES,
    ShaderDestination.VERTEX
  );

  // Positions in other coordinate systems need more variables
  shaderBuilder.addVarying("vec3", "v_positionWC");
  shaderBuilder.addVarying("vec3", "v_positionEC");
  shaderBuilder.addStructField(
    GeometryPipelineStage.STRUCT_ID_PROCESSED_ATTRIBUTES_FS,
    "vec3",
    "positionWC"
  );
  shaderBuilder.addStructField(
    GeometryPipelineStage.STRUCT_ID_PROCESSED_ATTRIBUTES_FS,
    "vec3",
    "positionEC"
  );

  // Though they have identical signatures, the implementation is different
  // between vertex and fragment shaders. The VS stores attributes in
  // varyings, while the FS unpacks the varyings for use by other stages.
  shaderBuilder.addFunction(
    GeometryPipelineStage.FUNCTION_ID_SET_DYNAMIC_VARYINGS_VS,
    GeometryPipelineStage.FUNCTION_SIGNATURE_SET_DYNAMIC_VARYINGS,
    ShaderDestination.VERTEX
  );
  shaderBuilder.addFunction(
    GeometryPipelineStage.FUNCTION_ID_SET_DYNAMIC_VARYINGS_FS,
    GeometryPipelineStage.FUNCTION_SIGNATURE_SET_DYNAMIC_VARYINGS,
    ShaderDestination.FRAGMENT
  );

  // .pnts point clouds store sRGB color rather than linear color
  const model = renderResources.model;
  const modelType = model.type;
  if (modelType === ModelExperimentalType.TILE_PNTS) {
    shaderBuilder.addDefine(
      "HAS_SRGB_COLOR",
      undefined,
      ShaderDestination.FRAGMENT
    );
  }

  // The attributes, structs, and functions will need to be modified for 2D / CV.
  const use2D =
    frameState.mode !== SceneMode.SCENE3D &&
    !frameState.scene3DOnly &&
    model._projectTo2D;

<<<<<<< HEAD
  // If the model is instanced, the work for 2D projection will have been done
  // in InstancingPipelineSTage. The attribute struct will be updated with
  // position2D, but nothing else should be modified.
  const instanced = defined(renderResources.runtimeNode.node.instances);

  // If the scene is in 3D or the model is instanced, the 2D position attribute
  // is not needed, so don't increment attributeIndex.
  const incrementIndexFor2D = use2D && !instanced;
  for (let i = 0; i < primitive.attributes.length; i++) {
=======
  const length = primitive.attributes.length;
  for (let i = 0; i < length; i++) {
>>>>>>> b70e22d2
    const attribute = primitive.attributes[i];
    const attributeLocationCount = AttributeType.getAttributeLocationCount(
      attribute.type
    );
    const isPositionAttribute =
      attribute.semantic === VertexAttributeSemantic.POSITION;

    //>>includeStart('debug', pragmas.debug);
    if (!defined(attribute.buffer) && !defined(attribute.constant)) {
      throw new DeveloperError(
        "Attributes must be provided as a Buffer or constant value"
      );
    }
    //>>includeEnd('debug');

    let index;
    if (attributeLocationCount > 1) {
      index = renderResources.attributeIndex;
      renderResources.attributeIndex += attributeLocationCount;
    } else if (isPositionAttribute && !incrementIndexFor2D) {
      index = 0;
    } else {
      index = renderResources.attributeIndex++;
    }

    processAttribute(
      renderResources,
      attribute,
      index,
      attributeLocationCount,
      use2D,
      instanced
    );
  }

  handleBitangents(shaderBuilder, primitive.attributes);

  if (primitive.primitiveType === PrimitiveType.POINTS) {
    shaderBuilder.addDefine("PRIMITIVE_TYPE_POINTS");
  }

  shaderBuilder.addVertexLines([GeometryStageVS]);
  shaderBuilder.addFragmentLines([GeometryStageFS]);
};

function processAttribute(
  renderResources,
  attribute,
  attributeIndex,
  attributeLocationCount,
  use2D,
  instanced
) {
  const shaderBuilder = renderResources.shaderBuilder;
  const attributeInfo = ModelExperimentalUtility.getAttributeInfo(attribute);

  // This indicates to only modify the resources for 2D if the model is
  // not instanced.
  const modifyFor2D = use2D && !instanced;

  if (attributeLocationCount > 1) {
    // Matrices are stored as multiple attributes, one per column vector.
    addMatrixAttributeToRenderResources(
      renderResources,
      attribute,
      attributeIndex,
      attributeLocationCount
    );
  } else {
    addAttributeToRenderResources(
      renderResources,
      attribute,
      attributeIndex,
      modifyFor2D
    );
  }

  addAttributeDeclaration(shaderBuilder, attributeInfo, modifyFor2D);
  addVaryingDeclaration(shaderBuilder, attributeInfo);

  // For common attributes like normals and tangents, the code is
  // already in GeometryStageVS, we just need to enable it.
  if (defined(attribute.semantic)) {
    addSemanticDefine(shaderBuilder, attribute);
  }

  // Dynamically generate GLSL code for the current attribute.
  // For 2D projection, the position2D field will always be added
  // to the attributes struct, even if the model is instanced.
  updateAttributesStruct(shaderBuilder, attributeInfo, use2D);
  updateInitializeAttributesFunction(shaderBuilder, attributeInfo, modifyFor2D);
  updateSetDynamicVaryingsFunction(shaderBuilder, attributeInfo);
}

function addSemanticDefine(shaderBuilder, attribute) {
  const semantic = attribute.semantic;
  const setIndex = attribute.setIndex;
  switch (semantic) {
    case VertexAttributeSemantic.NORMAL:
      shaderBuilder.addDefine("HAS_NORMALS");
      break;
    case VertexAttributeSemantic.TANGENT:
      shaderBuilder.addDefine("HAS_TANGENTS");
      break;
    case VertexAttributeSemantic.FEATURE_ID:
      // `_FEATURE_ID starts with an underscore so no need to double the
      // underscore.
      shaderBuilder.addDefine(`HAS${semantic}_${setIndex}`);
      break;
    case VertexAttributeSemantic.TEXCOORD:
    case VertexAttributeSemantic.COLOR:
      shaderBuilder.addDefine(`HAS_${semantic}_${setIndex}`);
  }
}

function addAttributeToRenderResources(
  renderResources,
  attribute,
  attributeIndex,
  modifyFor2D
) {
  const quantization = attribute.quantization;
  let type;
  let componentDatatype;
  if (defined(quantization)) {
    type = quantization.type;
    componentDatatype = quantization.componentDatatype;
  } else {
    type = attribute.type;
    componentDatatype = attribute.componentDatatype;
  }

  const semantic = attribute.semantic;
  const setIndex = attribute.setIndex;
  if (
    semantic === VertexAttributeSemantic.FEATURE_ID &&
    setIndex >= renderResources.featureIdVertexAttributeSetIndex
  ) {
    renderResources.featureIdVertexAttributeSetIndex = setIndex + 1;
  }

  // The position attribute should always be in the first index.
  const isPositionAttribute = semantic === VertexAttributeSemantic.POSITION;
  const index = isPositionAttribute ? 0 : attributeIndex;
  const componentsPerAttribute = AttributeType.getNumberOfComponents(type);

  const vertexAttribute = {
    index: index,
    value: defined(attribute.buffer) ? undefined : attribute.constant,
    vertexBuffer: attribute.buffer,
    count: attribute.count,
    componentsPerAttribute: componentsPerAttribute,
    componentDatatype: componentDatatype,
    offsetInBytes: attribute.byteOffset,
    strideInBytes: attribute.byteStride,
    normalize: attribute.normalized,
  };

  renderResources.attributes.push(vertexAttribute);

  if (!isPositionAttribute || !modifyFor2D) {
    return;
  }

  // Add an additional attribute for the projected positions in 2D / CV.
  const buffer2D = renderResources.runtimePrimitive.positionBuffer2D;
  const positionAttribute2D = {
    index: attributeIndex,
    vertexBuffer: buffer2D,
    count: attribute.count,
    componentsPerAttribute: componentsPerAttribute,
    componentDatatype: ComponentDatatype.FLOAT, // Projected positions will always be floats.
    offsetInBytes: attribute.byteOffset,
    strideInBytes: attribute.byteStride,
    normalize: attribute.normalized,
  };

  renderResources.attributes.push(positionAttribute2D);
}

function addMatrixAttributeToRenderResources(
  renderResources,
  attribute,
  attributeIndex,
  columnCount
) {
  const quantization = attribute.quantization;
  let type;
  let componentDatatype;
  if (defined(quantization)) {
    type = quantization.type;
    componentDatatype = quantization.componentDatatype;
  } else {
    type = attribute.type;
    componentDatatype = attribute.componentDatatype;
  }

  const normalized = attribute.normalized;

  // componentCount is either 4, 9 or 16
  const componentCount = AttributeType.getNumberOfComponents(type);
  // componentsPerColumn is either 2, 3, or 4
  const componentsPerColumn = componentCount / columnCount;

  const componentSizeInBytes = ComponentDatatype.getSizeInBytes(
    componentDatatype
  );

  const columnLengthInBytes = componentsPerColumn * componentSizeInBytes;

  // The stride between corresponding columns of two matrices is constant
  // regardless of where you start
  const strideInBytes = attribute.byteStride;

  for (let i = 0; i < columnCount; i++) {
    const offsetInBytes = attribute.byteOffset + i * columnLengthInBytes;

    // upload a single column vector.
    const columnAttribute = {
      index: attributeIndex + i,
      vertexBuffer: attribute.buffer,
      componentsPerAttribute: componentsPerColumn,
      componentDatatype: componentDatatype,
      offsetInBytes: offsetInBytes,
      strideInBytes: strideInBytes,
      normalize: normalized,
    };

    renderResources.attributes.push(columnAttribute);
  }
}

function addVaryingDeclaration(shaderBuilder, attributeInfo) {
  const variableName = attributeInfo.variableName;
  let varyingName = `v_${variableName}`;

  let glslType;
  if (variableName === "normalMC") {
    // though the attribute is in model coordinates, the varying is
    // in eye coordinates.
    varyingName = "v_normalEC";
    glslType = attributeInfo.glslType;
  } else if (variableName === "tangentMC") {
    // Tangent's glslType is vec4, but in the shader it is split into
    // vec3 tangent and vec3 bitangent
    glslType = "vec3";
    // like normalMC, the varying is converted to eye coordinates
    varyingName = "v_tangentEC";
  } else {
    glslType = attributeInfo.glslType;
  }

  shaderBuilder.addVarying(glslType, varyingName);
}

function addAttributeDeclaration(shaderBuilder, attributeInfo, modifyFor2D) {
  const semantic = attributeInfo.attribute.semantic;
  const variableName = attributeInfo.variableName;

  let attributeName;
  let glslType;
  if (attributeInfo.isQuantized) {
    attributeName = `a_quantized_${variableName}`;
    glslType = attributeInfo.quantizedGlslType;
  } else {
    attributeName = `a_${variableName}`;
    glslType = attributeInfo.glslType;
  }

  const isPosition = semantic === VertexAttributeSemantic.POSITION;
  if (isPosition) {
    shaderBuilder.setPositionAttribute(glslType, attributeName);
  } else {
    shaderBuilder.addAttribute(glslType, attributeName);
  }

  if (isPosition && modifyFor2D) {
    shaderBuilder.addAttribute("vec3", "a_position2D");
  }
}

function updateAttributesStruct(shaderBuilder, attributeInfo, use2D) {
  const vsStructId = GeometryPipelineStage.STRUCT_ID_PROCESSED_ATTRIBUTES_VS;
  const fsStructId = GeometryPipelineStage.STRUCT_ID_PROCESSED_ATTRIBUTES_FS;
  const variableName = attributeInfo.variableName;

  if (variableName === "tangentMC") {
    // The w component of the tangent is only used for computing the bitangent,
    // so it can be separated from the other tangent components.
    shaderBuilder.addStructField(vsStructId, "vec3", "tangentMC");
    shaderBuilder.addStructField(vsStructId, "float", "tangentSignMC");
    // The tangent is in model coordinates in the vertex shader
    // but in eye space in the fragment coordinates
    shaderBuilder.addStructField(fsStructId, "vec3", "tangentEC");
  } else if (variableName === "normalMC") {
    // Normals are in model coordinates in the vertex shader but in eye
    // coordinates in the fragment shader
    shaderBuilder.addStructField(vsStructId, "vec3", "normalMC");
    shaderBuilder.addStructField(fsStructId, "vec3", "normalEC");
  } else {
    shaderBuilder.addStructField(
      vsStructId,
      attributeInfo.glslType,
      variableName
    );
    shaderBuilder.addStructField(
      fsStructId,
      attributeInfo.glslType,
      variableName
    );
  }

  if (variableName === "positionMC" && use2D) {
    shaderBuilder.addStructField(vsStructId, "vec3", "position2D");
  }
}

function updateInitializeAttributesFunction(
  shaderBuilder,
  attributeInfo,
  use2D
) {
  const functionId = GeometryPipelineStage.FUNCTION_ID_INITIALIZE_ATTRIBUTES;
  const variableName = attributeInfo.variableName;

  // If the scene is in 2D / CV mode, this line should always be added
  // regardless of whether the data is quantized.
  const use2DPosition = variableName === "positionMC" && use2D;
  if (use2DPosition) {
    const line = "attributes.position2D = a_position2D;";
    shaderBuilder.addFunctionLines(functionId, [line]);
  }

  if (attributeInfo.isQuantized) {
    // Skip initialization, it will be handled in the dequantization stage.
    return;
  }

  const lines = [];
  if (variableName === "tangentMC") {
    lines.push("attributes.tangentMC = a_tangentMC.xyz;");
    lines.push("attributes.tangentSignMC = a_tangentMC.w;");
  } else {
    lines.push(`attributes.${variableName} = a_${variableName};`);
  }

  shaderBuilder.addFunctionLines(functionId, lines);
}

function updateSetDynamicVaryingsFunction(shaderBuilder, attributeInfo) {
  const semantic = attributeInfo.attribute.semantic;
  const setIndex = attributeInfo.attribute.setIndex;
  if (defined(semantic) && !defined(setIndex)) {
    // positions, normals, and tangents are handled statically in
    // GeometryStageVS
    return;
  }

  // In the vertex shader, we want things like
  // v_texCoord_1 = attributes.texCoord_1;
  let functionId = GeometryPipelineStage.FUNCTION_ID_SET_DYNAMIC_VARYINGS_VS;
  const variableName = attributeInfo.variableName;
  let line = `v_${variableName} = attributes.${variableName};`;
  shaderBuilder.addFunctionLines(functionId, [line]);

  // In the fragment shader, we do the opposite:
  // attributes.texCoord_1 = v_texCoord_1;
  functionId = GeometryPipelineStage.FUNCTION_ID_SET_DYNAMIC_VARYINGS_FS;
  line = `attributes.${variableName} = v_${variableName};`;
  shaderBuilder.addFunctionLines(functionId, [line]);
}

function handleBitangents(shaderBuilder, attributes) {
  let hasNormals = false;
  let hasTangents = false;
  for (let i = 0; i < attributes.length; i++) {
    const attribute = attributes[i];
    if (attribute.semantic === VertexAttributeSemantic.NORMAL) {
      hasNormals = true;
    } else if (attribute.semantic === VertexAttributeSemantic.TANGENT) {
      hasTangents = true;
    }
  }

  // Bitangents are only defined if we have normals and tangents
  if (!hasNormals || !hasTangents) {
    return;
  }

  shaderBuilder.addDefine("HAS_BITANGENTS");

  shaderBuilder.addVarying("vec3", "v_bitangentEC");
  shaderBuilder.addStructField(
    GeometryPipelineStage.STRUCT_ID_PROCESSED_ATTRIBUTES_VS,
    "vec3",
    "bitangentMC"
  );
  shaderBuilder.addStructField(
    GeometryPipelineStage.STRUCT_ID_PROCESSED_ATTRIBUTES_FS,
    "vec3",
    "bitangentEC"
  );
}

export default GeometryPipelineStage;<|MERGE_RESOLUTION|>--- conflicted
+++ resolved
@@ -140,7 +140,6 @@
     !frameState.scene3DOnly &&
     model._projectTo2D;
 
-<<<<<<< HEAD
   // If the model is instanced, the work for 2D projection will have been done
   // in InstancingPipelineSTage. The attribute struct will be updated with
   // position2D, but nothing else should be modified.
@@ -149,11 +148,8 @@
   // If the scene is in 3D or the model is instanced, the 2D position attribute
   // is not needed, so don't increment attributeIndex.
   const incrementIndexFor2D = use2D && !instanced;
-  for (let i = 0; i < primitive.attributes.length; i++) {
-=======
   const length = primitive.attributes.length;
   for (let i = 0; i < length; i++) {
->>>>>>> b70e22d2
     const attribute = primitive.attributes[i];
     const attributeLocationCount = AttributeType.getAttributeLocationCount(
       attribute.type
