--- conflicted
+++ resolved
@@ -128,16 +128,7 @@
     featureTableId = featureIdAttribute.propertyTableId;
   }
 
-<<<<<<< HEAD
   var featureTable = model.featureTables[featureTableId];
-=======
-  var featureTable;
-  if (defined(content)) {
-    featureTable = content.featureTables[featureTableId];
-  } else {
-    featureTable = model.featureTables[featureTableId];
-  }
->>>>>>> 48d78827
 
   var shaderBuilder = renderResources.shaderBuilder;
   shaderBuilder.addUniform(
