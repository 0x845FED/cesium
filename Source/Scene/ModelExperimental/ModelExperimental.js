--- conflicted
+++ resolved
@@ -720,8 +720,6 @@
       }
 
       this._instanceFeatureIdLabel = value;
-<<<<<<< HEAD
-=======
     },
   },
 
@@ -743,7 +741,6 @@
       }
 
       this._lightColor = Cartesian3.clone(value, this._lightColor);
->>>>>>> 862d73ad
     },
   },
 
@@ -1236,34 +1233,9 @@
     ? ModelExperimentalType.TILE_GLTF
     : ModelExperimentalType.GLTF;
 
-<<<<<<< HEAD
-  const modelOptions = {
-    loader: loader,
-    resource: loaderOptions.gltfResource,
-    type: type,
-    modelMatrix: options.modelMatrix,
-    debugShowBoundingVolume: options.debugShowBoundingVolume,
-    cull: options.cull,
-    opaquePass: options.opaquePass,
-    allowPicking: options.allowPicking,
-    customShader: options.customShader,
-    content: options.content,
-    show: options.show,
-    color: options.color,
-    colorBlendAmount: options.colorBlendAmount,
-    colorBlendMode: options.colorBlendMode,
-    featureIdLabel: options.featureIdLabel,
-    instanceFeatureIdLabel: options.instanceFeatureIdLabel,
-    pointCloudShading: options.pointCloudShading,
-    backFaceCulling: options.backFaceCulling,
-    shadows: options.shadows,
-    showCreditsOnScreen: options.showCreditsOnScreen,
-  };
-=======
   const modelOptions = makeModelOptions(loader, type, options);
   modelOptions.resource = loaderOptions.gltfResource;
 
->>>>>>> 862d73ad
   const model = new ModelExperimental(modelOptions);
 
   return model;
@@ -1285,33 +1257,11 @@
 
   const loader = new B3dmLoader(loaderOptions);
 
-<<<<<<< HEAD
-  const modelOptions = {
-    loader: loader,
-    resource: loaderOptions.b3dmResource,
-    type: ModelExperimentalType.TILE_B3DM,
-    modelMatrix: options.modelMatrix,
-    debugShowBoundingVolume: options.debugShowBoundingVolume,
-    cull: options.cull,
-    opaquePass: options.opaquePass,
-    allowPicking: options.allowPicking,
-    customShader: options.customShader,
-    content: options.content,
-    show: options.show,
-    color: options.color,
-    colorBlendAmount: options.colorBlendAmount,
-    colorBlendMode: options.colorBlendMode,
-    featureIdLabel: options.featureIdLabel,
-    instanceFeatureIdLabel: options.instanceFeatureIdLabel,
-  };
-
-=======
   const modelOptions = makeModelOptions(
     loader,
     ModelExperimentalType.TILE_B3DM,
     options
   );
->>>>>>> 862d73ad
   const model = new ModelExperimental(modelOptions);
   return model;
 };
@@ -1326,33 +1276,11 @@
   };
   const loader = new PntsLoader(loaderOptions);
 
-<<<<<<< HEAD
-  const modelOptions = {
-    loader: loader,
-    resource: options.resource,
-    type: ModelExperimentalType.TILE_PNTS,
-    modelMatrix: options.modelMatrix,
-    debugShowBoundingVolume: options.debugShowBoundingVolume,
-    cull: options.cull,
-    opaquePass: options.opaquePass,
-    allowPicking: options.allowPicking,
-    customShader: options.customShader,
-    content: options.content,
-    show: options.show,
-    color: options.color,
-    colorBlendAmount: options.colorBlendAmount,
-    colorBlendMode: options.colorBlendMode,
-    featureIdLabel: options.featureIdLabel,
-    instanceFeatureIdLabel: options.instanceFeatureIdLabel,
-  };
-
-=======
   const modelOptions = makeModelOptions(
     loader,
     ModelExperimentalType.TILE_PNTS,
     options
   );
->>>>>>> 862d73ad
   const model = new ModelExperimental(modelOptions);
   return model;
 };
