/*global define*/
define([
        '../Core/defaultValue',
        '../Core/defined',
        '../Core/defineProperties',
        '../Core/destroyObject',
        '../Core/DeveloperError',
        '../Core/getStringFromTypedArray',
        '../Core/loadArrayBuffer',
        './Cesium3DTileBatchTableResources',
        './Cesium3DTileContentState',
        './Model',
        './BatchedModel',
        '../ThirdParty/when'
    ], function(
        defaultValue,
        defined,
        defineProperties,
        destroyObject,
        DeveloperError,
        getStringFromTypedArray,
        loadArrayBuffer,
        Cesium3DTileBatchTableResources,
        Cesium3DTileContentState,
        Model,
        BatchedModel,
        when) {
    "use strict";

    /**
     * DOC_TBA
     */
    var Batched3DModel3DTileContentProvider = function(tileset, tile, url) {
        this._model = undefined;
        this._url = url;
        this._tileset = tileset;

        /**
         * @readonly
         */
        this.state = Cesium3DTileContentState.UNLOADED;

        /**
         * @type {Promise}
         */
        this.processingPromise = when.defer();

        /**
         * @type {Promise}
         */
        this.readyPromise = when.defer();

        this._batchSize = 0;
        this._batchTableResources = undefined;
        this._models = undefined;
    };

    defineProperties(Batched3DModel3DTileContentProvider.prototype, {
        /**
         * DOC_TBA
         *
         * @memberof Batched3DModel3DTileContentProvider.prototype
         *
         * @type {Number}
         * @readonly
         */
        batchSize : {
            get : function() {
                return this._batchSize;
            }
        },

        /**
         * DOC_TBA
         */
        batchTableResources : {
            get : function() {
                return this._batchTableResources;
            }
        }
    });

    function createModels(content) {
        var tileset = content._tileset;
        var batchSize = content._batchSize;
        if (!defined(content._models) && (batchSize > 0)) {
            var models = new Array(batchSize);
            for (var i = 0; i < batchSize; ++i) {
                models[i] = new BatchedModel(tileset, content._batchTableResources, i);
            }
            content._models = models;
        }
    }

    /**
     * DOC_TBA
     */
    Batched3DModel3DTileContentProvider.prototype.getModel = function(batchId) {
        var batchSize = this._batchSize;
        //>>includeStart('debug', pragmas.debug);
        if (!defined(batchId) || (batchId < 0) || (batchId >= batchSize)) {
            throw new DeveloperError('batchId is required and between zero and batchSize - 1 (' + (batchSize - 1) + ').');
        }
        //>>includeEnd('debug');

        createModels(this);
        return this._models[batchId];
    };

    // TODO: move this and the copy in Model.js to an overload for getStringFromTypedArray
    function getSubarray(array, offset, length) {
        return array.subarray(offset, offset + length);
    }

    var sizeOfUint32 = Uint32Array.BYTES_PER_ELEMENT;

    /**
     * DOC_TBA
     *
     * Use Cesium3DTile#requestContent
     */
    Batched3DModel3DTileContentProvider.prototype.request = function() {
        var that = this;

        this.state = Cesium3DTileContentState.LOADING;

        loadArrayBuffer(this._url). then(function(arrayBuffer) {
            that.init(arrayBuffer);
        }).otherwise(function(error) {
            that.state = Cesium3DTileContentState.FAILED;
            that.readyPromise.reject(error);
        });
    };

    /**
     * DOC_TBA
     */
    Batched3DModel3DTileContentProvider.prototype.init = function(arrayBuffer, byteOffset) {
        byteOffset = defaultValue(byteOffset, 0);

        var uint8Array = new Uint8Array(arrayBuffer);
        var magic = getStringFromTypedArray(getSubarray(uint8Array, byteOffset, Math.min(4, uint8Array.length)));
        if (magic !== 'b3dm') {
            throw new DeveloperError('Invalid Batched 3D Model.  Expected magic=b3dm.  Read magic=' + magic);
        }

        var view = new DataView(arrayBuffer);
        byteOffset += sizeOfUint32;  // Skip magic number

        //>>includeStart('debug', pragmas.debug);
        var version = view.getUint32(byteOffset, true);
        if (version !== 1) {
            throw new DeveloperError('Only Batched 3D Model version 1 is supported.  Version ' + version + ' is not.');
        }
        //>>includeEnd('debug');
        byteOffset += sizeOfUint32;

        // Skip byteLength
        byteOffset += sizeOfUint32;

        // TODO : rename to batchLength?
        var batchSize = view.getUint32(byteOffset, true);
        this._batchSize = batchSize;
        byteOffset += sizeOfUint32;

        var batchTableResources = new Cesium3DTileBatchTableResources(this, batchSize);
        this._batchTableResources = batchTableResources;

        var batchTableLength = view.getUint32(byteOffset, true);
        byteOffset += sizeOfUint32;
        if (batchTableLength > 0) {
            var batchTableString = getStringFromTypedArray(getSubarray(uint8Array, byteOffset, batchTableLength));
            byteOffset += batchTableLength;

            // PERFORMANCE_IDEA: is it possible to allocate this on-demand?  Perhaps keep the
            // arraybuffer/string compressed in memory and then decompress it when it is first accessed.
            //
            // We could also make another request for it, but that would make the property set/get
            // API async, and would double the number of numbers in some cases.
            batchTableResources.batchTable = JSON.parse(batchTableString);
        }

        var gltfView = new Uint8Array(arrayBuffer, byteOffset, arrayBuffer.byteLength - byteOffset);

        // PERFORMANCE_IDEA: patch the shader on demand, e.g., the first time show/color changes.
        // The pitch shader still needs to be patched.
        var model = new Model({
            gltf : gltfView,
            cull : false,           // The model is already culled by the 3D tiles
            releaseGltfJson : true, // Models are unique and will not benefit from caching so save memory
            vertexShaderLoaded : batchTableResources.getVertexShaderCallback(),
            fragmentShaderLoaded : batchTableResources.getFragmentShaderCallback(),
            uniformMapLoaded : batchTableResources.getUniformMapCallback(),
            pickVertexShaderLoaded : batchTableResources.getPickVertexShaderCallback(),
            pickFragmentShaderLoaded : batchTableResources.getPickFragmentShaderCallback(),
            pickUniformMapLoaded : batchTableResources.getPickUniformMapCallback(),
            basePath : this._url
        });

        this._model = model;
        this.state = Cesium3DTileContentState.PROCESSING;
        this.processingPromise.resolve(this);

        var that = this;

        when(model.readyPromise).then(function(model) {
            that.state = Cesium3DTileContentState.READY;
            that.readyPromise.resolve(that);
        }).otherwise(function(error) {
            that.state = Cesium3DTileContentState.FAILED;
            that.readyPromise.reject(error);
        });
    };

    /**
     * DOC_TBA
     *
     * Use Cesium3DTile#update
     */
    Batched3DModel3DTileContentProvider.prototype.update = function(owner, frameState) {
        // In the PROCESSING state we may be calling update() to move forward
        // the content's resource loading.  In the READY state, it will
        // actually generate commands.
<<<<<<< HEAD
        this._batchTableResources.update(context, frameState);
        this._model.update(context, frameState, commandList);
=======

        this._batchTableResources.update(owner, frameState);
        this._model.update(frameState);
>>>>>>> f3e2ad2f
   };

   /**
    * DOC_TBA
    */
    Batched3DModel3DTileContentProvider.prototype.isDestroyed = function() {
        return false;
    };

    /**
     * DOC_TBA
     */
    Batched3DModel3DTileContentProvider.prototype.destroy = function() {
        this._model = this._model && this._model.destroy();
        this._batchTableResources = this._batchTableResources && this._batchTableResources.destroy();

        return destroyObject(this);
    };

    return Batched3DModel3DTileContentProvider;
});<|MERGE_RESOLUTION|>--- conflicted
+++ resolved
@@ -221,14 +221,8 @@
         // In the PROCESSING state we may be calling update() to move forward
         // the content's resource loading.  In the READY state, it will
         // actually generate commands.
-<<<<<<< HEAD
-        this._batchTableResources.update(context, frameState);
-        this._model.update(context, frameState, commandList);
-=======
-
         this._batchTableResources.update(owner, frameState);
         this._model.update(frameState);
->>>>>>> f3e2ad2f
    };
 
    /**
