--- conflicted
+++ resolved
@@ -13,13 +13,12 @@
         #endif
     #endif
 
-<<<<<<< HEAD
     #ifdef USE_FEATURE_PICKING
     position = featurePickingStage(position);
-=======
+    #endif
+    
     #ifdef USE_CUSTOM_SHADER
     position = customShaderStage(position);
->>>>>>> 5b777deb
     #endif
 
     gl_Position = czm_modelViewProjection * vec4(position, 1.0);
