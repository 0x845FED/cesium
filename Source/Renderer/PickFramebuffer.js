/*global define*/
define([
        '../Core/BoundingRectangle',
        '../Core/Color',
        '../Core/defaultValue',
        '../Core/defined',
        '../Core/destroyObject',
        './Framebuffer',
        './PassState',
        './Renderbuffer',
        './RenderbufferFormat',
        './Texture'
    ], function(
        BoundingRectangle,
        Color,
        defaultValue,
        defined,
        destroyObject,
        Framebuffer,
        PassState,
        Renderbuffer,
        RenderbufferFormat,
        Texture) {
    "use strict";

    /**
     * @private
     */
    var PickFramebuffer = function(context) {
        // Override per-command states
        var passState = new PassState(context);
        passState.blendingEnabled = false;
        passState.scissorTest = {
            enabled : true,
            rectangle : new BoundingRectangle()
        };

        this._context = context;
        this._fb = undefined;
        this._passState = passState;
        this._width = 0;
        this._height = 0;
    };

    PickFramebuffer.prototype.begin = function(screenSpaceRectangle) {
        var context = this._context;
        var width = context.drawingBufferWidth;
        var height = context.drawingBufferHeight;

        BoundingRectangle.clone(screenSpaceRectangle, this._passState.scissorTest.rectangle);

        // Initially create or recreate renderbuffers and framebuffer used for picking
        if ((!defined(this._fb)) || (this._width !== width) || (this._height !== height)) {
            this._width = width;
            this._height = height;

            this._fb = this._fb && this._fb.destroy();
            this._fb = new Framebuffer({
                context : context,
                colorTextures : [new Texture({
                    context : context,
                    width : width,
                    height : height
                })],
<<<<<<< HEAD
                depthStencilRenderbuffer : context.createRenderbuffer({
=======
                depthStencilRenderbuffer : new Renderbuffer({
                    context : context,
>>>>>>> 7b7ae945
                    format : RenderbufferFormat.DEPTH_STENCIL
                })
            });
            this._passState.framebuffer = this._fb;
        }

        return this._passState;
    };

    var colorScratch = new Color();

    PickFramebuffer.prototype.end = function(screenSpaceRectangle) {
        var width = defaultValue(screenSpaceRectangle.width, 1.0);
        var height = defaultValue(screenSpaceRectangle.height, 1.0);

        var context = this._context;
        var pixels = context.readPixels({
            x : screenSpaceRectangle.x,
            y : screenSpaceRectangle.y,
            width : width,
            height : height,
            framebuffer : this._fb
        });

        var max = Math.max(width, height);
        var length = max * max;
        var halfWidth = Math.floor(width * 0.5);
        var halfHeight = Math.floor(height * 0.5);

        var x = 0;
        var y = 0;
        var dx = 0;
        var dy = -1;

        // Spiral around the center pixel, this is a workaround until
        // we can access the depth buffer on all browsers.

        // The region does not have to square and the dimensions do not have to be odd, but
        // loop iterations would be wasted. Prefer square regions where the size is odd.
        for (var i = 0; i < length; ++i) {
            if (-halfWidth <= x && x <= halfWidth && -halfHeight <= y && y <= halfHeight) {
                var index = 4 * ((halfHeight - y) * width + x + halfWidth);

                colorScratch.red = Color.byteToFloat(pixels[index]);
                colorScratch.green = Color.byteToFloat(pixels[index + 1]);
                colorScratch.blue = Color.byteToFloat(pixels[index + 2]);
                colorScratch.alpha = Color.byteToFloat(pixels[index + 3]);

                var object = context.getObjectByPickColor(colorScratch);
                if (defined(object)) {
                    return object;
                }
            }

            // if (top right || bottom left corners) || (top left corner) || (bottom right corner + (1, 0))
            // change spiral direction
            if (x === y || (x < 0 && -x === y) || (x > 0 && x === 1 - y)) {
                var temp = dx;
                dx = -dy;
                dy = temp;
            }

            x += dx;
            y += dy;
        }

        return undefined;
    };

    PickFramebuffer.prototype.isDestroyed = function() {
        return false;
    };

    PickFramebuffer.prototype.destroy = function() {
        this._fb = this._fb && this._fb.destroy();
        return destroyObject(this);
    };

    return PickFramebuffer;
});<|MERGE_RESOLUTION|>--- conflicted
+++ resolved
@@ -62,12 +62,8 @@
                     width : width,
                     height : height
                 })],
-<<<<<<< HEAD
-                depthStencilRenderbuffer : context.createRenderbuffer({
-=======
                 depthStencilRenderbuffer : new Renderbuffer({
                     context : context,
->>>>>>> 7b7ae945
                     format : RenderbufferFormat.DEPTH_STENCIL
                 })
             });
