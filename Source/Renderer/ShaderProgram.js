--- conflicted
+++ resolved
@@ -5,10 +5,7 @@
         '../Core/destroyObject',
         '../Core/Math',
         '../Core/Matrix2',
-<<<<<<< HEAD
-=======
         '../Core/Matrix3',
->>>>>>> 54591149
         '../Core/Matrix4',
         './UniformDatatype'
     ], function(
@@ -17,10 +14,7 @@
         destroyObject,
         CesiumMath,
         Matrix2,
-<<<<<<< HEAD
-=======
         Matrix3,
->>>>>>> 54591149
         Matrix4,
         UniformDatatype) {
     "use strict";
