/*global define*/
define([
        '../Core/AssociativeArray',
        '../Core/BoundingSphere',
        '../Core/defined',
        '../Core/destroyObject',
        '../Core/DeveloperError',
        '../Core/Matrix4',
        '../Core/Color',
        '../Scene/HeightReference',
        '../Scene/Model',
        '../Scene/ModelAnimationLoop',
        '../Scene/ShadowMode',
        './BoundingSphereState',
        './Property'
    ], function(
        AssociativeArray,
        BoundingSphere,
        defined,
        destroyObject,
        DeveloperError,
        Matrix4,
        Color,
        HeightReference,
        Model,
        ModelAnimationLoop,
        ShadowMode,
        BoundingSphereState,
        Property) {
    'use strict';

    var defaultScale = 1.0;
    var defaultMinimumPixelSize = 0.0;
    var defaultIncrementallyLoadTextures = true;
    var defaultShadows = ShadowMode.ENABLED;
    var defaultHeightReference = HeightReference.NONE;
    var defaultHighlightColor = new Color(1.0, 0.0, 0.0, 1.0);
    var defaultHighlightSize = 0.002;
    var defaultHighlight = false;

    var modelMatrixScratch = new Matrix4();
    var nodeMatrixScratch = new Matrix4();

    /**
     * A {@link Visualizer} which maps {@link Entity#model} to a {@link Model}.
     * @alias ModelVisualizer
     * @constructor
     *
     * @param {Scene} scene The scene the primitives will be rendered in.
     * @param {EntityCollection} entityCollection The entityCollection to visualize.
     */
    function ModelVisualizer(scene, entityCollection) {
        //>>includeStart('debug', pragmas.debug);
        if (!defined(scene)) {
            throw new DeveloperError('scene is required.');
        }
        if (!defined(entityCollection)) {
            throw new DeveloperError('entityCollection is required.');
        }
        //>>includeEnd('debug');

        entityCollection.collectionChanged.addEventListener(ModelVisualizer.prototype._onCollectionChanged, this);

        this._scene = scene;
        this._primitives = scene.primitives;
        this._entityCollection = entityCollection;
        this._modelHash = {};
        this._entitiesToVisualize = new AssociativeArray();
        this._onCollectionChanged(entityCollection, entityCollection.values, [], []);
    }

    /**
     * Updates models created this visualizer to match their
     * Entity counterpart at the given time.
     *
     * @param {JulianDate} time The time to update to.
     * @returns {Boolean} This function always returns true.
     */
    ModelVisualizer.prototype.update = function(time) {
        //>>includeStart('debug', pragmas.debug);
        if (!defined(time)) {
            throw new DeveloperError('time is required.');
        }
        //>>includeEnd('debug');

        var entities = this._entitiesToVisualize.values;
        var modelHash = this._modelHash;
        var primitives = this._primitives;

        for (var i = 0, len = entities.length; i < len; i++) {
            var entity = entities[i];
            var modelGraphics = entity._model;

            var uri;
            var modelData = modelHash[entity.id];
            var show = entity.isShowing && entity.isAvailable(time) && Property.getValueOrDefault(modelGraphics._show, time, true);

            var modelMatrix;
            if (show) {
                modelMatrix = entity._getModelMatrix(time, modelMatrixScratch);
                uri = Property.getValueOrUndefined(modelGraphics._uri, time);
                show = defined(modelMatrix) && defined(uri);
            }

            if (!show) {
                if (defined(modelData)) {
                    modelData.modelPrimitive.show = false;
                }
                continue;
            }

            var model = defined(modelData) ? modelData.modelPrimitive : undefined;
            if (!defined(model) || uri !== modelData.uri) {
                if (defined(model)) {
                    primitives.removeAndDestroy(model);
                    delete modelHash[entity.id];
                }
                model = Model.fromGltf({
                    url : uri,
                    incrementallyLoadTextures : Property.getValueOrDefault(modelGraphics._incrementallyLoadTextures, time, defaultIncrementallyLoadTextures),
                    scene : this._scene
                });

                model.readyPromise.otherwise(onModelError);

                model.id = entity;
                primitives.add(model);

                modelData = {
                    modelPrimitive : model,
                    uri : uri,
                    animationsRunning : false,
                    nodeTransformationsScratch : {},
                    originalNodeMatrixHash : {}
                };
                modelHash[entity.id] = modelData;
            }

            model.show = true;
            model.scale = Property.getValueOrDefault(modelGraphics._scale, time, defaultScale);
            model.minimumPixelSize = Property.getValueOrDefault(modelGraphics._minimumPixelSize, time, defaultMinimumPixelSize);
            model.maximumScale = Property.getValueOrUndefined(modelGraphics._maximumScale, time);
            model.modelMatrix = Matrix4.clone(modelMatrix, model.modelMatrix);
            model.shadows = Property.getValueOrDefault(modelGraphics._shadows, time, defaultShadows);
            model.heightReference = Property.getValueOrDefault(modelGraphics._heightReference, time, defaultHeightReference);
<<<<<<< HEAD
            model.highlight = Property.getValueOrDefault(modelGraphics.highlight, time, defaultHighlight);
            model.highlightColor = Property.getValueOrDefault(modelGraphics.highlightColor, time, defaultHighlightColor);
            model.highlightSize = Property.getValueOrDefault(modelGraphics.highlightSize, time, defaultHighlightSize);
=======
            model.distanceDisplayCondition = Property.getValueOrUndefined(modelGraphics._distanceDisplayCondition, time);
>>>>>>> 0f859ecf

            if (model.ready) {
                var runAnimations = Property.getValueOrDefault(modelGraphics._runAnimations, time, true);
                if (modelData.animationsRunning !== runAnimations) {
                    if (runAnimations) {
                        model.activeAnimations.addAll({
                            loop : ModelAnimationLoop.REPEAT
                        });
                    } else {
                        model.activeAnimations.removeAll();
                    }
                    modelData.animationsRunning = runAnimations;
                }

                // Apply node transformations
                var nodeTransformations = Property.getValueOrUndefined(modelGraphics._nodeTransformations, time, modelData.nodeTransformationsScratch);
                if (defined(nodeTransformations)) {
                    var originalNodeMatrixHash = modelData.originalNodeMatrixHash;
                    var nodeNames = Object.keys(nodeTransformations);
                    for (var nodeIndex = 0, nodeLength = nodeNames.length; nodeIndex < nodeLength; ++nodeIndex) {
                        var nodeName = nodeNames[nodeIndex];

                        var nodeTransformation = nodeTransformations[nodeName];
                        if (!defined(nodeTransformation)) {
                            continue;
                        }

                        var modelNode = model.getNode(nodeName);
                        if (!defined(modelNode)) {
                            continue;
                        }

                        var originalNodeMatrix = originalNodeMatrixHash[nodeName];
                        if (!defined(originalNodeMatrix)) {
                            originalNodeMatrix = modelNode.matrix.clone();
                            originalNodeMatrixHash[nodeName] = originalNodeMatrix;
                        }

                        var transformationMatrix = Matrix4.fromTranslationRotationScale(nodeTransformation, nodeMatrixScratch);
                        modelNode.matrix = Matrix4.multiply(originalNodeMatrix, transformationMatrix, transformationMatrix);
                    }
                }
            }
        }

        return true;
    };

    /**
     * Returns true if this object was destroyed; otherwise, false.
     *
     * @returns {Boolean} True if this object was destroyed; otherwise, false.
     */
    ModelVisualizer.prototype.isDestroyed = function() {
        return false;
    };

    /**
     * Removes and destroys all primitives created by this instance.
     */
    ModelVisualizer.prototype.destroy = function() {
        this._entityCollection.collectionChanged.removeEventListener(ModelVisualizer.prototype._onCollectionChanged, this);
        var entities = this._entitiesToVisualize.values;
        var modelHash = this._modelHash;
        var primitives = this._primitives;
        for (var i = entities.length - 1; i > -1; i--) {
            removeModel(this, entities[i], modelHash, primitives);
        }
        return destroyObject(this);
    };

    /**
     * Computes a bounding sphere which encloses the visualization produced for the specified entity.
     * The bounding sphere is in the fixed frame of the scene's globe.
     *
     * @param {Entity} entity The entity whose bounding sphere to compute.
     * @param {BoundingSphere} result The bounding sphere onto which to store the result.
     * @returns {BoundingSphereState} BoundingSphereState.DONE if the result contains the bounding sphere,
     *                       BoundingSphereState.PENDING if the result is still being computed, or
     *                       BoundingSphereState.FAILED if the entity has no visualization in the current scene.
     * @private
     */
    ModelVisualizer.prototype.getBoundingSphere = function(entity, result) {
        //>>includeStart('debug', pragmas.debug);
        if (!defined(entity)) {
            throw new DeveloperError('entity is required.');
        }
        if (!defined(result)) {
            throw new DeveloperError('result is required.');
        }
        //>>includeEnd('debug');

        var modelData = this._modelHash[entity.id];
        if (!defined(modelData)) {
            return BoundingSphereState.FAILED;
        }

        var model = modelData.modelPrimitive;
        if (!defined(model) || !model.show) {
            return BoundingSphereState.FAILED;
        }

        if (!model.ready) {
            return BoundingSphereState.PENDING;
        }

        if (model.heightReference === HeightReference.NONE) {
            BoundingSphere.transform(model.boundingSphere, model.modelMatrix, result);
        } else {
            if (!defined(model._clampedModelMatrix)) {
                return BoundingSphereState.PENDING;
            }
            BoundingSphere.transform(model.boundingSphere, model._clampedModelMatrix, result);
        }
        return BoundingSphereState.DONE;
    };

    /**
     * @private
     */
    ModelVisualizer.prototype._onCollectionChanged = function(entityCollection, added, removed, changed) {
        var i;
        var entity;
        var entities = this._entitiesToVisualize;
        var modelHash = this._modelHash;
        var primitives = this._primitives;

        for (i = added.length - 1; i > -1; i--) {
            entity = added[i];
            if (defined(entity._model) && defined(entity._position)) {
                entities.set(entity.id, entity);
            }
        }

        for (i = changed.length - 1; i > -1; i--) {
            entity = changed[i];
            if (defined(entity._model) && defined(entity._position)) {
                clearNodeTransformationsScratch(entity, modelHash);
                entities.set(entity.id, entity);
            } else {
                removeModel(this, entity, modelHash, primitives);
                entities.remove(entity.id);
            }
        }

        for (i = removed.length - 1; i > -1; i--) {
            entity = removed[i];
            removeModel(this, entity, modelHash, primitives);
            entities.remove(entity.id);
        }
    };

    function removeModel(visualizer, entity, modelHash, primitives) {
        var modelData = modelHash[entity.id];
        if (defined(modelData)) {
            primitives.removeAndDestroy(modelData.modelPrimitive);
            delete modelHash[entity.id];
        }
    }

    function clearNodeTransformationsScratch(entity, modelHash) {
        var modelData = modelHash[entity.id];
        if (defined(modelData)) {
            modelData.nodeTransformationsScratch = {};
        }
    }

    function onModelError(error) {
        console.error(error);
    }

    return ModelVisualizer;
});<|MERGE_RESOLUTION|>--- conflicted
+++ resolved
@@ -143,13 +143,10 @@
             model.modelMatrix = Matrix4.clone(modelMatrix, model.modelMatrix);
             model.shadows = Property.getValueOrDefault(modelGraphics._shadows, time, defaultShadows);
             model.heightReference = Property.getValueOrDefault(modelGraphics._heightReference, time, defaultHeightReference);
-<<<<<<< HEAD
             model.highlight = Property.getValueOrDefault(modelGraphics.highlight, time, defaultHighlight);
             model.highlightColor = Property.getValueOrDefault(modelGraphics.highlightColor, time, defaultHighlightColor);
             model.highlightSize = Property.getValueOrDefault(modelGraphics.highlightSize, time, defaultHighlightSize);
-=======
             model.distanceDisplayCondition = Property.getValueOrUndefined(modelGraphics._distanceDisplayCondition, time);
->>>>>>> 0f859ecf
 
             if (model.ready) {
                 var runAnimations = Property.getValueOrDefault(modelGraphics._runAnimations, time, true);
