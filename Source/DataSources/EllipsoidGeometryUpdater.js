--- conflicted
+++ resolved
@@ -642,17 +642,10 @@
                 }),
                 appearance : new PerInstanceColorAppearance({
                     flat : true,
-<<<<<<< HEAD
-                    translucent : outlineColor.alpha !== 1.0,
-                    renderState : {
-                        depthTest : {
-                            enabled : true
-=======
                     translucent : translucent,
                     renderState : {
                         depthTest : {
                             enabled : !translucent
->>>>>>> ce61928c
                         },
                         lineWidth : this._geometryUpdater._scene.clampLineWidth(outlineWidth)
                     }
