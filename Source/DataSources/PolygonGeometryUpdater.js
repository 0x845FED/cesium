define([
        '../Core/Check',
        '../Core/Color',
        '../Core/ColorGeometryInstanceAttribute',
        '../Core/defined',
        '../Core/DeveloperError',
        '../Core/DistanceDisplayConditionGeometryInstanceAttribute',
        '../Core/GeometryInstance',
        '../Core/isArray',
        '../Core/Iso8601',
        '../Core/PolygonGeometry',
        '../Core/PolygonHierarchy',
        '../Core/PolygonOutlineGeometry',
        '../Core/ShowGeometryInstanceAttribute',
        '../Scene/GroundPrimitive',
        '../Scene/MaterialAppearance',
        '../Scene/PerInstanceColorAppearance',
        './ColorMaterialProperty',
        './DynamicGeometryUpdater',
        './GeometryUpdater',
        './Property'
    ], function(
        Check,
        Color,
        ColorGeometryInstanceAttribute,
        defined,
        DeveloperError,
        DistanceDisplayConditionGeometryInstanceAttribute,
        GeometryInstance,
        isArray,
        Iso8601,
        PolygonGeometry,
        PolygonHierarchy,
        PolygonOutlineGeometry,
        ShowGeometryInstanceAttribute,
        GroundPrimitive,
        MaterialAppearance,
        PerInstanceColorAppearance,
        ColorMaterialProperty,
        DynamicGeometryUpdater,
        GeometryUpdater,
        Property) {
    'use strict';

    var scratchColor = new Color();

    function PolygonGeometryOptions(entity) {
        this.id = entity;
        this.vertexFormat = undefined;
        this.polygonHierarchy = undefined;
        this.perPositionHeight = undefined;
        this.closeTop = undefined;
        this.closeBottom = undefined;
        this.height = undefined;
        this.extrudedHeight = undefined;
        this.granularity = undefined;
        this.stRotation = undefined;
    }

    /**
     * A {@link GeometryUpdater} for polygons.
     * Clients do not normally create this class directly, but instead rely on {@link DataSourceDisplay}.
     * @alias PolygonGeometryUpdater
     * @constructor
     *
     * @param {Entity} entity The entity containing the geometry to be visualized.
     * @param {Scene} scene The scene where visualization is taking place.
     */
    function PolygonGeometryUpdater(entity, scene) {
<<<<<<< HEAD
        //>>includeStart('debug', pragmas.debug);
        if (!defined(entity)) {
            throw new DeveloperError('entity is required');
        }
        if (!defined(scene)) {
            throw new DeveloperError('scene is required');
        }
        //>>includeEnd('debug');

        this._entity = entity;
        this._scene = scene;
        this._entitySubscription = entity.definitionChanged.addEventListener(PolygonGeometryUpdater.prototype._onEntityPropertyChanged, this);
        this._fillEnabled = false;
        this._isClosed = false;
        this._dynamic = false;
        this._outlineEnabled = false;
        this._geometryChanged = new Event();
        this._showProperty = undefined;
        this._materialProperty = undefined;
        this._hasConstantOutline = true;
        this._showOutlineProperty = undefined;
        this._outlineColorProperty = undefined;
        this._outlineWidth = 1.0;
        this._shadowsProperty = undefined;
        this._distanceDisplayConditionProperty = undefined;
        this._onTerrain = false;
        this._isColorMaterial = false;
        this._options = new GeometryOptions(entity);
        this._onEntityPropertyChanged(entity, 'polygon', entity.polygon, undefined);
=======
        GeometryUpdater.call(this, {
            entity : entity,
            scene : scene,
            geometryOptions : new PolygonGeometryOptions(entity),
            geometryPropertyName : 'polygon',
            observedPropertyNames : ['availability', 'polygon']
        });
>>>>>>> e457611c
    }

    if (defined(Object.create)) {
        PolygonGeometryUpdater.prototype = Object.create(GeometryUpdater.prototype);
        PolygonGeometryUpdater.prototype.constructor = PolygonGeometryUpdater;
    }

    /**
     * Creates the geometry instance which represents the fill of the geometry.
     *
     * @param {JulianDate} time The time to use when retrieving initial attribute values.
     * @returns {GeometryInstance} The geometry instance representing the filled portion of the geometry.
     *
     * @exception {DeveloperError} This instance does not represent a filled geometry.
     */
    PolygonGeometryUpdater.prototype.createFillGeometryInstance = function(time) {
        //>>includeStart('debug', pragmas.debug);
        Check.defined('time', time);

        if (!this._fillEnabled) {
            throw new DeveloperError('This instance does not represent a filled geometry.');
        }
        //>>includeEnd('debug');

        var entity = this._entity;
        var isAvailable = entity.isAvailable(time);

        var attributes;

        var color;
        var show = new ShowGeometryInstanceAttribute(isAvailable && entity.isShowing && this._showProperty.getValue(time) && this._fillProperty.getValue(time));
        var distanceDisplayCondition = this._distanceDisplayConditionProperty.getValue(time);
        var distanceDisplayConditionAttribute = DistanceDisplayConditionGeometryInstanceAttribute.fromDistanceDisplayCondition(distanceDisplayCondition);
        if (this._materialProperty instanceof ColorMaterialProperty) {
            var currentColor;
            if (defined(this._materialProperty.color) && (this._materialProperty.color.isConstant || isAvailable)) {
                currentColor = this._materialProperty.color.getValue(time, scratchColor);
            }
            if (!defined(currentColor)) {
                currentColor = Color.WHITE;
            }
            color = ColorGeometryInstanceAttribute.fromColor(currentColor);
            attributes = {
                show : show,
                distanceDisplayCondition : distanceDisplayConditionAttribute,
                color : color
            };
        } else {
            attributes = {
                show : show,
                distanceDisplayCondition : distanceDisplayConditionAttribute
            };
        }

        return new GeometryInstance({
            id : entity,
            geometry : new PolygonGeometry(this._options),
            attributes : attributes
        });
    };

    /**
     * Creates the geometry instance which represents the outline of the geometry.
     *
     * @param {JulianDate} time The time to use when retrieving initial attribute values.
     * @returns {GeometryInstance} The geometry instance representing the outline portion of the geometry.
     *
     * @exception {DeveloperError} This instance does not represent an outlined geometry.
     */
    PolygonGeometryUpdater.prototype.createOutlineGeometryInstance = function(time) {
        //>>includeStart('debug', pragmas.debug);
        Check.defined('time', time);

        if (!this._outlineEnabled) {
            throw new DeveloperError('This instance does not represent an outlined geometry.');
        }
        //>>includeEnd('debug');

        var entity = this._entity;
        var isAvailable = entity.isAvailable(time);
        var outlineColor = Property.getValueOrDefault(this._outlineColorProperty, time, Color.BLACK, scratchColor);
        var distanceDisplayCondition = this._distanceDisplayConditionProperty.getValue(time);

        return new GeometryInstance({
            id : entity,
            geometry : new PolygonOutlineGeometry(this._options),
            attributes : {
                show : new ShowGeometryInstanceAttribute(isAvailable && entity.isShowing && this._showProperty.getValue(time) && this._showOutlineProperty.getValue(time)),
                color : ColorGeometryInstanceAttribute.fromColor(outlineColor),
                distanceDisplayCondition : DistanceDisplayConditionGeometryInstanceAttribute.fromDistanceDisplayCondition(distanceDisplayCondition)
            }
        });
    };

    PolygonGeometryUpdater.prototype._isHidden = function(entity, polygon) {
        return !defined(polygon.hierarchy) || GeometryUpdater.prototype._isHidden.call(this, entity, polygon);
    };

    PolygonGeometryUpdater.prototype._isOnTerrain = function(entity, polygon) {
        var isColorMaterial = this._materialProperty instanceof ColorMaterialProperty;
        var perPositionHeightProperty = polygon.perPositionHeight;
        var perPositionHeightEnabled = defined(perPositionHeightProperty) && (perPositionHeightProperty.isConstant ? perPositionHeightProperty.getValue(Iso8601.MINIMUM_VALUE) : true);
        return this._fillEnabled && !defined(polygon.height) && !defined(polygon.extrudedHeight) && isColorMaterial &&
               !perPositionHeightEnabled && GroundPrimitive.isSupported(this._scene);
    };

    PolygonGeometryUpdater.prototype._isDynamic = function(entity, polygon) {
        return !polygon.hierarchy.isConstant || //
               !Property.isConstant(polygon.height) || //
               !Property.isConstant(polygon.extrudedHeight) || //
               !Property.isConstant(polygon.granularity) || //
               !Property.isConstant(polygon.stRotation) || //
               !Property.isConstant(polygon.outlineWidth) || //
               !Property.isConstant(polygon.perPositionHeight) || //
               !Property.isConstant(polygon.closeTop) || //
               !Property.isConstant(polygon.closeBottom) || //
               (this._onTerrain && !Property.isConstant(this._materialProperty));
    };

    PolygonGeometryUpdater.prototype._setStaticOptions = function(entity, polygon) {
        var isColorMaterial = this._materialProperty instanceof ColorMaterialProperty;

        var options = this._options;
        options.vertexFormat = isColorMaterial ? PerInstanceColorAppearance.VERTEX_FORMAT : MaterialAppearance.MaterialSupport.TEXTURED.vertexFormat;

        var hierarchyValue = polygon.hierarchy.getValue(Iso8601.MINIMUM_VALUE);
        if (isArray(hierarchyValue)) {
            hierarchyValue = new PolygonHierarchy(hierarchyValue);
        }

<<<<<<< HEAD
        var material = defaultValue(polygon.material, defaultMaterial);
        var isColorMaterial = material instanceof ColorMaterialProperty;
        this._isColorMaterial = isColorMaterial;
        this._materialProperty = material;
        this._fillProperty = defaultValue(fillProperty, defaultFill);
        this._showProperty = defaultValue(show, defaultShow);
        this._showOutlineProperty = defaultValue(polygon.outline, defaultOutline);
        this._outlineColorProperty = outlineEnabled ? defaultValue(polygon.outlineColor, defaultOutlineColor) : undefined;
        this._shadowsProperty = defaultValue(polygon.shadows, defaultShadows);
        this._distanceDisplayConditionProperty = defaultValue(polygon.distanceDisplayCondition, defaultDistanceDisplayCondition);

        var height = polygon.height;
        var extrudedHeight = polygon.extrudedHeight;
        var granularity = polygon.granularity;
        var stRotation = polygon.stRotation;
        var outlineWidth = polygon.outlineWidth;
        var onTerrain = fillEnabled && !defined(height) && !defined(extrudedHeight) && isColorMaterial && // TODO
                        !perPositionHeightEnabled && GroundPrimitive.isSupported(this._scene);
=======
        var heightValue = Property.getValueOrUndefined(polygon.height, Iso8601.MINIMUM_VALUE);
        var closeTopValue = Property.getValueOrDefault(polygon.closeTop, Iso8601.MINIMUM_VALUE, true);
        var closeBottomValue = Property.getValueOrDefault(polygon.closeBottom, Iso8601.MINIMUM_VALUE, true);
        var extrudedHeightValue = Property.getValueOrUndefined(polygon.extrudedHeight, Iso8601.MINIMUM_VALUE);
        var perPositionHeightValue = Property.getValueOrUndefined(polygon.perPositionHeight, Iso8601.MINIMUM_VALUE);
>>>>>>> e457611c

        if (defined(extrudedHeightValue) && !defined(heightValue) && !defined(perPositionHeightValue)) {
            heightValue = 0;
        }

        options.polygonHierarchy = hierarchyValue;
        options.height = heightValue;
        options.extrudedHeight = extrudedHeightValue;
        options.granularity = Property.getValueOrUndefined(polygon.granularity, Iso8601.MINIMUM_VALUE);
        options.stRotation = Property.getValueOrUndefined(polygon.stRotation, Iso8601.MINIMUM_VALUE);
        options.perPositionHeight = perPositionHeightValue;
        options.closeTop = closeTopValue;
        options.closeBottom = closeBottomValue;
    };

    PolygonGeometryUpdater.prototype._getIsClosed = function(options) {
        var height = options.height;
        var extrudedHeight = options.extrudedHeight;
        var isExtruded = defined(extrudedHeight) && extrudedHeight !== height;
        return !options.perPositionHeight && (!isExtruded && height === 0 || (isExtruded && options.closeTop && options.closeBottom));
    };

    PolygonGeometryUpdater.DynamicGeometryUpdater = DyanmicPolygonGeometryUpdater;

    /**
     * @private
     */
    function DyanmicPolygonGeometryUpdater(geometryUpdater, primitives, groundPrimitives) {
        DynamicGeometryUpdater.call(this, geometryUpdater, primitives, groundPrimitives);
    }

    if (defined(Object.create)) {
        DyanmicPolygonGeometryUpdater.prototype = Object.create(DynamicGeometryUpdater.prototype);
        DyanmicPolygonGeometryUpdater.prototype.constructor = DyanmicPolygonGeometryUpdater;
    }

    DyanmicPolygonGeometryUpdater.prototype._isHidden = function(entity, polygon, time) {
        return !defined(this._options.polygonHierarchy) || DynamicGeometryUpdater.prototype._isHidden.call(this, entity, polygon, time);
    };

    DyanmicPolygonGeometryUpdater.prototype._setOptions = function(entity, polygon, time) {
        var options = this._options;
        var hierarchy = Property.getValueOrUndefined(polygon.hierarchy, time);
        if (isArray(hierarchy)) {
            options.polygonHierarchy = new PolygonHierarchy(hierarchy);
        } else {
            options.polygonHierarchy = hierarchy;
        }

        options.height = Property.getValueOrUndefined(polygon.height, time);
        options.extrudedHeight = Property.getValueOrUndefined(polygon.extrudedHeight, time);
        options.granularity = Property.getValueOrUndefined(polygon.granularity, time);
        options.stRotation = Property.getValueOrUndefined(polygon.stRotation, time);
        options.perPositionHeight = Property.getValueOrUndefined(polygon.perPositionHeight, time);
        options.closeTop = Property.getValueOrDefault(polygon.closeTop, time, true);
        options.closeBottom = Property.getValueOrDefault(polygon.closeBottom, time, true);
    };

    return PolygonGeometryUpdater;
});<|MERGE_RESOLUTION|>--- conflicted
+++ resolved
@@ -67,37 +67,6 @@
      * @param {Scene} scene The scene where visualization is taking place.
      */
     function PolygonGeometryUpdater(entity, scene) {
-<<<<<<< HEAD
-        //>>includeStart('debug', pragmas.debug);
-        if (!defined(entity)) {
-            throw new DeveloperError('entity is required');
-        }
-        if (!defined(scene)) {
-            throw new DeveloperError('scene is required');
-        }
-        //>>includeEnd('debug');
-
-        this._entity = entity;
-        this._scene = scene;
-        this._entitySubscription = entity.definitionChanged.addEventListener(PolygonGeometryUpdater.prototype._onEntityPropertyChanged, this);
-        this._fillEnabled = false;
-        this._isClosed = false;
-        this._dynamic = false;
-        this._outlineEnabled = false;
-        this._geometryChanged = new Event();
-        this._showProperty = undefined;
-        this._materialProperty = undefined;
-        this._hasConstantOutline = true;
-        this._showOutlineProperty = undefined;
-        this._outlineColorProperty = undefined;
-        this._outlineWidth = 1.0;
-        this._shadowsProperty = undefined;
-        this._distanceDisplayConditionProperty = undefined;
-        this._onTerrain = false;
-        this._isColorMaterial = false;
-        this._options = new GeometryOptions(entity);
-        this._onEntityPropertyChanged(entity, 'polygon', entity.polygon, undefined);
-=======
         GeometryUpdater.call(this, {
             entity : entity,
             scene : scene,
@@ -105,7 +74,6 @@
             geometryPropertyName : 'polygon',
             observedPropertyNames : ['availability', 'polygon']
         });
->>>>>>> e457611c
     }
 
     if (defined(Object.create)) {
@@ -236,32 +204,11 @@
             hierarchyValue = new PolygonHierarchy(hierarchyValue);
         }
 
-<<<<<<< HEAD
-        var material = defaultValue(polygon.material, defaultMaterial);
-        var isColorMaterial = material instanceof ColorMaterialProperty;
-        this._isColorMaterial = isColorMaterial;
-        this._materialProperty = material;
-        this._fillProperty = defaultValue(fillProperty, defaultFill);
-        this._showProperty = defaultValue(show, defaultShow);
-        this._showOutlineProperty = defaultValue(polygon.outline, defaultOutline);
-        this._outlineColorProperty = outlineEnabled ? defaultValue(polygon.outlineColor, defaultOutlineColor) : undefined;
-        this._shadowsProperty = defaultValue(polygon.shadows, defaultShadows);
-        this._distanceDisplayConditionProperty = defaultValue(polygon.distanceDisplayCondition, defaultDistanceDisplayCondition);
-
-        var height = polygon.height;
-        var extrudedHeight = polygon.extrudedHeight;
-        var granularity = polygon.granularity;
-        var stRotation = polygon.stRotation;
-        var outlineWidth = polygon.outlineWidth;
-        var onTerrain = fillEnabled && !defined(height) && !defined(extrudedHeight) && isColorMaterial && // TODO
-                        !perPositionHeightEnabled && GroundPrimitive.isSupported(this._scene);
-=======
         var heightValue = Property.getValueOrUndefined(polygon.height, Iso8601.MINIMUM_VALUE);
         var closeTopValue = Property.getValueOrDefault(polygon.closeTop, Iso8601.MINIMUM_VALUE, true);
         var closeBottomValue = Property.getValueOrDefault(polygon.closeBottom, Iso8601.MINIMUM_VALUE, true);
         var extrudedHeightValue = Property.getValueOrUndefined(polygon.extrudedHeight, Iso8601.MINIMUM_VALUE);
         var perPositionHeightValue = Property.getValueOrUndefined(polygon.perPositionHeight, Iso8601.MINIMUM_VALUE);
->>>>>>> e457611c
 
         if (defined(extrudedHeightValue) && !defined(heightValue) && !defined(perPositionHeightValue)) {
             heightValue = 0;
