define([
        '../Core/Check',
        '../Core/Color',
        '../Core/ColorGeometryInstanceAttribute',
        '../Core/CylinderGeometry',
        '../Core/CylinderOutlineGeometry',
        '../Core/defined',
        '../Core/destroyObject',
        '../Core/DeveloperError',
        '../Core/DistanceDisplayConditionGeometryInstanceAttribute',
        '../Core/GeometryInstance',
        '../Core/Iso8601',
        '../Core/ShowGeometryInstanceAttribute',
        '../Scene/MaterialAppearance',
        '../Scene/PerInstanceColorAppearance',
        '../Scene/Primitive',
        './ColorMaterialProperty',
        './dynamicGeometryGetBoundingSphere',
        './GeometryUpdater',
        './MaterialProperty',
        './Property'
    ], function(
        Check,
        Color,
        ColorGeometryInstanceAttribute,
        CylinderGeometry,
        CylinderOutlineGeometry,
        defined,
        destroyObject,
        DeveloperError,
        DistanceDisplayConditionGeometryInstanceAttribute,
        GeometryInstance,
        Iso8601,
        ShowGeometryInstanceAttribute,
        MaterialAppearance,
        PerInstanceColorAppearance,
        Primitive,
        ColorMaterialProperty,
        dynamicGeometryGetBoundingSphere,
        GeometryUpdater,
        MaterialProperty,
        Property) {
    'use strict';

<<<<<<< HEAD
    var scratchColor = new Color();

    function CylinderGeometryOptions(entity) {
=======
    var defaultMaterial = new ColorMaterialProperty(Color.WHITE);
    var defaultShow = new ConstantProperty(true);
    var defaultFill = new ConstantProperty(true);
    var defaultOutline = new ConstantProperty(false);
    var defaultOutlineColor = new ConstantProperty(Color.BLACK);
    var defaultShadows = new ConstantProperty(ShadowMode.DISABLED);
    var defaultDistanceDisplayCondition = new ConstantProperty(new DistanceDisplayCondition());

    function GeometryOptions(entity) {
>>>>>>> f4eb3edd
        this.id = entity;
        this.vertexFormat = undefined;
        this.length = undefined;
        this.topRadius = undefined;
        this.bottomRadius = undefined;
        this.slices = undefined;
        this.numberOfVerticalLines = undefined;
    }

    /**
     * A {@link GeometryUpdater} for cylinders.
     * Clients do not normally create this class directly, but instead rely on {@link DataSourceDisplay}.
     * @alias CylinderGeometryUpdater
     * @constructor
     *
     * @param {Entity} entity The entity containing the geometry to be visualized.
     * @param {Scene} scene The scene where visualization is taking place.
     */
    function CylinderGeometryUpdater(entity, scene) {
        GeometryUpdater.call(this, {
            entity: entity,
            scene: scene,
            geometryOptions: new CylinderGeometryOptions(entity),
            geometryPropertyName: 'cylinder',
            observedPropertyNames: ['availability', 'position', 'orientation', 'cylinder']
        });

        this._isClosed = true;
    }

    if (defined(Object.create)) {
        CylinderGeometryUpdater.prototype = Object.create(GeometryUpdater.prototype);
        CylinderGeometryUpdater.prototype.constructor = CylinderGeometryUpdater;
    }

    /**
     * Creates the geometry instance which represents the fill of the geometry.
     *
     * @param {JulianDate} time The time to use when retrieving initial attribute values.
     * @returns {GeometryInstance} The geometry instance representing the filled portion of the geometry.
     *
     * @exception {DeveloperError} This instance does not represent a filled geometry.
     */
    CylinderGeometryUpdater.prototype.createFillGeometryInstance = function(time) {
        //>>includeStart('debug', pragmas.debug);
        Check.defined('time', time);

        if (!this._fillEnabled) {
            throw new DeveloperError('This instance does not represent a filled geometry.');
        }
        //>>includeEnd('debug');

        var entity = this._entity;
        var isAvailable = entity.isAvailable(time);

        var attributes;

        var color;
        var show = new ShowGeometryInstanceAttribute(isAvailable && entity.isShowing && this._showProperty.getValue(time) && this._fillProperty.getValue(time));
        var distanceDisplayCondition = this._distanceDisplayConditionProperty.getValue(time);
        var distanceDisplayConditionAttribute = DistanceDisplayConditionGeometryInstanceAttribute.fromDistanceDisplayCondition(distanceDisplayCondition);
        if (this._materialProperty instanceof ColorMaterialProperty) {
            var currentColor = Color.WHITE;
            if (defined(this._materialProperty.color) && (this._materialProperty.color.isConstant || isAvailable)) {
                currentColor = this._materialProperty.color.getValue(time);
            }
            color = ColorGeometryInstanceAttribute.fromColor(currentColor);
            attributes = {
                show : show,
                distanceDisplayCondition : distanceDisplayConditionAttribute,
                color : color
            };
        } else {
            attributes = {
                show : show,
                distanceDisplayCondition : distanceDisplayConditionAttribute
            };
        }

        return new GeometryInstance({
            id : entity,
            geometry : new CylinderGeometry(this._options),
            modelMatrix : entity.computeModelMatrix(time),
            attributes : attributes
        });
    };

    /**
     * Creates the geometry instance which represents the outline of the geometry.
     *
     * @param {JulianDate} time The time to use when retrieving initial attribute values.
     * @returns {GeometryInstance} The geometry instance representing the outline portion of the geometry.
     *
     * @exception {DeveloperError} This instance does not represent an outlined geometry.
     */
    CylinderGeometryUpdater.prototype.createOutlineGeometryInstance = function(time) {
        //>>includeStart('debug', pragmas.debug);
        Check.defined('time', time);

        if (!this._outlineEnabled) {
            throw new DeveloperError('This instance does not represent an outlined geometry.');
        }
        //>>includeEnd('debug');

        var entity = this._entity;
        var isAvailable = entity.isAvailable(time);
        var outlineColor = Property.getValueOrDefault(this._outlineColorProperty, time, Color.BLACK);
        var distanceDisplayCondition = this._distanceDisplayConditionProperty.getValue(time);

        return new GeometryInstance({
            id : entity,
            geometry : new CylinderOutlineGeometry(this._options),
            modelMatrix : entity.computeModelMatrix(time),
            attributes : {
                show : new ShowGeometryInstanceAttribute(isAvailable && entity.isShowing && this._showProperty.getValue(time) && this._showOutlineProperty.getValue(time)),
                color : ColorGeometryInstanceAttribute.fromColor(outlineColor),
                distanceDisplayCondition : DistanceDisplayConditionGeometryInstanceAttribute.fromDistanceDisplayCondition(distanceDisplayCondition)
            }
        });
    };

    CylinderGeometryUpdater.prototype._isHidden = function(entity, cylinder) {
        return !defined(entity.position) || !defined(cylinder.length) || !defined(cylinder.topRadius) || !defined(cylinder.bottomRadius) || GeometryUpdater.prototype._isHidden.call(this, entity, cylinder);
    };

    CylinderGeometryUpdater.prototype._isDynamic = function(entity, cylinder) {
        return !entity.position.isConstant || //
                !Property.isConstant(entity.orientation) || //
                !cylinder.length.isConstant || //
                !cylinder.topRadius.isConstant || //
                !cylinder.bottomRadius.isConstant || //
                !Property.isConstant(cylinder.slices) || //
                !Property.isConstant(cylinder.outlineWidth) || //
                !Property.isConstant(cylinder.numberOfVerticalLines);
    };

    CylinderGeometryUpdater.prototype._setStaticOptions = function(entity, cylinder) {
        var slices = cylinder.slices;
        var numberOfVerticalLines = cylinder.numberOfVerticalLines;

        var options = this._options;
        var isColorMaterial = this._materialProperty instanceof ColorMaterialProperty;
        options.vertexFormat = isColorMaterial ? PerInstanceColorAppearance.VERTEX_FORMAT : MaterialAppearance.MaterialSupport.TEXTURED.vertexFormat;
        options.length = cylinder.length.getValue(Iso8601.MINIMUM_VALUE);
        options.topRadius = cylinder.topRadius.getValue(Iso8601.MINIMUM_VALUE);
        options.bottomRadius = cylinder.bottomRadius.getValue(Iso8601.MINIMUM_VALUE);
        options.slices = defined(slices) ? slices.getValue(Iso8601.MINIMUM_VALUE) : undefined;
        options.numberOfVerticalLines = defined(numberOfVerticalLines) ? numberOfVerticalLines.getValue(Iso8601.MINIMUM_VALUE) : undefined;
    };

    CylinderGeometryUpdater.DynamicGeometryUpdater = DynamicGeometryUpdater;

    /**
     * @private
     */
    function DynamicGeometryUpdater(geometryUpdater, primitives) {
        this._primitives = primitives;
        this._primitive = undefined;
        this._outlinePrimitive = undefined;
        this._geometryUpdater = geometryUpdater;
<<<<<<< HEAD
        this._options = new CylinderGeometryOptions(geometryUpdater._entity);
        this._entity = geometryUpdater._entity;
=======
        this._options = geometryUpdater._options;
        this._material = {};
>>>>>>> f4eb3edd
    }

    DynamicGeometryUpdater.prototype.update = function(time) {
        //>>includeStart('debug', pragmas.debug);
        Check.defined('time', time);
        //>>includeEnd('debug');

        var primitives = this._primitives;
        primitives.removeAndDestroy(this._primitive);
        primitives.removeAndDestroy(this._outlinePrimitive);
        this._primitive = undefined;
        this._outlinePrimitive = undefined;

        var geometryUpdater = this._geometryUpdater;
        var entity = this._entity;
        var cylinder = entity.cylinder;
        if (!entity.isShowing || !entity.isAvailable(time) || !Property.getValueOrDefault(cylinder.show, time, true)) {
            return;
        }

        var options = this._options;
        var modelMatrix = entity.computeModelMatrix(time);
        var length = Property.getValueOrUndefined(cylinder.length, time);
        var topRadius = Property.getValueOrUndefined(cylinder.topRadius, time);
        var bottomRadius = Property.getValueOrUndefined(cylinder.bottomRadius, time);
        if (!defined(modelMatrix) || !defined(length) || !defined(topRadius) || !defined(bottomRadius)) {
            return;
        }

        options.length = length;
        options.topRadius = topRadius;
        options.bottomRadius = bottomRadius;
        options.slices = Property.getValueOrUndefined(cylinder.slices, time);
        options.numberOfVerticalLines = Property.getValueOrUndefined(cylinder.numberOfVerticalLines, time);

        var shadows = this._geometryUpdater.shadowsProperty.getValue(time);

        if (Property.getValueOrDefault(cylinder.fill, time, true)) {
            var isColorAppearance = geometryUpdater.fillMaterialProperty instanceof ColorMaterialProperty;
            var appearance;
            if (isColorAppearance) {
                appearance = new PerInstanceColorAppearance({
                    closed: true
                });
            } else {
                var material = MaterialProperty.getValue(time, geometryUpdater.fillMaterialProperty, this._material);
                this._material = material;

                appearance = new MaterialAppearance({
                    material : material,
                    translucent : material.isTranslucent(),
                    closed : true
                });
            }

            options.vertexFormat = appearance.vertexFormat;

            var fillInstance = this._geometryUpdater.createFillGeometryInstance(time);

            if (isColorAppearance) {
                appearance.translucent = fillInstance.attributes.color.value[3] !== 255;
            }

            this._primitive = primitives.add(new Primitive({
                geometryInstances : fillInstance,
                appearance : appearance,
                asynchronous : false,
                shadows : shadows
            }));
        }

        if (Property.getValueOrDefault(cylinder.outline, time, false)) {
            var outlineInstance = this._geometryUpdater.createOutlineGeometryInstance(time);
            var outlineWidth = Property.getValueOrDefault(cylinder.outlineWidth, time, 1.0);

            this._outlinePrimitive = primitives.add(new Primitive({
                geometryInstances : outlineInstance,
                appearance : new PerInstanceColorAppearance({
                    flat : true,
                    translucent : outlineInstance.attributes.color.value[3] !== 255,
                    renderState : {
                        lineWidth : geometryUpdater._scene.clampLineWidth(outlineWidth)
                    }
                }),
                asynchronous : false,
                shadows : shadows
            }));
        }
    };

    DynamicGeometryUpdater.prototype.getBoundingSphere = function(result) {
        return dynamicGeometryGetBoundingSphere(this._entity, this._primitive, this._outlinePrimitive, result);
    };

    DynamicGeometryUpdater.prototype.isDestroyed = function() {
        return false;
    };

    DynamicGeometryUpdater.prototype.destroy = function() {
        var primitives = this._primitives;
        primitives.removeAndDestroy(this._primitive);
        primitives.removeAndDestroy(this._outlinePrimitive);
        destroyObject(this);
    };

    return CylinderGeometryUpdater;
});<|MERGE_RESOLUTION|>--- conflicted
+++ resolved
@@ -42,21 +42,7 @@
         Property) {
     'use strict';
 
-<<<<<<< HEAD
-    var scratchColor = new Color();
-
     function CylinderGeometryOptions(entity) {
-=======
-    var defaultMaterial = new ColorMaterialProperty(Color.WHITE);
-    var defaultShow = new ConstantProperty(true);
-    var defaultFill = new ConstantProperty(true);
-    var defaultOutline = new ConstantProperty(false);
-    var defaultOutlineColor = new ConstantProperty(Color.BLACK);
-    var defaultShadows = new ConstantProperty(ShadowMode.DISABLED);
-    var defaultDistanceDisplayCondition = new ConstantProperty(new DistanceDisplayCondition());
-
-    function GeometryOptions(entity) {
->>>>>>> f4eb3edd
         this.id = entity;
         this.vertexFormat = undefined;
         this.length = undefined;
@@ -217,13 +203,9 @@
         this._primitive = undefined;
         this._outlinePrimitive = undefined;
         this._geometryUpdater = geometryUpdater;
-<<<<<<< HEAD
-        this._options = new CylinderGeometryOptions(geometryUpdater._entity);
+        this._options = geometryUpdater._options;
         this._entity = geometryUpdater._entity;
-=======
-        this._options = geometryUpdater._options;
         this._material = {};
->>>>>>> f4eb3edd
     }
 
     DynamicGeometryUpdater.prototype.update = function(time) {
