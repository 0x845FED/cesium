define([
        './AttributeCompression',
        './barycentricCoordinates',
        './BoundingSphere',
        './Cartesian2',
        './Cartesian3',
        './Cartesian4',
        './Cartographic',
        './ComponentDatatype',
        './defaultValue',
        './defined',
        './DeveloperError',
        './EncodedCartesian3',
        './GeographicProjection',
        './Geometry',
        './GeometryAttribute',
        './GeometryType',
        './IndexDatatype',
        './Intersect',
        './IntersectionTests',
        './Math',
        './Matrix3',
        './Matrix4',
        './Plane',
        './PrimitiveType',
        './Tipsify'
    ], function(
        AttributeCompression,
        barycentricCoordinates,
        BoundingSphere,
        Cartesian2,
        Cartesian3,
        Cartesian4,
        Cartographic,
        ComponentDatatype,
        defaultValue,
        defined,
        DeveloperError,
        EncodedCartesian3,
        GeographicProjection,
        Geometry,
        GeometryAttribute,
        GeometryType,
        IndexDatatype,
        Intersect,
        IntersectionTests,
        CesiumMath,
        Matrix3,
        Matrix4,
        Plane,
        PrimitiveType,
        Tipsify) {
    'use strict';

    /**
     * Content pipeline functions for geometries.
     *
     * @exports GeometryPipeline
     *
     * @see Geometry
     */
    var GeometryPipeline = {};

    function addTriangle(lines, index, i0, i1, i2) {
        lines[index++] = i0;
        lines[index++] = i1;

        lines[index++] = i1;
        lines[index++] = i2;

        lines[index++] = i2;
        lines[index] = i0;
    }

    function trianglesToLines(triangles) {
        var count = triangles.length;
        var size = (count / 3) * 6;
        var lines = IndexDatatype.createTypedArray(count, size);

        var index = 0;
        for ( var i = 0; i < count; i += 3, index += 6) {
            addTriangle(lines, index, triangles[i], triangles[i + 1], triangles[i + 2]);
        }

        return lines;
    }

    function triangleStripToLines(triangles) {
        var count = triangles.length;
        if (count >= 3) {
            var size = (count - 2) * 6;
            var lines = IndexDatatype.createTypedArray(count, size);

            addTriangle(lines, 0, triangles[0], triangles[1], triangles[2]);
            var index = 6;

            for ( var i = 3; i < count; ++i, index += 6) {
                addTriangle(lines, index, triangles[i - 1], triangles[i], triangles[i - 2]);
            }

            return lines;
        }

        return new Uint16Array();
    }

    function triangleFanToLines(triangles) {
        if (triangles.length > 0) {
            var count = triangles.length - 1;
            var size = (count - 1) * 6;
            var lines = IndexDatatype.createTypedArray(count, size);

            var base = triangles[0];
            var index = 0;
            for ( var i = 1; i < count; ++i, index += 6) {
                addTriangle(lines, index, base, triangles[i], triangles[i + 1]);
            }

            return lines;
        }

        return new Uint16Array();
    }

    /**
     * Converts a geometry's triangle indices to line indices.  If the geometry has an <code>indices</code>
     * and its <code>primitiveType</code> is <code>TRIANGLES</code>, <code>TRIANGLE_STRIP</code>,
     * <code>TRIANGLE_FAN</code>, it is converted to <code>LINES</code>; otherwise, the geometry is not changed.
     * <p>
     * This is commonly used to create a wireframe geometry for visual debugging.
     * </p>
     *
     * @param {Geometry} geometry The geometry to modify.
     * @returns {Geometry} The modified <code>geometry</code> argument, with its triangle indices converted to lines.
     *
     * @exception {DeveloperError} geometry.primitiveType must be TRIANGLES, TRIANGLE_STRIP, or TRIANGLE_FAN.
     *
     * @example
     * geometry = Cesium.GeometryPipeline.toWireframe(geometry);
     */
    GeometryPipeline.toWireframe = function(geometry) {
        //>>includeStart('debug', pragmas.debug);
        if (!defined(geometry)) {
            throw new DeveloperError('geometry is required.');
        }
        //>>includeEnd('debug');

        var indices = geometry.indices;
        if (defined(indices)) {
            switch (geometry.primitiveType) {
                case PrimitiveType.TRIANGLES:
                    geometry.indices = trianglesToLines(indices);
                    break;
                case PrimitiveType.TRIANGLE_STRIP:
                    geometry.indices = triangleStripToLines(indices);
                    break;
                case PrimitiveType.TRIANGLE_FAN:
                    geometry.indices = triangleFanToLines(indices);
                    break;
                //>>includeStart('debug', pragmas.debug);
                default:
                    throw new DeveloperError('geometry.primitiveType must be TRIANGLES, TRIANGLE_STRIP, or TRIANGLE_FAN.');
                //>>includeEnd('debug');
            }

            geometry.primitiveType = PrimitiveType.LINES;
        }

        return geometry;
    };

    /**
     * Creates a new {@link Geometry} with <code>LINES</code> representing the provided
     * attribute (<code>attributeName</code>) for the provided geometry.  This is used to
     * visualize vector attributes like normals, tangents, and bitangents.
     *
     * @param {Geometry} geometry The <code>Geometry</code> instance with the attribute.
     * @param {String} [attributeName='normal'] The name of the attribute.
     * @param {Number} [length=10000.0] The length of each line segment in meters.  This can be negative to point the vector in the opposite direction.
     * @returns {Geometry} A new <code>Geometry</code> instance with line segments for the vector.
     *
     * @exception {DeveloperError} geometry.attributes must have an attribute with the same name as the attributeName parameter.
     *
     * @example
     * var geometry = Cesium.GeometryPipeline.createLineSegmentsForVectors(instance.geometry, 'bitangent', 100000.0);
     */
    GeometryPipeline.createLineSegmentsForVectors = function(geometry, attributeName, length) {
        attributeName = defaultValue(attributeName, 'normal');

        //>>includeStart('debug', pragmas.debug);
        if (!defined(geometry)) {
            throw new DeveloperError('geometry is required.');
        }
        if (!defined(geometry.attributes.position)) {
            throw new DeveloperError('geometry.attributes.position is required.');
        }
        if (!defined(geometry.attributes[attributeName])) {
            throw new DeveloperError('geometry.attributes must have an attribute with the same name as the attributeName parameter, ' + attributeName + '.');
        }
        //>>includeEnd('debug');

        length = defaultValue(length, 10000.0);

        var positions = geometry.attributes.position.values;
        var vectors = geometry.attributes[attributeName].values;
        var positionsLength = positions.length;

        var newPositions = new Float64Array(2 * positionsLength);

        var j = 0;
        for (var i = 0; i < positionsLength; i += 3) {
            newPositions[j++] = positions[i];
            newPositions[j++] = positions[i + 1];
            newPositions[j++] = positions[i + 2];

            newPositions[j++] = positions[i] + (vectors[i] * length);
            newPositions[j++] = positions[i + 1] + (vectors[i + 1] * length);
            newPositions[j++] = positions[i + 2] + (vectors[i + 2] * length);
        }

        var newBoundingSphere;
        var bs = geometry.boundingSphere;
        if (defined(bs)) {
            newBoundingSphere = new BoundingSphere(bs.center, bs.radius + length);
        }

        return new Geometry({
            attributes : {
                position : new GeometryAttribute({
                    componentDatatype : ComponentDatatype.DOUBLE,
                    componentsPerAttribute : 3,
                    values : newPositions
                })
            },
            primitiveType : PrimitiveType.LINES,
            boundingSphere : newBoundingSphere
        });
    };

    /**
     * Creates an object that maps attribute names to unique locations (indices)
     * for matching vertex attributes and shader programs.
     *
     * @param {Geometry} geometry The geometry, which is not modified, to create the object for.
     * @returns {Object} An object with attribute name / index pairs.
     *
     * @example
     * var attributeLocations = Cesium.GeometryPipeline.createAttributeLocations(geometry);
     * // Example output
     * // {
     * //   'position' : 0,
     * //   'normal' : 1
     * // }
     */
    GeometryPipeline.createAttributeLocations = function(geometry) {
        //>>includeStart('debug', pragmas.debug);
        if (!defined(geometry)) {
            throw new DeveloperError('geometry is required.');
        }
        //>>includeEnd('debug')

        // There can be a WebGL performance hit when attribute 0 is disabled, so
        // assign attribute locations to well-known attributes.
        var semantics = [
            'position',
            'positionHigh',
            'positionLow',

            // From VertexFormat.position - after 2D projection and high-precision encoding
            'position3DHigh',
            'position3DLow',
            'position2DHigh',
            'position2DLow',

            // From Primitive
            'pickColor',

            // From VertexFormat
            'normal',
            'st',
            'tangent',
            'bitangent',

            // For shadow volumes
            'extrudeDirection',

            // From compressing texture coordinates and normals
            'compressedAttributes'
        ];

        var attributes = geometry.attributes;
        var indices = {};
        var j = 0;
        var i;
        var len = semantics.length;

        // Attribute locations for well-known attributes
        for (i = 0; i < len; ++i) {
            var semantic = semantics[i];

            if (defined(attributes[semantic])) {
                indices[semantic] = j++;
            }
        }

        // Locations for custom attributes
        for (var name in attributes) {
            if (attributes.hasOwnProperty(name) && (!defined(indices[name]))) {
                indices[name] = j++;
            }
        }

        return indices;
    };

    /**
     * Reorders a geometry's attributes and <code>indices</code> to achieve better performance from the GPU's pre-vertex-shader cache.
     *
     * @param {Geometry} geometry The geometry to modify.
     * @returns {Geometry} The modified <code>geometry</code> argument, with its attributes and indices reordered for the GPU's pre-vertex-shader cache.
     *
     * @exception {DeveloperError} Each attribute array in geometry.attributes must have the same number of attributes.
     *
     *
     * @example
     * geometry = Cesium.GeometryPipeline.reorderForPreVertexCache(geometry);
     *
     * @see GeometryPipeline.reorderForPostVertexCache
     */
    GeometryPipeline.reorderForPreVertexCache = function(geometry) {
        //>>includeStart('debug', pragmas.debug);
        if (!defined(geometry)) {
            throw new DeveloperError('geometry is required.');
        }
        //>>includeEnd('debug');

        var numVertices = Geometry.computeNumberOfVertices(geometry);

        var indices = geometry.indices;
        if (defined(indices)) {
            var indexCrossReferenceOldToNew = new Int32Array(numVertices);
            for ( var i = 0; i < numVertices; i++) {
                indexCrossReferenceOldToNew[i] = -1;
            }

            // Construct cross reference and reorder indices
            var indicesIn = indices;
            var numIndices = indicesIn.length;
            var indicesOut = IndexDatatype.createTypedArray(numVertices, numIndices);

            var intoIndicesIn = 0;
            var intoIndicesOut = 0;
            var nextIndex = 0;
            var tempIndex;
            while (intoIndicesIn < numIndices) {
                tempIndex = indexCrossReferenceOldToNew[indicesIn[intoIndicesIn]];
                if (tempIndex !== -1) {
                    indicesOut[intoIndicesOut] = tempIndex;
                } else {
                    tempIndex = indicesIn[intoIndicesIn];
                    indexCrossReferenceOldToNew[tempIndex] = nextIndex;

                    indicesOut[intoIndicesOut] = nextIndex;
                    ++nextIndex;
                }
                ++intoIndicesIn;
                ++intoIndicesOut;
            }
            geometry.indices = indicesOut;

            // Reorder attributes
            var attributes = geometry.attributes;
            for ( var property in attributes) {
                if (attributes.hasOwnProperty(property) &&
                        defined(attributes[property]) &&
                        defined(attributes[property].values)) {

                    var attribute = attributes[property];
                    var elementsIn = attribute.values;
                    var intoElementsIn = 0;
                    var numComponents = attribute.componentsPerAttribute;
                    var elementsOut = ComponentDatatype.createTypedArray(attribute.componentDatatype, nextIndex * numComponents);
                    while (intoElementsIn < numVertices) {
                        var temp = indexCrossReferenceOldToNew[intoElementsIn];
                        if (temp !== -1) {
                            for (var j = 0; j < numComponents; j++) {
                                elementsOut[numComponents * temp + j] = elementsIn[numComponents * intoElementsIn + j];
                            }
                        }
                        ++intoElementsIn;
                    }
                    attribute.values = elementsOut;
                }
            }
        }

        return geometry;
    };

    /**
     * Reorders a geometry's <code>indices</code> to achieve better performance from the GPU's
     * post vertex-shader cache by using the Tipsify algorithm.  If the geometry <code>primitiveType</code>
     * is not <code>TRIANGLES</code> or the geometry does not have an <code>indices</code>, this function has no effect.
     *
     * @param {Geometry} geometry The geometry to modify.
     * @param {Number} [cacheCapacity=24] The number of vertices that can be held in the GPU's vertex cache.
     * @returns {Geometry} The modified <code>geometry</code> argument, with its indices reordered for the post-vertex-shader cache.
     *
     * @exception {DeveloperError} cacheCapacity must be greater than two.
     *
     *
     * @example
     * geometry = Cesium.GeometryPipeline.reorderForPostVertexCache(geometry);
     *
     * @see GeometryPipeline.reorderForPreVertexCache
     * @see {@link http://gfx.cs.princ0eton.edu/pubs/Sander_2007_%3ETR/tipsy.pdf|Fast Triangle Reordering for Vertex Locality and Reduced Overdraw}
     * by Sander, Nehab, and Barczak
     */
    GeometryPipeline.reorderForPostVertexCache = function(geometry, cacheCapacity) {
        //>>includeStart('debug', pragmas.debug);
        if (!defined(geometry)) {
            throw new DeveloperError('geometry is required.');
        }
        //>>includeEnd('debug');

        var indices = geometry.indices;
        if ((geometry.primitiveType === PrimitiveType.TRIANGLES) && (defined(indices))) {
            var numIndices = indices.length;
            var maximumIndex = 0;
            for ( var j = 0; j < numIndices; j++) {
                if (indices[j] > maximumIndex) {
                    maximumIndex = indices[j];
                }
            }
            geometry.indices = Tipsify.tipsify({
                indices : indices,
                maximumIndex : maximumIndex,
                cacheSize : cacheCapacity
            });
        }

        return geometry;
    };

    function copyAttributesDescriptions(attributes) {
        var newAttributes = {};

        for ( var attribute in attributes) {
            if (attributes.hasOwnProperty(attribute) &&
                    defined(attributes[attribute]) &&
                    defined(attributes[attribute].values)) {

                var attr = attributes[attribute];
                newAttributes[attribute] = new GeometryAttribute({
                    componentDatatype : attr.componentDatatype,
                    componentsPerAttribute : attr.componentsPerAttribute,
                    normalize : attr.normalize,
                    values : []
                });
            }
        }

        return newAttributes;
    }

    function copyVertex(destinationAttributes, sourceAttributes, index) {
        for ( var attribute in sourceAttributes) {
            if (sourceAttributes.hasOwnProperty(attribute) &&
                    defined(sourceAttributes[attribute]) &&
                    defined(sourceAttributes[attribute].values)) {

                var attr = sourceAttributes[attribute];

                for ( var k = 0; k < attr.componentsPerAttribute; ++k) {
                    destinationAttributes[attribute].values.push(attr.values[(index * attr.componentsPerAttribute) + k]);
                }
            }
        }
    }

    /**
     * Splits a geometry into multiple geometries, if necessary, to ensure that indices in the
     * <code>indices</code> fit into unsigned shorts.  This is used to meet the WebGL requirements
     * when unsigned int indices are not supported.
     * <p>
     * If the geometry does not have any <code>indices</code>, this function has no effect.
     * </p>
     *
     * @param {Geometry} geometry The geometry to be split into multiple geometries.
     * @returns {Geometry[]} An array of geometries, each with indices that fit into unsigned shorts.
     *
     * @exception {DeveloperError} geometry.primitiveType must equal to PrimitiveType.TRIANGLES, PrimitiveType.LINES, or PrimitiveType.POINTS
     * @exception {DeveloperError} All geometry attribute lists must have the same number of attributes.
     *
     * @example
     * var geometries = Cesium.GeometryPipeline.fitToUnsignedShortIndices(geometry);
     */
    GeometryPipeline.fitToUnsignedShortIndices = function(geometry) {
        //>>includeStart('debug', pragmas.debug);
        if (!defined(geometry)) {
            throw new DeveloperError('geometry is required.');
        }
        if ((defined(geometry.indices)) &&
            ((geometry.primitiveType !== PrimitiveType.TRIANGLES) &&
             (geometry.primitiveType !== PrimitiveType.LINES) &&
             (geometry.primitiveType !== PrimitiveType.POINTS))) {
            throw new DeveloperError('geometry.primitiveType must equal to PrimitiveType.TRIANGLES, PrimitiveType.LINES, or PrimitiveType.POINTS.');
        }
        //>>includeEnd('debug');

        var geometries = [];

        // If there's an index list and more than 64K attributes, it is possible that
        // some indices are outside the range of unsigned short [0, 64K - 1]
        var numberOfVertices = Geometry.computeNumberOfVertices(geometry);
        if (defined(geometry.indices) && (numberOfVertices >= CesiumMath.SIXTY_FOUR_KILOBYTES)) {
            var oldToNewIndex = [];
            var newIndices = [];
            var currentIndex = 0;
            var newAttributes = copyAttributesDescriptions(geometry.attributes);

            var originalIndices = geometry.indices;
            var numberOfIndices = originalIndices.length;

            var indicesPerPrimitive;

            if (geometry.primitiveType === PrimitiveType.TRIANGLES) {
                indicesPerPrimitive = 3;
            } else if (geometry.primitiveType === PrimitiveType.LINES) {
                indicesPerPrimitive = 2;
            } else if (geometry.primitiveType === PrimitiveType.POINTS) {
                indicesPerPrimitive = 1;
            }

            for ( var j = 0; j < numberOfIndices; j += indicesPerPrimitive) {
                for (var k = 0; k < indicesPerPrimitive; ++k) {
                    var x = originalIndices[j + k];
                    var i = oldToNewIndex[x];
                    if (!defined(i)) {
                        i = currentIndex++;
                        oldToNewIndex[x] = i;
                        copyVertex(newAttributes, geometry.attributes, x);
                    }
                    newIndices.push(i);
                }

                if (currentIndex + indicesPerPrimitive >= CesiumMath.SIXTY_FOUR_KILOBYTES) {
                    geometries.push(new Geometry({
                        attributes : newAttributes,
                        indices : newIndices,
                        primitiveType : geometry.primitiveType,
                        boundingSphere : geometry.boundingSphere,
                        boundingSphereCV : geometry.boundingSphereCV
                    }));

                    // Reset for next vertex-array
                    oldToNewIndex = [];
                    newIndices = [];
                    currentIndex = 0;
                    newAttributes = copyAttributesDescriptions(geometry.attributes);
                }
            }

            if (newIndices.length !== 0) {
                geometries.push(new Geometry({
                    attributes : newAttributes,
                    indices : newIndices,
                    primitiveType : geometry.primitiveType,
                    boundingSphere : geometry.boundingSphere,
                    boundingSphereCV : geometry.boundingSphereCV
                }));
            }
        } else {
            // No need to split into multiple geometries
            geometries.push(geometry);
        }

        return geometries;
    };

    var scratchProjectTo2DCartesian3 = new Cartesian3();
    var scratchProjectTo2DCartographic = new Cartographic();

    /**
     * Projects a geometry's 3D <code>position</code> attribute to 2D, replacing the <code>position</code>
     * attribute with separate <code>position3D</code> and <code>position2D</code> attributes.
     * <p>
     * If the geometry does not have a <code>position</code>, this function has no effect.
     * </p>
     *
     * @param {Geometry} geometry The geometry to modify.
     * @param {String} attributeName The name of the attribute.
     * @param {String} attributeName3D The name of the attribute in 3D.
     * @param {String} attributeName2D The name of the attribute in 2D.
     * @param {Object} [projection=new GeographicProjection()] The projection to use.
     * @returns {Geometry} The modified <code>geometry</code> argument with <code>position3D</code> and <code>position2D</code> attributes.
     *
     * @exception {DeveloperError} geometry must have attribute matching the attributeName argument.
     * @exception {DeveloperError} The attribute componentDatatype must be ComponentDatatype.DOUBLE.
     * @exception {DeveloperError} Could not project a point to 2D.
     *
     * @example
     * geometry = Cesium.GeometryPipeline.projectTo2D(geometry, 'position', 'position3D', 'position2D');
     */
    GeometryPipeline.projectTo2D = function(geometry, attributeName, attributeName3D, attributeName2D, projection) {
        //>>includeStart('debug', pragmas.debug);
        if (!defined(geometry)) {
            throw new DeveloperError('geometry is required.');
        }
        if (!defined(attributeName)) {
            throw new DeveloperError('attributeName is required.');
        }
        if (!defined(attributeName3D)) {
            throw new DeveloperError('attributeName3D is required.');
        }
        if (!defined(attributeName2D)) {
            throw new DeveloperError('attributeName2D is required.');
        }
        if (!defined(geometry.attributes[attributeName])) {
            throw new DeveloperError('geometry must have attribute matching the attributeName argument: ' + attributeName + '.');
        }
        if (geometry.attributes[attributeName].componentDatatype !== ComponentDatatype.DOUBLE) {
            throw new DeveloperError('The attribute componentDatatype must be ComponentDatatype.DOUBLE.');
        }
        //>>includeEnd('debug');

        var attribute = geometry.attributes[attributeName];
        projection = (defined(projection)) ? projection : new GeographicProjection();
        var ellipsoid = projection.ellipsoid;

        // Project original values to 2D.
        var values3D = attribute.values;
        var projectedValues = new Float64Array(values3D.length);
        var index = 0;

        for ( var i = 0; i < values3D.length; i += 3) {
            var value = Cartesian3.fromArray(values3D, i, scratchProjectTo2DCartesian3);

            var lonLat = ellipsoid.cartesianToCartographic(value, scratchProjectTo2DCartographic);
            //>>includeStart('debug', pragmas.debug);
            if (!defined(lonLat)) {
                throw new DeveloperError('Could not project point (' + value.x + ', ' + value.y + ', ' + value.z + ') to 2D.');
            }
            //>>includeEnd('debug');

            var projectedLonLat = projection.project(lonLat, scratchProjectTo2DCartesian3);

            projectedValues[index++] = projectedLonLat.x;
            projectedValues[index++] = projectedLonLat.y;
            projectedValues[index++] = projectedLonLat.z;
        }

        // Rename original cartesians to WGS84 cartesians.
        geometry.attributes[attributeName3D] = attribute;

        // Replace original cartesians with 2D projected cartesians
        geometry.attributes[attributeName2D] = new GeometryAttribute({
            componentDatatype : ComponentDatatype.DOUBLE,
            componentsPerAttribute : 3,
            values : projectedValues
        });
        delete geometry.attributes[attributeName];

        return geometry;
    };

    var encodedResult = {
        high : 0.0,
        low : 0.0
    };

    /**
     * Encodes floating-point geometry attribute values as two separate attributes to improve
     * rendering precision.
     * <p>
     * This is commonly used to create high-precision position vertex attributes.
     * </p>
     *
     * @param {Geometry} geometry The geometry to modify.
     * @param {String} attributeName The name of the attribute.
     * @param {String} attributeHighName The name of the attribute for the encoded high bits.
     * @param {String} attributeLowName The name of the attribute for the encoded low bits.
     * @returns {Geometry} The modified <code>geometry</code> argument, with its encoded attribute.
     *
     * @exception {DeveloperError} geometry must have attribute matching the attributeName argument.
     * @exception {DeveloperError} The attribute componentDatatype must be ComponentDatatype.DOUBLE.
     *
     * @example
     * geometry = Cesium.GeometryPipeline.encodeAttribute(geometry, 'position3D', 'position3DHigh', 'position3DLow');
     */
    GeometryPipeline.encodeAttribute = function(geometry, attributeName, attributeHighName, attributeLowName) {
        //>>includeStart('debug', pragmas.debug);
        if (!defined(geometry)) {
            throw new DeveloperError('geometry is required.');
        }
        if (!defined(attributeName)) {
            throw new DeveloperError('attributeName is required.');
        }
        if (!defined(attributeHighName)) {
            throw new DeveloperError('attributeHighName is required.');
        }
        if (!defined(attributeLowName)) {
            throw new DeveloperError('attributeLowName is required.');
        }
        if (!defined(geometry.attributes[attributeName])) {
            throw new DeveloperError('geometry must have attribute matching the attributeName argument: ' + attributeName + '.');
        }
        if (geometry.attributes[attributeName].componentDatatype !== ComponentDatatype.DOUBLE) {
            throw new DeveloperError('The attribute componentDatatype must be ComponentDatatype.DOUBLE.');
        }
        //>>includeEnd('debug');

        var attribute = geometry.attributes[attributeName];
        var values = attribute.values;
        var length = values.length;
        var highValues = new Float32Array(length);
        var lowValues = new Float32Array(length);

        for (var i = 0; i < length; ++i) {
            EncodedCartesian3.encode(values[i], encodedResult);
            highValues[i] = encodedResult.high;
            lowValues[i] = encodedResult.low;
        }

        var componentsPerAttribute = attribute.componentsPerAttribute;

        geometry.attributes[attributeHighName] = new GeometryAttribute({
            componentDatatype : ComponentDatatype.FLOAT,
            componentsPerAttribute : componentsPerAttribute,
            values : highValues
        });
        geometry.attributes[attributeLowName] = new GeometryAttribute({
            componentDatatype : ComponentDatatype.FLOAT,
            componentsPerAttribute : componentsPerAttribute,
            values : lowValues
        });
        delete geometry.attributes[attributeName];

        return geometry;
    };

    var scratchCartesian3 = new Cartesian3();

    function transformPoint(matrix, attribute) {
        if (defined(attribute)) {
            var values = attribute.values;
            var length = values.length;
            for (var i = 0; i < length; i += 3) {
                Cartesian3.unpack(values, i, scratchCartesian3);
                Matrix4.multiplyByPoint(matrix, scratchCartesian3, scratchCartesian3);
                Cartesian3.pack(scratchCartesian3, values, i);
            }
        }
    }

    function transformVector(matrix, attribute) {
        if (defined(attribute)) {
            var values = attribute.values;
            var length = values.length;
            for (var i = 0; i < length; i += 3) {
                Cartesian3.unpack(values, i, scratchCartesian3);
                Matrix3.multiplyByVector(matrix, scratchCartesian3, scratchCartesian3);
                scratchCartesian3 = Cartesian3.normalize(scratchCartesian3, scratchCartesian3);
                Cartesian3.pack(scratchCartesian3, values, i);
            }
        }
    }

    var inverseTranspose = new Matrix4();
    var normalMatrix = new Matrix3();
    var instanceOffsetScratch = new Cartesian3();
    var offsetBoundingSphereScratch1 = new BoundingSphere();
    var offsetBoundingSphereScratch2 = new BoundingSphere();

    /**
     * Transforms a geometry instance to world coordinates.  This changes
     * the instance's <code>modelMatrix</code> to {@link Matrix4.IDENTITY} and transforms the
     * following attributes if they are present: <code>position</code>, <code>normal</code>,
     * <code>tangent</code>, and <code>bitangent</code>.
     *
     * @param {GeometryInstance} instance The geometry instance to modify.
     * @returns {GeometryInstance} The modified <code>instance</code> argument, with its attributes transforms to world coordinates.
     *
     * @example
     * Cesium.GeometryPipeline.transformToWorldCoordinates(instance);
     */
    GeometryPipeline.transformToWorldCoordinates = function(instance) {
        //>>includeStart('debug', pragmas.debug);
        if (!defined(instance)) {
            throw new DeveloperError('instance is required.');
        }
        //>>includeEnd('debug');

        var modelMatrix = instance.modelMatrix;
        var boundingSphere = instance.geometry.boundingSphere;
        var hasBS = defined(boundingSphere);

        if (hasBS && defined(instance.attributes.offset)) {
            var offset = Cartesian3.fromArray(instance.attributes.offset.value, 0, instanceOffsetScratch);
            var extend = defined(instance.geometry.attributes) && defined(instance.geometry.attributes.applyOffset) && instance.geometry.attributes.applyOffset.values.indexOf(0) !== -1;
            if (extend) {
                var origBS = BoundingSphere.clone(boundingSphere, offsetBoundingSphereScratch1);
                var offsetBS = BoundingSphere.clone(boundingSphere, offsetBoundingSphereScratch2);
                offsetBS.center = Cartesian3.add(offsetBS.center, offset, offsetBS.center);
                boundingSphere = BoundingSphere.union(origBS, offsetBS, boundingSphere);
            } else {
                boundingSphere.center = Cartesian3.add(boundingSphere.center, offset, boundingSphere.center);
            }
        }

        if (Matrix4.equals(modelMatrix, Matrix4.IDENTITY)) {
            // Already in world coordinates
            return instance;
        }
        if (hasBS) {
            instance.geometry.boundingSphere = BoundingSphere.transform(boundingSphere, modelMatrix, boundingSphere);
        }

        var attributes = instance.geometry.attributes;

        // Transform attributes in known vertex formats
        transformPoint(modelMatrix, attributes.position);
        transformPoint(modelMatrix, attributes.prevPosition);
        transformPoint(modelMatrix, attributes.nextPosition);

        if ((defined(attributes.normal)) ||
            (defined(attributes.tangent)) ||
            (defined(attributes.bitangent))) {

            Matrix4.inverse(modelMatrix, inverseTranspose);
            Matrix4.transpose(inverseTranspose, inverseTranspose);
            Matrix4.getRotation(inverseTranspose, normalMatrix);

            transformVector(normalMatrix, attributes.normal);
            transformVector(normalMatrix, attributes.tangent);
            transformVector(normalMatrix, attributes.bitangent);
        }

        instance.modelMatrix = Matrix4.clone(Matrix4.IDENTITY);

        return instance;
    };

    function findAttributesInAllGeometries(instances, propertyName) {
        var length = instances.length;

        var attributesInAllGeometries = {};

        var attributes0 = instances[0][propertyName].attributes;
        var name;

        for (name in attributes0) {
            if (attributes0.hasOwnProperty(name) &&
                    defined(attributes0[name]) &&
                    defined(attributes0[name].values)) {

                var attribute = attributes0[name];
                var numberOfComponents = attribute.values.length;
                var inAllGeometries = true;

                // Does this same attribute exist in all geometries?
                for (var i = 1; i < length; ++i) {
                    var otherAttribute = instances[i][propertyName].attributes[name];

                    if ((!defined(otherAttribute)) ||
                        (attribute.componentDatatype !== otherAttribute.componentDatatype) ||
                        (attribute.componentsPerAttribute !== otherAttribute.componentsPerAttribute) ||
                        (attribute.normalize !== otherAttribute.normalize)) {

                        inAllGeometries = false;
                        break;
                    }

                    numberOfComponents += otherAttribute.values.length;
                }

                if (inAllGeometries) {
                    attributesInAllGeometries[name] = new GeometryAttribute({
                        componentDatatype : attribute.componentDatatype,
                        componentsPerAttribute : attribute.componentsPerAttribute,
                        normalize : attribute.normalize,
                        values : ComponentDatatype.createTypedArray(attribute.componentDatatype, numberOfComponents)
                    });
                }
            }
        }

        return attributesInAllGeometries;
    }

    var tempScratch = new Cartesian3();

    function combineGeometries(instances, propertyName) {
        var length = instances.length;

        var name;
        var i;
        var j;
        var k;

        var m = instances[0].modelMatrix;
        var haveIndices = (defined(instances[0][propertyName].indices));
        var primitiveType = instances[0][propertyName].primitiveType;

        //>>includeStart('debug', pragmas.debug);
        for (i = 1; i < length; ++i) {
            if (!Matrix4.equals(instances[i].modelMatrix, m)) {
                throw new DeveloperError('All instances must have the same modelMatrix.');
            }
            if ((defined(instances[i][propertyName].indices)) !== haveIndices) {
                throw new DeveloperError('All instance geometries must have an indices or not have one.');
            }
            if (instances[i][propertyName].primitiveType !== primitiveType) {
                throw new DeveloperError('All instance geometries must have the same primitiveType.');
            }
        }
        //>>includeEnd('debug');

        // Find subset of attributes in all geometries
        var attributes = findAttributesInAllGeometries(instances, propertyName);
        var values;
        var sourceValues;
        var sourceValuesLength;

        // Combine attributes from each geometry into a single typed array
        for (name in attributes) {
            if (attributes.hasOwnProperty(name)) {
                values = attributes[name].values;

                k = 0;
                for (i = 0; i < length; ++i) {
                    sourceValues = instances[i][propertyName].attributes[name].values;
                    sourceValuesLength = sourceValues.length;

                    for (j = 0; j < sourceValuesLength; ++j) {
                        values[k++] = sourceValues[j];
                    }
                }
            }
        }

        // Combine index lists
        var indices;

        if (haveIndices) {
            var numberOfIndices = 0;
            for (i = 0; i < length; ++i) {
                numberOfIndices += instances[i][propertyName].indices.length;
            }

            var numberOfVertices = Geometry.computeNumberOfVertices(new Geometry({
                attributes : attributes,
                primitiveType : PrimitiveType.POINTS
            }));
            var destIndices = IndexDatatype.createTypedArray(numberOfVertices, numberOfIndices);

            var destOffset = 0;
            var offset = 0;

            for (i = 0; i < length; ++i) {
                var sourceIndices = instances[i][propertyName].indices;
                var sourceIndicesLen = sourceIndices.length;

                for (k = 0; k < sourceIndicesLen; ++k) {
                    destIndices[destOffset++] = offset + sourceIndices[k];
                }

                offset += Geometry.computeNumberOfVertices(instances[i][propertyName]);
            }

            indices = destIndices;
        }

        // Create bounding sphere that includes all instances
        var center = new Cartesian3();
        var radius = 0.0;
        var bs;

        for (i = 0; i < length; ++i) {
            bs = instances[i][propertyName].boundingSphere;
            if (!defined(bs)) {
                // If any geometries have an undefined bounding sphere, then so does the combined geometry
                center = undefined;
                break;
            }

            Cartesian3.add(bs.center, center, center);
        }

        if (defined(center)) {
            Cartesian3.divideByScalar(center, length, center);

            for (i = 0; i < length; ++i) {
                bs = instances[i][propertyName].boundingSphere;
                var tempRadius = Cartesian3.magnitude(Cartesian3.subtract(bs.center, center, tempScratch)) + bs.radius;

                if (tempRadius > radius) {
                    radius = tempRadius;
                }
            }
        }

        return new Geometry({
            attributes : attributes,
            indices : indices,
            primitiveType : primitiveType,
            boundingSphere : (defined(center)) ? new BoundingSphere(center, radius) : undefined
        });
    }

    /**
     * Combines geometry from several {@link GeometryInstance} objects into one geometry.
     * This concatenates the attributes, concatenates and adjusts the indices, and creates
     * a bounding sphere encompassing all instances.
     * <p>
     * If the instances do not have the same attributes, a subset of attributes common
     * to all instances is used, and the others are ignored.
     * </p>
     * <p>
     * This is used by {@link Primitive} to efficiently render a large amount of static data.
     * </p>
     *
     * @private
     *
     * @param {GeometryInstance[]} [instances] The array of {@link GeometryInstance} objects whose geometry will be combined.
     * @returns {Geometry} A single geometry created from the provided geometry instances.
     *
     * @exception {DeveloperError} All instances must have the same modelMatrix.
     * @exception {DeveloperError} All instance geometries must have an indices or not have one.
     * @exception {DeveloperError} All instance geometries must have the same primitiveType.
     *
     *
     * @example
     * for (var i = 0; i < instances.length; ++i) {
     *   Cesium.GeometryPipeline.transformToWorldCoordinates(instances[i]);
     * }
     * var geometries = Cesium.GeometryPipeline.combineInstances(instances);
     *
     * @see GeometryPipeline.transformToWorldCoordinates
     */
    GeometryPipeline.combineInstances = function(instances) {
        //>>includeStart('debug', pragmas.debug);
        if ((!defined(instances)) || (instances.length < 1)) {
            throw new DeveloperError('instances is required and must have length greater than zero.');
        }
        //>>includeEnd('debug');

        var instanceGeometry = [];
        var instanceSplitGeometry = [];
        var length = instances.length;
        for (var i = 0; i < length; ++i) {
            var instance = instances[i];

            if (defined(instance.geometry)) {
                instanceGeometry.push(instance);
            } else if (defined(instance.westHemisphereGeometry) && defined(instance.eastHemisphereGeometry)) {
                instanceSplitGeometry.push(instance);
            }
        }

        var geometries = [];
        if (instanceGeometry.length > 0) {
            geometries.push(combineGeometries(instanceGeometry, 'geometry'));
        }

        if (instanceSplitGeometry.length > 0) {
            geometries.push(combineGeometries(instanceSplitGeometry, 'westHemisphereGeometry'));
            geometries.push(combineGeometries(instanceSplitGeometry, 'eastHemisphereGeometry'));
        }

        return geometries;
    };

    var normal = new Cartesian3();
    var v0 = new Cartesian3();
    var v1 = new Cartesian3();
    var v2 = new Cartesian3();

    /**
     * Computes per-vertex normals for a geometry containing <code>TRIANGLES</code> by averaging the normals of
     * all triangles incident to the vertex.  The result is a new <code>normal</code> attribute added to the geometry.
     * This assumes a counter-clockwise winding order.
     *
     * @param {Geometry} geometry The geometry to modify.
     * @returns {Geometry} The modified <code>geometry</code> argument with the computed <code>normal</code> attribute.
     *
     * @exception {DeveloperError} geometry.indices length must be greater than 0 and be a multiple of 3.
     * @exception {DeveloperError} geometry.primitiveType must be {@link PrimitiveType.TRIANGLES}.
     *
     * @example
     * Cesium.GeometryPipeline.computeNormal(geometry);
     */
    GeometryPipeline.computeNormal = function(geometry) {
        //>>includeStart('debug', pragmas.debug);
        if (!defined(geometry)) {
            throw new DeveloperError('geometry is required.');
        }
        if (!defined(geometry.attributes.position) || !defined(geometry.attributes.position.values)) {
            throw new DeveloperError('geometry.attributes.position.values is required.');
        }
        if (!defined(geometry.indices)) {
            throw new DeveloperError('geometry.indices is required.');
        }
        if (geometry.indices.length < 2 || geometry.indices.length % 3 !== 0) {
            throw new DeveloperError('geometry.indices length must be greater than 0 and be a multiple of 3.');
        }
        if (geometry.primitiveType !== PrimitiveType.TRIANGLES) {
            throw new DeveloperError('geometry.primitiveType must be PrimitiveType.TRIANGLES.');
        }
        //>>includeEnd('debug');

        var indices = geometry.indices;
        var attributes = geometry.attributes;
        var vertices = attributes.position.values;
        var numVertices = attributes.position.values.length / 3;
        var numIndices = indices.length;
        var normalsPerVertex = new Array(numVertices);
        var normalsPerTriangle = new Array(numIndices / 3);
        var normalIndices = new Array(numIndices);
        var i;
        for ( i = 0; i < numVertices; i++) {
            normalsPerVertex[i] = {
                indexOffset : 0,
                count : 0,
                currentCount : 0
            };
        }

        var j = 0;
        for (i = 0; i < numIndices; i += 3) {
            var i0 = indices[i];
            var i1 = indices[i + 1];
            var i2 = indices[i + 2];
            var i03 = i0 * 3;
            var i13 = i1 * 3;
            var i23 = i2 * 3;

            v0.x = vertices[i03];
            v0.y = vertices[i03 + 1];
            v0.z = vertices[i03 + 2];
            v1.x = vertices[i13];
            v1.y = vertices[i13 + 1];
            v1.z = vertices[i13 + 2];
            v2.x = vertices[i23];
            v2.y = vertices[i23 + 1];
            v2.z = vertices[i23 + 2];

            normalsPerVertex[i0].count++;
            normalsPerVertex[i1].count++;
            normalsPerVertex[i2].count++;

            Cartesian3.subtract(v1, v0, v1);
            Cartesian3.subtract(v2, v0, v2);
            normalsPerTriangle[j] = Cartesian3.cross(v1, v2, new Cartesian3());
            j++;
        }

        var indexOffset = 0;
        for (i = 0; i < numVertices; i++) {
            normalsPerVertex[i].indexOffset += indexOffset;
            indexOffset += normalsPerVertex[i].count;
        }

        j = 0;
        var vertexNormalData;
        for (i = 0; i < numIndices; i += 3) {
            vertexNormalData = normalsPerVertex[indices[i]];
            var index = vertexNormalData.indexOffset + vertexNormalData.currentCount;
            normalIndices[index] = j;
            vertexNormalData.currentCount++;

            vertexNormalData = normalsPerVertex[indices[i + 1]];
            index = vertexNormalData.indexOffset + vertexNormalData.currentCount;
            normalIndices[index] = j;
            vertexNormalData.currentCount++;

            vertexNormalData = normalsPerVertex[indices[i + 2]];
            index = vertexNormalData.indexOffset + vertexNormalData.currentCount;
            normalIndices[index] = j;
            vertexNormalData.currentCount++;

            j++;
        }

        var normalValues = new Float32Array(numVertices * 3);
        for (i = 0; i < numVertices; i++) {
            var i3 = i * 3;
            vertexNormalData = normalsPerVertex[i];
            Cartesian3.clone(Cartesian3.ZERO, normal);
            if (vertexNormalData.count > 0) {
                for (j = 0; j < vertexNormalData.count; j++) {
                    Cartesian3.add(normal, normalsPerTriangle[normalIndices[vertexNormalData.indexOffset + j]], normal);
                }

                // We can run into an issue where a vertex is used with 2 primitives that have opposite winding order.
                if (Cartesian3.equalsEpsilon(Cartesian3.ZERO, normal, CesiumMath.EPSILON10)) {
                    Cartesian3.clone(normalsPerTriangle[normalIndices[vertexNormalData.indexOffset]], normal);
                }
            }

            // We end up with a zero vector probably because of a degenerate triangle
            if (Cartesian3.equalsEpsilon(Cartesian3.ZERO, normal, CesiumMath.EPSILON10)) {
                // Default to (0,0,1)
                normal.z = 1.0;
            }

            Cartesian3.normalize(normal, normal);
            normalValues[i3] = normal.x;
            normalValues[i3 + 1] = normal.y;
            normalValues[i3 + 2] = normal.z;
        }

        geometry.attributes.normal = new GeometryAttribute({
            componentDatatype : ComponentDatatype.FLOAT,
            componentsPerAttribute : 3,
            values : normalValues
        });

        return geometry;
    };

    var normalScratch = new Cartesian3();
    var normalScale = new Cartesian3();
    var tScratch = new Cartesian3();

    /**
     * Computes per-vertex tangents and bitangents for a geometry containing <code>TRIANGLES</code>.
     * The result is new <code>tangent</code> and <code>bitangent</code> attributes added to the geometry.
     * This assumes a counter-clockwise winding order.
     * <p>
     * Based on <a href="http://www.terathon.com/code/tangent.html">Computing Tangent Space Basis Vectors
     * for an Arbitrary Mesh</a> by Eric Lengyel.
     * </p>
     *
     * @param {Geometry} geometry The geometry to modify.
     * @returns {Geometry} The modified <code>geometry</code> argument with the computed <code>tangent</code> and <code>bitangent</code> attributes.
     *
     * @exception {DeveloperError} geometry.indices length must be greater than 0 and be a multiple of 3.
     * @exception {DeveloperError} geometry.primitiveType must be {@link PrimitiveType.TRIANGLES}.
     *
     * @example
     * Cesium.GeometryPipeline.computeTangentAndBiTangent(geometry);
     */
    GeometryPipeline.computeTangentAndBitangent = function(geometry) {
        //>>includeStart('debug', pragmas.debug);
        if (!defined(geometry)) {
            throw new DeveloperError('geometry is required.');
        }
        //>>includeEnd('debug');

        var attributes = geometry.attributes;
        var indices = geometry.indices;

        //>>includeStart('debug', pragmas.debug);
        if (!defined(attributes.position) || !defined(attributes.position.values)) {
            throw new DeveloperError('geometry.attributes.position.values is required.');
        }
        if (!defined(attributes.normal) || !defined(attributes.normal.values)) {
            throw new DeveloperError('geometry.attributes.normal.values is required.');
        }
        if (!defined(attributes.st) || !defined(attributes.st.values)) {
            throw new DeveloperError('geometry.attributes.st.values is required.');
        }
        if (!defined(indices)) {
            throw new DeveloperError('geometry.indices is required.');
        }
        if (indices.length < 2 || indices.length % 3 !== 0) {
            throw new DeveloperError('geometry.indices length must be greater than 0 and be a multiple of 3.');
        }
        if (geometry.primitiveType !== PrimitiveType.TRIANGLES) {
            throw new DeveloperError('geometry.primitiveType must be PrimitiveType.TRIANGLES.');
        }
        //>>includeEnd('debug');

        var vertices = geometry.attributes.position.values;
        var normals = geometry.attributes.normal.values;
        var st = geometry.attributes.st.values;

        var numVertices = geometry.attributes.position.values.length / 3;
        var numIndices = indices.length;
        var tan1 = new Array(numVertices * 3);

        var i;
        for ( i = 0; i < tan1.length; i++) {
            tan1[i] = 0;
        }

        var i03;
        var i13;
        var i23;
        for (i = 0; i < numIndices; i += 3) {
            var i0 = indices[i];
            var i1 = indices[i + 1];
            var i2 = indices[i + 2];
            i03 = i0 * 3;
            i13 = i1 * 3;
            i23 = i2 * 3;
            var i02 = i0 * 2;
            var i12 = i1 * 2;
            var i22 = i2 * 2;

            var ux = vertices[i03];
            var uy = vertices[i03 + 1];
            var uz = vertices[i03 + 2];

            var wx = st[i02];
            var wy = st[i02 + 1];
            var t1 = st[i12 + 1] - wy;
            var t2 = st[i22 + 1] - wy;

            var r = 1.0 / ((st[i12] - wx) * t2 - (st[i22] - wx) * t1);
            var sdirx = (t2 * (vertices[i13] - ux) - t1 * (vertices[i23] - ux)) * r;
            var sdiry = (t2 * (vertices[i13 + 1] - uy) - t1 * (vertices[i23 + 1] - uy)) * r;
            var sdirz = (t2 * (vertices[i13 + 2] - uz) - t1 * (vertices[i23 + 2] - uz)) * r;

            tan1[i03] += sdirx;
            tan1[i03 + 1] += sdiry;
            tan1[i03 + 2] += sdirz;

            tan1[i13] += sdirx;
            tan1[i13 + 1] += sdiry;
            tan1[i13 + 2] += sdirz;

            tan1[i23] += sdirx;
            tan1[i23 + 1] += sdiry;
            tan1[i23 + 2] += sdirz;
        }

        var tangentValues = new Float32Array(numVertices * 3);
        var bitangentValues = new Float32Array(numVertices * 3);

        for (i = 0; i < numVertices; i++) {
            i03 = i * 3;
            i13 = i03 + 1;
            i23 = i03 + 2;

            var n = Cartesian3.fromArray(normals, i03, normalScratch);
            var t = Cartesian3.fromArray(tan1, i03, tScratch);
            var scalar = Cartesian3.dot(n, t);
            Cartesian3.multiplyByScalar(n, scalar, normalScale);
            Cartesian3.normalize(Cartesian3.subtract(t, normalScale, t), t);

            tangentValues[i03] = t.x;
            tangentValues[i13] = t.y;
            tangentValues[i23] = t.z;

            Cartesian3.normalize(Cartesian3.cross(n, t, t), t);

            bitangentValues[i03] = t.x;
            bitangentValues[i13] = t.y;
            bitangentValues[i23] = t.z;
        }

        geometry.attributes.tangent = new GeometryAttribute({
            componentDatatype : ComponentDatatype.FLOAT,
            componentsPerAttribute : 3,
            values : tangentValues
        });

        geometry.attributes.bitangent = new GeometryAttribute({
            componentDatatype : ComponentDatatype.FLOAT,
            componentsPerAttribute : 3,
            values : bitangentValues
        });

        return geometry;
    };

    var scratchCartesian2 = new Cartesian2();
    var toEncode1 = new Cartesian3();
    var toEncode2 = new Cartesian3();
    var toEncode3 = new Cartesian3();
    var encodeResult2 = new Cartesian2();
    /**
     * Compresses and packs geometry normal attribute values to save memory.
     *
     * @param {Geometry} geometry The geometry to modify.
     * @returns {Geometry} The modified <code>geometry</code> argument, with its normals compressed and packed.
     *
     * @example
     * geometry = Cesium.GeometryPipeline.compressVertices(geometry);
     */
    GeometryPipeline.compressVertices = function(geometry) {
        //>>includeStart('debug', pragmas.debug);
        if (!defined(geometry)) {
            throw new DeveloperError('geometry is required.');
        }
        //>>includeEnd('debug');

        var extrudeAttribute = geometry.attributes.extrudeDirection;
        var i;
        var numVertices;
        if (defined(extrudeAttribute)) {
            //only shadow volumes use extrudeDirection, and shadow volumes use vertexFormat: POSITION_ONLY so we don't need to check other attributes
            var extrudeDirections = extrudeAttribute.values;
            numVertices = extrudeDirections.length / 3.0;
            var compressedDirections = new Float32Array(numVertices * 2);

            var i2 = 0;
            for (i = 0; i < numVertices; ++i) {
                Cartesian3.fromArray(extrudeDirections, i * 3.0, toEncode1);
                if (Cartesian3.equals(toEncode1, Cartesian3.ZERO)) {
                    i2 += 2;
                    continue;
                }
                encodeResult2 = AttributeCompression.octEncodeInRange(toEncode1, 65535, encodeResult2);
                compressedDirections[i2++] = encodeResult2.x;
                compressedDirections[i2++] = encodeResult2.y;
            }

            geometry.attributes.compressedAttributes = new GeometryAttribute({
                componentDatatype : ComponentDatatype.FLOAT,
                componentsPerAttribute : 2,
                values : compressedDirections
            });
            delete geometry.attributes.extrudeDirection;
            return geometry;
        }

        var normalAttribute = geometry.attributes.normal;
        var stAttribute = geometry.attributes.st;

        var hasNormal = defined(normalAttribute);
        var hasSt = defined(stAttribute);
        if (!hasNormal && !hasSt) {
            return geometry;
        }

        var tangentAttribute = geometry.attributes.tangent;
        var bitangentAttribute = geometry.attributes.bitangent;

        var hasTangent = defined(tangentAttribute);
        var hasBitangent = defined(bitangentAttribute);

        var normals;
        var st;
        var tangents;
        var bitangents;

        if (hasNormal) {
            normals = normalAttribute.values;
        }
        if (hasSt) {
            st = stAttribute.values;
        }
        if (hasTangent) {
            tangents = tangentAttribute.values;
        }
        if (hasBitangent) {
            bitangents = bitangentAttribute.values;
        }

        var length = hasNormal ? normals.length : st.length;
        var numComponents = hasNormal ? 3.0 : 2.0;
        numVertices = length / numComponents;

        var compressedLength = numVertices;
        var numCompressedComponents = hasSt && hasNormal ? 2.0 : 1.0;
        numCompressedComponents += hasTangent || hasBitangent ? 1.0 : 0.0;
        compressedLength *= numCompressedComponents;

        var compressedAttributes = new Float32Array(compressedLength);

        var normalIndex = 0;
        for (i = 0; i < numVertices; ++i) {
            if (hasSt) {
                Cartesian2.fromArray(st, i * 2.0, scratchCartesian2);
                compressedAttributes[normalIndex++] = AttributeCompression.compressTextureCoordinates(scratchCartesian2);
            }

            var index = i * 3.0;
            if (hasNormal && defined(tangents) && defined(bitangents)) {
                Cartesian3.fromArray(normals, index, toEncode1);
                Cartesian3.fromArray(tangents, index, toEncode2);
                Cartesian3.fromArray(bitangents, index, toEncode3);

                AttributeCompression.octPack(toEncode1, toEncode2, toEncode3, scratchCartesian2);
                compressedAttributes[normalIndex++] = scratchCartesian2.x;
                compressedAttributes[normalIndex++] = scratchCartesian2.y;
            } else {
                if (hasNormal) {
                    Cartesian3.fromArray(normals, index, toEncode1);
                    compressedAttributes[normalIndex++] = AttributeCompression.octEncodeFloat(toEncode1);
                }

                if (hasTangent) {
                    Cartesian3.fromArray(tangents, index, toEncode1);
                    compressedAttributes[normalIndex++] = AttributeCompression.octEncodeFloat(toEncode1);
                }

                if (hasBitangent) {
                    Cartesian3.fromArray(bitangents, index, toEncode1);
                    compressedAttributes[normalIndex++] = AttributeCompression.octEncodeFloat(toEncode1);
                }
            }
        }

        geometry.attributes.compressedAttributes = new GeometryAttribute({
            componentDatatype : ComponentDatatype.FLOAT,
            componentsPerAttribute : numCompressedComponents,
            values : compressedAttributes
        });

        if (hasNormal) {
            delete geometry.attributes.normal;
        }
        if (hasSt) {
            delete geometry.attributes.st;
        }
        if (hasBitangent) {
            delete geometry.attributes.bitangent;
        }
        if (hasTangent) {
            delete geometry.attributes.tangent;
        }

        return geometry;
    };

    function indexTriangles(geometry) {
        if (defined(geometry.indices)) {
            return geometry;
        }
        var numberOfVertices = Geometry.computeNumberOfVertices(geometry);

        //>>includeStart('debug', pragmas.debug);
        if (numberOfVertices < 3) {
            throw new DeveloperError('The number of vertices must be at least three.');
        }
        if (numberOfVertices % 3 !== 0) {
            throw new DeveloperError('The number of vertices must be a multiple of three.');
        }
        //>>includeEnd('debug');

        var indices = IndexDatatype.createTypedArray(numberOfVertices, numberOfVertices);
        for (var i = 0; i < numberOfVertices; ++i) {
            indices[i] = i;
        }

        geometry.indices = indices;
        return geometry;
    }

    function indexTriangleFan(geometry) {
        var numberOfVertices = Geometry.computeNumberOfVertices(geometry);

        //>>includeStart('debug', pragmas.debug);
        if (numberOfVertices < 3) {
            throw new DeveloperError('The number of vertices must be at least three.');
        }
        //>>includeEnd('debug');

        var indices = IndexDatatype.createTypedArray(numberOfVertices, (numberOfVertices - 2) * 3);
        indices[0] = 1;
        indices[1] = 0;
        indices[2] = 2;

        var indicesIndex = 3;
        for (var i = 3; i < numberOfVertices; ++i) {
            indices[indicesIndex++] = i - 1;
            indices[indicesIndex++] = 0;
            indices[indicesIndex++] = i;
        }

        geometry.indices = indices;
        geometry.primitiveType = PrimitiveType.TRIANGLES;
        return geometry;
    }

    function indexTriangleStrip(geometry) {
        var numberOfVertices = Geometry.computeNumberOfVertices(geometry);

        //>>includeStart('debug', pragmas.debug);
        if (numberOfVertices < 3) {
            throw new DeveloperError('The number of vertices must be at least 3.');
        }
        //>>includeEnd('debug');

        var indices = IndexDatatype.createTypedArray(numberOfVertices, (numberOfVertices - 2) * 3);
        indices[0] = 0;
        indices[1] = 1;
        indices[2] = 2;

        if (numberOfVertices > 3) {
            indices[3] = 0;
            indices[4] = 2;
            indices[5] = 3;
        }

        var indicesIndex = 6;
        for (var i = 3; i < numberOfVertices - 1; i += 2) {
            indices[indicesIndex++] = i;
            indices[indicesIndex++] = i - 1;
            indices[indicesIndex++] = i + 1;

            if (i + 2 < numberOfVertices) {
                indices[indicesIndex++] = i;
                indices[indicesIndex++] = i + 1;
                indices[indicesIndex++] = i + 2;
            }
        }

        geometry.indices = indices;
        geometry.primitiveType = PrimitiveType.TRIANGLES;
        return geometry;
    }

    function indexLines(geometry) {
        if (defined(geometry.indices)) {
            return geometry;
        }
        var numberOfVertices = Geometry.computeNumberOfVertices(geometry);

        //>>includeStart('debug', pragmas.debug);
        if (numberOfVertices < 2) {
            throw new DeveloperError('The number of vertices must be at least two.');
        }
        if (numberOfVertices % 2 !== 0) {
            throw new DeveloperError('The number of vertices must be a multiple of 2.');
        }
        //>>includeEnd('debug');

        var indices = IndexDatatype.createTypedArray(numberOfVertices, numberOfVertices);
        for (var i = 0; i < numberOfVertices; ++i) {
            indices[i] = i;
        }

        geometry.indices = indices;
        return geometry;
    }

    function indexLineStrip(geometry) {
        var numberOfVertices = Geometry.computeNumberOfVertices(geometry);

        //>>includeStart('debug', pragmas.debug);
        if (numberOfVertices < 2) {
            throw new DeveloperError('The number of vertices must be at least two.');
        }
        //>>includeEnd('debug');

        var indices = IndexDatatype.createTypedArray(numberOfVertices, (numberOfVertices - 1) * 2);
        indices[0] = 0;
        indices[1] = 1;
        var indicesIndex = 2;
        for (var i = 2; i < numberOfVertices; ++i) {
            indices[indicesIndex++] = i - 1;
            indices[indicesIndex++] = i;
        }

        geometry.indices = indices;
        geometry.primitiveType = PrimitiveType.LINES;
        return geometry;
    }

    function indexLineLoop(geometry) {
        var numberOfVertices = Geometry.computeNumberOfVertices(geometry);

        //>>includeStart('debug', pragmas.debug);
        if (numberOfVertices < 2) {
            throw new DeveloperError('The number of vertices must be at least two.');
        }
        //>>includeEnd('debug');

        var indices = IndexDatatype.createTypedArray(numberOfVertices, numberOfVertices * 2);

        indices[0] = 0;
        indices[1] = 1;

        var indicesIndex = 2;
        for (var i = 2; i < numberOfVertices; ++i) {
            indices[indicesIndex++] = i - 1;
            indices[indicesIndex++] = i;
        }

        indices[indicesIndex++] = numberOfVertices - 1;
        indices[indicesIndex] = 0;

        geometry.indices = indices;
        geometry.primitiveType = PrimitiveType.LINES;
        return geometry;
    }

    function indexPrimitive(geometry) {
        switch (geometry.primitiveType) {
        case PrimitiveType.TRIANGLE_FAN:
            return indexTriangleFan(geometry);
        case PrimitiveType.TRIANGLE_STRIP:
            return indexTriangleStrip(geometry);
        case PrimitiveType.TRIANGLES:
            return indexTriangles(geometry);
        case PrimitiveType.LINE_STRIP:
            return indexLineStrip(geometry);
        case PrimitiveType.LINE_LOOP:
            return indexLineLoop(geometry);
        case PrimitiveType.LINES:
            return indexLines(geometry);
        }

        return geometry;
    }

    function offsetPointFromXZPlane(p, isBehind) {
        if (Math.abs(p.y) < CesiumMath.EPSILON6){
            if (isBehind) {
                p.y = -CesiumMath.EPSILON6;
            } else {
                p.y = CesiumMath.EPSILON6;
            }
        }
    }

    function offsetTriangleFromXZPlane(p0, p1, p2) {
        if (p0.y !== 0.0 && p1.y !== 0.0 && p2.y !== 0.0) {
            offsetPointFromXZPlane(p0, p0.y < 0.0);
            offsetPointFromXZPlane(p1, p1.y < 0.0);
            offsetPointFromXZPlane(p2, p2.y < 0.0);
            return;
        }

        var p0y = Math.abs(p0.y);
        var p1y = Math.abs(p1.y);
        var p2y = Math.abs(p2.y);

        var sign;
        if (p0y > p1y) {
            if (p0y > p2y) {
                sign = CesiumMath.sign(p0.y);
            } else {
                sign = CesiumMath.sign(p2.y);
            }
        } else if (p1y > p2y) {
            sign = CesiumMath.sign(p1.y);
        } else {
            sign = CesiumMath.sign(p2.y);
        }

        var isBehind = sign < 0.0;
        offsetPointFromXZPlane(p0, isBehind);
        offsetPointFromXZPlane(p1, isBehind);
        offsetPointFromXZPlane(p2, isBehind);
    }

    var c3 = new Cartesian3();
    function getXZIntersectionOffsetPoints(p, p1, u1, v1) {
        Cartesian3.add(p, Cartesian3.multiplyByScalar(Cartesian3.subtract(p1, p, c3), p.y/(p.y-p1.y), c3), u1);
        Cartesian3.clone(u1, v1);
        offsetPointFromXZPlane(u1, true);
        offsetPointFromXZPlane(v1, false);
    }

    var u1 = new Cartesian3();
    var u2 = new Cartesian3();
    var q1 = new Cartesian3();
    var q2 = new Cartesian3();

    var splitTriangleResult = {
        positions : new Array(7),
        indices : new Array(3 * 3)
    };

    function splitTriangle(p0, p1, p2) {
        // In WGS84 coordinates, for a triangle approximately on the
        // ellipsoid to cross the IDL, first it needs to be on the
        // negative side of the plane x = 0.
        if ((p0.x >= 0.0) || (p1.x >= 0.0) || (p2.x >= 0.0)) {
            return undefined;
        }

        offsetTriangleFromXZPlane(p0, p1, p2);

        var p0Behind = p0.y < 0.0;
        var p1Behind = p1.y < 0.0;
        var p2Behind = p2.y < 0.0;

        var numBehind = 0;
        numBehind += p0Behind ? 1 : 0;
        numBehind += p1Behind ? 1 : 0;
        numBehind += p2Behind ? 1 : 0;

        var indices = splitTriangleResult.indices;

        if (numBehind === 1) {
            indices[1] = 3;
            indices[2] = 4;
            indices[5] = 6;
            indices[7] = 6;
            indices[8] = 5;

            if (p0Behind) {
                getXZIntersectionOffsetPoints(p0, p1, u1, q1);
                getXZIntersectionOffsetPoints(p0, p2, u2, q2);

                indices[0] = 0;
                indices[3] = 1;
                indices[4] = 2;
                indices[6] = 1;
            } else if (p1Behind) {
                getXZIntersectionOffsetPoints(p1, p2, u1, q1);
                getXZIntersectionOffsetPoints(p1, p0, u2, q2);

                indices[0] = 1;
                indices[3] = 2;
                indices[4] = 0;
                indices[6] = 2;
            } else if (p2Behind) {
                getXZIntersectionOffsetPoints(p2, p0, u1, q1);
                getXZIntersectionOffsetPoints(p2, p1, u2, q2);

                indices[0] = 2;
                indices[3] = 0;
                indices[4] = 1;
                indices[6] = 0;
            }
        } else if (numBehind === 2) {
            indices[2] = 4;
            indices[4] = 4;
            indices[5] = 3;
            indices[7] = 5;
            indices[8] = 6;

            if (!p0Behind) {
                getXZIntersectionOffsetPoints(p0, p1, u1, q1);
                getXZIntersectionOffsetPoints(p0, p2, u2, q2);

                indices[0] = 1;
                indices[1] = 2;
                indices[3] = 1;
                indices[6] = 0;
            } else if (!p1Behind) {
                getXZIntersectionOffsetPoints(p1, p2, u1, q1);
                getXZIntersectionOffsetPoints(p1, p0, u2, q2);

                indices[0] = 2;
                indices[1] = 0;
                indices[3] = 2;
                indices[6] = 1;
            } else if (!p2Behind) {
                getXZIntersectionOffsetPoints(p2, p0, u1, q1);
                getXZIntersectionOffsetPoints(p2, p1, u2, q2);

                indices[0] = 0;
                indices[1] = 1;
                indices[3] = 0;
                indices[6] = 2;
            }
        }

        var positions = splitTriangleResult.positions;
        positions[0] = p0;
        positions[1] = p1;
        positions[2] = p2;
        positions.length = 3;

        if (numBehind === 1 || numBehind === 2) {
            positions[3] = u1;
            positions[4] = u2;
            positions[5] = q1;
            positions[6] = q2;
            positions.length = 7;
        }

        return splitTriangleResult;
    }

    function updateGeometryAfterSplit(geometry, computeBoundingSphere) {
        var attributes = geometry.attributes;

        if (attributes.position.values.length === 0) {
            return undefined;
        }

        for (var property in attributes) {
            if (attributes.hasOwnProperty(property) &&
                    defined(attributes[property]) &&
                    defined(attributes[property].values)) {

                var attribute = attributes[property];
                attribute.values = ComponentDatatype.createTypedArray(attribute.componentDatatype, attribute.values);
            }
        }

        var numberOfVertices = Geometry.computeNumberOfVertices(geometry);
        geometry.indices = IndexDatatype.createTypedArray(numberOfVertices, geometry.indices);

        if (computeBoundingSphere) {
            geometry.boundingSphere = BoundingSphere.fromVertices(attributes.position.values);
        }

        return geometry;
    }

    function copyGeometryForSplit(geometry) {
        var attributes = geometry.attributes;
        var copiedAttributes = {};

        for (var property in attributes) {
            if (attributes.hasOwnProperty(property) &&
                    defined(attributes[property]) &&
                    defined(attributes[property].values)) {

                var attribute = attributes[property];
                copiedAttributes[property] = new GeometryAttribute({
                    componentDatatype : attribute.componentDatatype,
                    componentsPerAttribute : attribute.componentsPerAttribute,
                    normalize : attribute.normalize,
                    values : []
                });
            }
        }

        return new Geometry({
            attributes : copiedAttributes,
            indices : [],
            primitiveType : geometry.primitiveType
        });
    }

    function updateInstanceAfterSplit(instance, westGeometry, eastGeometry) {
        var computeBoundingSphere = defined(instance.geometry.boundingSphere);

        westGeometry = updateGeometryAfterSplit(westGeometry, computeBoundingSphere);
        eastGeometry = updateGeometryAfterSplit(eastGeometry, computeBoundingSphere);

        if (defined(eastGeometry) && !defined(westGeometry)) {
            instance.geometry = eastGeometry;
        } else if (!defined(eastGeometry) && defined(westGeometry)) {
            instance.geometry = westGeometry;
        } else {
            instance.westHemisphereGeometry = westGeometry;
            instance.eastHemisphereGeometry = eastGeometry;
            instance.geometry = undefined;
        }
    }

    function generateBarycentricInterpolateFunction(CartesianType, numberOfComponents) {
        var v0Scratch = new CartesianType();
        var v1Scratch = new CartesianType();
        var v2Scratch = new CartesianType();

        return function(i0, i1, i2, coords, sourceValues, currentValues, insertedIndex, normalize) {
            var v0 = CartesianType.fromArray(sourceValues, i0 * numberOfComponents, v0Scratch);
            var v1 = CartesianType.fromArray(sourceValues, i1 * numberOfComponents, v1Scratch);
            var v2 = CartesianType.fromArray(sourceValues, i2 * numberOfComponents, v2Scratch);

            CartesianType.multiplyByScalar(v0, coords.x, v0);
            CartesianType.multiplyByScalar(v1, coords.y, v1);
            CartesianType.multiplyByScalar(v2, coords.z, v2);

            var value = CartesianType.add(v0, v1, v0);
            CartesianType.add(value, v2, value);

            if (normalize) {
                CartesianType.normalize(value, value);
            }

            CartesianType.pack(value, currentValues, insertedIndex * numberOfComponents);
        };
    }

    var interpolateAndPackCartesian4 = generateBarycentricInterpolateFunction(Cartesian4, 4);
    var interpolateAndPackCartesian3 = generateBarycentricInterpolateFunction(Cartesian3, 3);
    var interpolateAndPackCartesian2 = generateBarycentricInterpolateFunction(Cartesian2, 2);

    var p0Scratch = new Cartesian3();
    var p1Scratch = new Cartesian3();
    var p2Scratch = new Cartesian3();
    var barycentricScratch = new Cartesian3();
<<<<<<< HEAD
    var s0Scratch = new Cartesian2();
    var s1Scratch = new Cartesian2();
    var s2Scratch = new Cartesian2();

    function computeTriangleAttributes(i0, i1, i2, point, positions, normals, tangents, bitangents, texCoords, extrudeDirections, applyOffsets, currentAttributes, insertedIndex) {
        if (!defined(normals) && !defined(tangents) && !defined(bitangents) && !defined(texCoords) && !defined(extrudeDirections) && !defined(applyOffsets)) {
=======
    function computeTriangleAttributes(i0, i1, i2, point, positions, normals, tangents, bitangents, texCoords, extrudeDirections, currentAttributes, customAttributeNames, customAttributesLength, allAttributes, insertedIndex) {
        if (!defined(normals) && !defined(tangents) && !defined(bitangents) && !defined(texCoords) && !defined(extrudeDirections) && customAttributesLength === 0) {
>>>>>>> 6fdf2b75
            return;
        }

        var p0 = Cartesian3.fromArray(positions, i0 * 3, p0Scratch);
        var p1 = Cartesian3.fromArray(positions, i1 * 3, p1Scratch);
        var p2 = Cartesian3.fromArray(positions, i2 * 3, p2Scratch);
        var coords = barycentricCoordinates(point, p0, p1, p2, barycentricScratch);

        if (defined(normals)) {
            interpolateAndPackCartesian3(i0, i1, i2, coords, normals, currentAttributes.normal.values, insertedIndex, true);
        }

        if (defined(extrudeDirections)) {
            var d0 = Cartesian3.fromArray(extrudeDirections, i0 * 3, p0Scratch);
            var d1 = Cartesian3.fromArray(extrudeDirections, i1 * 3, p1Scratch);
            var d2 = Cartesian3.fromArray(extrudeDirections, i2 * 3, p2Scratch);

            Cartesian3.multiplyByScalar(d0, coords.x, d0);
            Cartesian3.multiplyByScalar(d1, coords.y, d1);
            Cartesian3.multiplyByScalar(d2, coords.z, d2);

            var direction;
            if (!Cartesian3.equals(d0, Cartesian3.ZERO) || !Cartesian3.equals(d1, Cartesian3.ZERO) || !Cartesian3.equals(d2, Cartesian3.ZERO)) {
                direction = Cartesian3.add(d0, d1, d0);
                Cartesian3.add(direction, d2, direction);
                Cartesian3.normalize(direction, direction);
            } else {
                direction = p0Scratch;
                direction.x = 0;
                direction.y = 0;
                direction.z = 0;
            }
            Cartesian3.pack(direction, currentAttributes.extrudeDirection.values, insertedIndex * 3);
        }

        if (defined(applyOffsets)) {
            var off0 = applyOffsets[i0];
            var off1 = applyOffsets[i1];
            var off2 = applyOffsets[i2];
            var sum = off0 + off1 + off2;
            if (sum === 3.0 || sum === 0.0) {
                currentAttributes.applyOffset.values[insertedIndex] = off1;
            } else if (CesiumMath.equalsEpsilon(coords.x, 1.0, CesiumMath.EPSILON10)) {
                currentAttributes.applyOffset.values[insertedIndex] = off0;
            } else if (CesiumMath.equalsEpsilon(coords.y, 1.0, CesiumMath.EPSILON10)) {
                currentAttributes.applyOffset.values[insertedIndex] = off1;
            } else if (CesiumMath.equalsEpsilon(coords.z, 1.0, CesiumMath.EPSILON10)) {
                currentAttributes.applyOffset.values[insertedIndex] = off2;
            } else if (CesiumMath.equalsEpsilon(coords.x, 0.0, CesiumMath.EPSILON10) === 0.0 && off0 === 0.0 || CesiumMath.equalsEpsilon(coords.y, 0.0, CesiumMath.EPSILON10) === 0.0 && off1 === 0.0 || CesiumMath.equalsEpsilon(coords.z, 0.0, CesiumMath.EPSILON10) === 0.0 && off2 === 0.0) {
                currentAttributes.applyOffset.values[insertedIndex] = 1.0;
            } else {
                currentAttributes.applyOffset.values[insertedIndex] = 0.0;
            }
        }

        if (defined(tangents)) {
            interpolateAndPackCartesian3(i0, i1, i2, coords, tangents, currentAttributes.tangent.values, insertedIndex, true);
        }

        if (defined(bitangents)) {
            interpolateAndPackCartesian3(i0, i1, i2, coords, bitangents, currentAttributes.bitangent.values, insertedIndex, true);
        }

        if (defined(texCoords)) {
            interpolateAndPackCartesian2(i0, i1, i2, coords, texCoords, currentAttributes.st.values, insertedIndex);
        }

        if (customAttributesLength > 0) {
            for (var i = 0; i < customAttributesLength; i++) {
                var attributeName = customAttributeNames[i];
                genericInterpolate(i0, i1, i2, coords, insertedIndex, allAttributes[attributeName], currentAttributes[attributeName]);
            }
        }
    }

    function genericInterpolate(i0, i1, i2, coords, insertedIndex, sourceAttribute, currentAttribute) {
        var componentsPerAttribute = sourceAttribute.componentsPerAttribute;
        var sourceValues = sourceAttribute.values;
        var currentValues = currentAttribute.values;
        switch(componentsPerAttribute) {
            case 4:
                interpolateAndPackCartesian4(i0, i1, i2, coords, sourceValues, currentValues, insertedIndex, false);
                break;
            case 3:
                interpolateAndPackCartesian3(i0, i1, i2, coords, sourceValues, currentValues, insertedIndex, false);
                break;
            case 2:
                interpolateAndPackCartesian2(i0, i1, i2, coords, sourceValues, currentValues, insertedIndex, false);
                break;
            default:
                currentValues[insertedIndex] = sourceValues[i0] * coords.x + sourceValues[i1] * coords.y + sourceValues[i2] * coords.z;
        }
    }

    function insertSplitPoint(currentAttributes, currentIndices, currentIndexMap, indices, currentIndex, point) {
        var insertIndex = currentAttributes.position.values.length / 3;

        if (currentIndex !== -1) {
            var prevIndex = indices[currentIndex];
            var newIndex = currentIndexMap[prevIndex];

            if (newIndex === -1) {
                currentIndexMap[prevIndex] = insertIndex;
                currentAttributes.position.values.push(point.x, point.y, point.z);
                currentIndices.push(insertIndex);
                return insertIndex;
            }

            currentIndices.push(newIndex);
            return newIndex;
        }

        currentAttributes.position.values.push(point.x, point.y, point.z);
        currentIndices.push(insertIndex);
        return insertIndex;
    }

    var NAMED_ATTRIBUTES = {
        position : true,
        normal : true,
        bitangent : true,
        tangent : true,
        st : true,
        extrudeDirection : true
    };
    function splitLongitudeTriangles(instance) {
        var geometry = instance.geometry;
        var attributes = geometry.attributes;
        var positions = attributes.position.values;
        var normals = (defined(attributes.normal)) ? attributes.normal.values : undefined;
        var bitangents = (defined(attributes.bitangent)) ? attributes.bitangent.values : undefined;
        var tangents = (defined(attributes.tangent)) ? attributes.tangent.values : undefined;
        var texCoords = (defined(attributes.st)) ? attributes.st.values : undefined;
        var extrudeDirections = (defined(attributes.extrudeDirection)) ? attributes.extrudeDirection.values : undefined;
        var applyOffsets = defined(attributes.applyOffset) ? attributes.applyOffset.values : undefined;
        var indices = geometry.indices;

        var customAttributeNames = [];
        for (var attributeName in attributes) {
            if (attributes.hasOwnProperty(attributeName) && !NAMED_ATTRIBUTES[attributeName] && defined(attributes[attributeName])) {
                customAttributeNames.push(attributeName);
            }
        }
        var customAttributesLength = customAttributeNames.length;

        var eastGeometry = copyGeometryForSplit(geometry);
        var westGeometry = copyGeometryForSplit(geometry);

        var currentAttributes;
        var currentIndices;
        var currentIndexMap;
        var insertedIndex;
        var i;

        var westGeometryIndexMap = [];
        westGeometryIndexMap.length = positions.length / 3;

        var eastGeometryIndexMap = [];
        eastGeometryIndexMap.length = positions.length / 3;

        for (i = 0; i < westGeometryIndexMap.length; ++i) {
            westGeometryIndexMap[i] = -1;
            eastGeometryIndexMap[i] = -1;
        }

        var len = indices.length;
        for (i = 0; i < len; i += 3) {
            var i0 = indices[i];
            var i1 = indices[i + 1];
            var i2 = indices[i + 2];

            var p0 = Cartesian3.fromArray(positions, i0 * 3);
            var p1 = Cartesian3.fromArray(positions, i1 * 3);
            var p2 = Cartesian3.fromArray(positions, i2 * 3);

            var result = splitTriangle(p0, p1, p2);
            if (defined(result) && result.positions.length > 3) {
                var resultPositions = result.positions;
                var resultIndices = result.indices;
                var resultLength = resultIndices.length;

                for (var j = 0; j < resultLength; ++j) {
                    var resultIndex = resultIndices[j];
                    var point = resultPositions[resultIndex];

                    if (point.y < 0.0) {
                        currentAttributes = westGeometry.attributes;
                        currentIndices = westGeometry.indices;
                        currentIndexMap = westGeometryIndexMap;
                    } else {
                        currentAttributes = eastGeometry.attributes;
                        currentIndices = eastGeometry.indices;
                        currentIndexMap = eastGeometryIndexMap;
                    }

                    insertedIndex = insertSplitPoint(currentAttributes, currentIndices, currentIndexMap, indices, resultIndex < 3 ? i + resultIndex : -1, point);
<<<<<<< HEAD
                    computeTriangleAttributes(i0, i1, i2, point, positions, normals, tangents, bitangents, texCoords, extrudeDirections, applyOffsets, currentAttributes, insertedIndex);
=======
                    computeTriangleAttributes(i0, i1, i2, point, positions, normals, tangents, bitangents, texCoords, extrudeDirections, currentAttributes, customAttributeNames, customAttributesLength, attributes, insertedIndex);
>>>>>>> 6fdf2b75
                }
            } else {
                if (defined(result)) {
                    p0 = result.positions[0];
                    p1 = result.positions[1];
                    p2 = result.positions[2];
                }

                if (p0.y < 0.0) {
                    currentAttributes = westGeometry.attributes;
                    currentIndices = westGeometry.indices;
                    currentIndexMap = westGeometryIndexMap;
                } else {
                    currentAttributes = eastGeometry.attributes;
                    currentIndices = eastGeometry.indices;
                    currentIndexMap = eastGeometryIndexMap;
                }

                insertedIndex = insertSplitPoint(currentAttributes, currentIndices, currentIndexMap, indices, i, p0);
<<<<<<< HEAD
                computeTriangleAttributes(i0, i1, i2, p0, positions, normals, tangents, bitangents, texCoords, extrudeDirections, applyOffsets, currentAttributes, insertedIndex);

                insertedIndex = insertSplitPoint(currentAttributes, currentIndices, currentIndexMap, indices, i + 1, p1);
                computeTriangleAttributes(i0, i1, i2, p1, positions, normals, tangents, bitangents, texCoords, extrudeDirections, applyOffsets, currentAttributes, insertedIndex);

                insertedIndex = insertSplitPoint(currentAttributes, currentIndices, currentIndexMap, indices, i + 2, p2);
                computeTriangleAttributes(i0, i1, i2, p2, positions, normals, tangents, bitangents, texCoords, extrudeDirections, applyOffsets, currentAttributes, insertedIndex);
=======
                computeTriangleAttributes(i0, i1, i2, p0, positions, normals, tangents, bitangents, texCoords, extrudeDirections, currentAttributes, customAttributeNames, customAttributesLength, attributes, insertedIndex);

                insertedIndex = insertSplitPoint(currentAttributes, currentIndices, currentIndexMap, indices, i + 1, p1);
                computeTriangleAttributes(i0, i1, i2, p1, positions, normals, tangents, bitangents, texCoords, extrudeDirections, currentAttributes, customAttributeNames, customAttributesLength, attributes, insertedIndex);

                insertedIndex = insertSplitPoint(currentAttributes, currentIndices, currentIndexMap, indices, i + 2, p2);
                computeTriangleAttributes(i0, i1, i2, p2, positions, normals, tangents, bitangents, texCoords, extrudeDirections, currentAttributes, customAttributeNames, customAttributesLength, attributes, insertedIndex);
>>>>>>> 6fdf2b75
            }
        }

        updateInstanceAfterSplit(instance, westGeometry, eastGeometry);
    }

    var xzPlane = Plane.fromPointNormal(Cartesian3.ZERO, Cartesian3.UNIT_Y);

    var offsetScratch = new Cartesian3();
    var offsetPointScratch = new Cartesian3();

    function splitLongitudeLines(instance) {
        var geometry = instance.geometry;
        var attributes = geometry.attributes;
        var positions = attributes.position.values;
        var applyOffset = defined(attributes.applyOffset) ? attributes.applyOffset.values : undefined;
        var indices = geometry.indices;

        var eastGeometry = copyGeometryForSplit(geometry);
        var westGeometry = copyGeometryForSplit(geometry);

        var i;
        var length = indices.length;

        var westGeometryIndexMap = [];
        westGeometryIndexMap.length = positions.length / 3;

        var eastGeometryIndexMap = [];
        eastGeometryIndexMap.length = positions.length / 3;

        for (i = 0; i < westGeometryIndexMap.length; ++i) {
            westGeometryIndexMap[i] = -1;
            eastGeometryIndexMap[i] = -1;
        }

        for (i = 0; i < length; i += 2) {
            var i0 = indices[i];
            var i1 = indices[i + 1];

            var p0 = Cartesian3.fromArray(positions, i0 * 3, p0Scratch);
            var p1 = Cartesian3.fromArray(positions, i1 * 3, p1Scratch);
            var applyOffsetValue;
            var insertIndex;

            if (Math.abs(p0.y) < CesiumMath.EPSILON6){
                if (p0.y < 0.0) {
                    p0.y = -CesiumMath.EPSILON6;
                } else {
                    p0.y = CesiumMath.EPSILON6;
                }
            }

            if (Math.abs(p1.y) < CesiumMath.EPSILON6){
                if (p1.y < 0.0) {
                    p1.y = -CesiumMath.EPSILON6;
                } else {
                    p1.y = CesiumMath.EPSILON6;
                }
            }

            var p0Attributes = eastGeometry.attributes;
            var p0Indices = eastGeometry.indices;
            var p0IndexMap = eastGeometryIndexMap;
            var p1Attributes = westGeometry.attributes;
            var p1Indices = westGeometry.indices;
            var p1IndexMap = westGeometryIndexMap;

            var intersection = IntersectionTests.lineSegmentPlane(p0, p1, xzPlane, p2Scratch);
            if (defined(intersection)) {
                // move point on the xz-plane slightly away from the plane
                var offset = Cartesian3.multiplyByScalar(Cartesian3.UNIT_Y, 5.0 * CesiumMath.EPSILON9, offsetScratch);
                if (p0.y < 0.0) {
                    Cartesian3.negate(offset, offset);

                    p0Attributes = westGeometry.attributes;
                    p0Indices = westGeometry.indices;
                    p0IndexMap = westGeometryIndexMap;
                    p1Attributes = eastGeometry.attributes;
                    p1Indices = eastGeometry.indices;
                    p1IndexMap = eastGeometryIndexMap;
                }

                var offsetPoint = Cartesian3.add(intersection, offset, offsetPointScratch);
                if (defined(applyOffset)) {
                    applyOffsetValue = applyOffset[i0];
                }

                insertIndex = insertSplitPoint(p0Attributes, p0Indices, p0IndexMap, indices, i, p0);
                if (defined(applyOffset)) {
                    p0Attributes.applyOffset.values[insertIndex] = applyOffsetValue;
                }

                insertIndex = insertSplitPoint(p0Attributes, p0Indices, p0IndexMap, indices, -1, offsetPoint);
                if (defined(applyOffset)) {
                    p0Attributes.applyOffset.values[insertIndex] = applyOffsetValue;
                }

                Cartesian3.negate(offset, offset);
                Cartesian3.add(intersection, offset, offsetPoint);
                insertIndex = insertSplitPoint(p1Attributes, p1Indices, p1IndexMap, indices, -1, offsetPoint);
                if (defined(applyOffset)) {
                    p1Attributes.applyOffset.values[insertIndex] = applyOffsetValue;
                }

                insertIndex = insertSplitPoint(p1Attributes, p1Indices, p1IndexMap, indices, i + 1, p1);
                if (defined(applyOffset)) {
                    p1Attributes.applyOffset.values[insertIndex] = applyOffsetValue;
                }
            } else {
                var currentAttributes;
                var currentIndices;
                var currentIndexMap;

                if (p0.y < 0.0) {
                    currentAttributes = westGeometry.attributes;
                    currentIndices = westGeometry.indices;
                    currentIndexMap = westGeometryIndexMap;
                } else {
                    currentAttributes = eastGeometry.attributes;
                    currentIndices = eastGeometry.indices;
                    currentIndexMap = eastGeometryIndexMap;
                }
                if (defined(applyOffset)) {
                    applyOffsetValue = applyOffset[i0];
                }
                insertIndex = insertSplitPoint(currentAttributes, currentIndices, currentIndexMap, indices, i, p0);
                if (defined(applyOffset)) {
                    currentAttributes.applyOffset.values[insertIndex] = applyOffsetValue;
                }
                insertIndex = insertSplitPoint(currentAttributes, currentIndices, currentIndexMap, indices, i + 1, p1);
                if (defined(applyOffset)) {
                    currentAttributes.applyOffset.values[insertIndex] = applyOffsetValue;
                }
            }
        }

        updateInstanceAfterSplit(instance, westGeometry, eastGeometry);
    }

    var cartesian2Scratch0 = new Cartesian2();
    var cartesian2Scratch1 = new Cartesian2();

    var cartesian3Scratch0 = new Cartesian3();
    var cartesian3Scratch2 = new Cartesian3();
    var cartesian3Scratch3 = new Cartesian3();
    var cartesian3Scratch4 = new Cartesian3();
    var cartesian3Scratch5 = new Cartesian3();
    var cartesian3Scratch6 = new Cartesian3();

    var cartesian4Scratch0 = new Cartesian4();

    function updateAdjacencyAfterSplit(geometry) {
        var attributes = geometry.attributes;
        var positions = attributes.position.values;
        var prevPositions = attributes.prevPosition.values;
        var nextPositions = attributes.nextPosition.values;

        var length = positions.length;
        for (var j = 0; j < length; j += 3) {
            var position = Cartesian3.unpack(positions, j, cartesian3Scratch0);
            if (position.x > 0.0) {
                continue;
            }

            var prevPosition = Cartesian3.unpack(prevPositions, j, cartesian3Scratch2);
            if ((position.y < 0.0 && prevPosition.y > 0.0) || (position.y > 0.0 && prevPosition.y < 0.0)) {
                if (j - 3 > 0) {
                    prevPositions[j] = positions[j - 3];
                    prevPositions[j + 1] = positions[j - 2];
                    prevPositions[j + 2] = positions[j - 1];
                } else {
                    Cartesian3.pack(position, prevPositions, j);
                }
            }

            var nextPosition = Cartesian3.unpack(nextPositions, j, cartesian3Scratch3);
            if ((position.y < 0.0 && nextPosition.y > 0.0) || (position.y > 0.0 && nextPosition.y < 0.0)) {
                if (j + 3 < length) {
                    nextPositions[j] = positions[j + 3];
                    nextPositions[j + 1] = positions[j + 4];
                    nextPositions[j + 2] = positions[j + 5];
                } else {
                    Cartesian3.pack(position, nextPositions, j);
                }
            }
        }
    }

    var offsetScalar = 5.0 * CesiumMath.EPSILON9;
    var coplanarOffset = CesiumMath.EPSILON6;

    function splitLongitudePolyline(instance) {
        var geometry = instance.geometry;
        var attributes = geometry.attributes;
        var positions = attributes.position.values;
        var prevPositions = attributes.prevPosition.values;
        var nextPositions = attributes.nextPosition.values;
        var expandAndWidths = attributes.expandAndWidth.values;

        var texCoords = (defined(attributes.st)) ? attributes.st.values : undefined;
        var colors = (defined(attributes.color)) ? attributes.color.values : undefined;

        var eastGeometry = copyGeometryForSplit(geometry);
        var westGeometry = copyGeometryForSplit(geometry);

        var i;
        var j;
        var index;

        var intersectionFound = false;

        var length = positions.length / 3;
        for (i = 0; i < length; i += 4) {
            var i0 = i;
            var i2 = i + 2;

            var p0 = Cartesian3.fromArray(positions, i0 * 3, cartesian3Scratch0);
            var p2 = Cartesian3.fromArray(positions, i2 * 3, cartesian3Scratch2);

            // Offset points that are close to the 180 longitude and change the previous/next point
            // to be the same offset point so it can be projected to 2D. There is special handling in the
            // shader for when position == prevPosition || position == nextPosition.
            if (Math.abs(p0.y) < coplanarOffset) {
                p0.y = coplanarOffset * (p2.y < 0.0 ? -1.0 : 1.0);
                positions[i * 3 + 1] = p0.y;
                positions[(i + 1) * 3 + 1] = p0.y;

                for (j = i0 * 3; j < i0 * 3 + 4 * 3; j += 3) {
                    prevPositions[j] = positions[i * 3];
                    prevPositions[j + 1] = positions[i * 3 + 1];
                    prevPositions[j + 2] = positions[i * 3 + 2];
                }
            }

            // Do the same but for when the line crosses 180 longitude in the opposite direction.
            if (Math.abs(p2.y) < coplanarOffset) {
                p2.y = coplanarOffset * (p0.y < 0.0 ? -1.0 : 1.0);
                positions[(i + 2) * 3 + 1] = p2.y;
                positions[(i + 3) * 3 + 1] = p2.y;

                for (j = i0 * 3; j < i0 * 3 + 4 * 3; j += 3) {
                    nextPositions[j] = positions[(i + 2) * 3];
                    nextPositions[j + 1] = positions[(i + 2) * 3 + 1];
                    nextPositions[j + 2] = positions[(i + 2) * 3 + 2];
                }
            }

            var p0Attributes = eastGeometry.attributes;
            var p0Indices = eastGeometry.indices;
            var p2Attributes = westGeometry.attributes;
            var p2Indices = westGeometry.indices;

            var intersection = IntersectionTests.lineSegmentPlane(p0, p2, xzPlane, cartesian3Scratch4);
            if (defined(intersection)) {
                intersectionFound = true;

                // move point on the xz-plane slightly away from the plane
                var offset = Cartesian3.multiplyByScalar(Cartesian3.UNIT_Y, offsetScalar, cartesian3Scratch5);
                if (p0.y < 0.0) {
                    Cartesian3.negate(offset, offset);
                    p0Attributes = westGeometry.attributes;
                    p0Indices = westGeometry.indices;
                    p2Attributes = eastGeometry.attributes;
                    p2Indices = eastGeometry.indices;
                }

                var offsetPoint = Cartesian3.add(intersection, offset, cartesian3Scratch6);
                p0Attributes.position.values.push(p0.x, p0.y, p0.z, p0.x, p0.y, p0.z);
                p0Attributes.position.values.push(offsetPoint.x, offsetPoint.y, offsetPoint.z);
                p0Attributes.position.values.push(offsetPoint.x, offsetPoint.y, offsetPoint.z);

                p0Attributes.prevPosition.values.push(prevPositions[i0 * 3], prevPositions[i0 * 3 + 1], prevPositions[i0 * 3 + 2]);
                p0Attributes.prevPosition.values.push(prevPositions[i0 * 3 + 3], prevPositions[i0 * 3 + 4], prevPositions[i0 * 3 + 5]);
                p0Attributes.prevPosition.values.push(p0.x, p0.y, p0.z, p0.x, p0.y, p0.z);

                p0Attributes.nextPosition.values.push(offsetPoint.x, offsetPoint.y, offsetPoint.z);
                p0Attributes.nextPosition.values.push(offsetPoint.x, offsetPoint.y, offsetPoint.z);
                p0Attributes.nextPosition.values.push(offsetPoint.x, offsetPoint.y, offsetPoint.z);
                p0Attributes.nextPosition.values.push(offsetPoint.x, offsetPoint.y, offsetPoint.z);

                Cartesian3.negate(offset, offset);
                Cartesian3.add(intersection, offset, offsetPoint);
                p2Attributes.position.values.push(offsetPoint.x, offsetPoint.y, offsetPoint.z);
                p2Attributes.position.values.push(offsetPoint.x, offsetPoint.y, offsetPoint.z);
                p2Attributes.position.values.push(p2.x, p2.y, p2.z, p2.x, p2.y, p2.z);

                p2Attributes.prevPosition.values.push(offsetPoint.x, offsetPoint.y, offsetPoint.z);
                p2Attributes.prevPosition.values.push(offsetPoint.x, offsetPoint.y, offsetPoint.z);
                p2Attributes.prevPosition.values.push(offsetPoint.x, offsetPoint.y, offsetPoint.z);
                p2Attributes.prevPosition.values.push(offsetPoint.x, offsetPoint.y, offsetPoint.z);

                p2Attributes.nextPosition.values.push(p2.x, p2.y, p2.z, p2.x, p2.y, p2.z);
                p2Attributes.nextPosition.values.push(nextPositions[i2 * 3], nextPositions[i2 * 3 + 1], nextPositions[i2 * 3 + 2]);
                p2Attributes.nextPosition.values.push(nextPositions[i2 * 3 + 3], nextPositions[i2 * 3 + 4], nextPositions[i2 * 3 + 5]);

                var ew0 = Cartesian2.fromArray(expandAndWidths, i0 * 2, cartesian2Scratch0);
                var width = Math.abs(ew0.y);

                p0Attributes.expandAndWidth.values.push(-1,  width, 1,  width);
                p0Attributes.expandAndWidth.values.push(-1, -width, 1, -width);
                p2Attributes.expandAndWidth.values.push(-1,  width, 1,  width);
                p2Attributes.expandAndWidth.values.push(-1, -width, 1, -width);

                var t = Cartesian3.magnitudeSquared(Cartesian3.subtract(intersection, p0, cartesian3Scratch3));
                t /= Cartesian3.magnitudeSquared(Cartesian3.subtract(p2, p0, cartesian3Scratch3));

                if (defined(colors)) {
                    var c0 = Cartesian4.fromArray(colors, i0 * 4, cartesian4Scratch0);
                    var c2 = Cartesian4.fromArray(colors, i2 * 4, cartesian4Scratch0);

                    var r = CesiumMath.lerp(c0.x, c2.x, t);
                    var g = CesiumMath.lerp(c0.y, c2.y, t);
                    var b = CesiumMath.lerp(c0.z, c2.z, t);
                    var a = CesiumMath.lerp(c0.w, c2.w, t);

                    for (j = i0 * 4; j < i0 * 4 + 2 * 4; ++j) {
                        p0Attributes.color.values.push(colors[j]);
                    }
                    p0Attributes.color.values.push(r, g, b, a);
                    p0Attributes.color.values.push(r, g, b, a);
                    p2Attributes.color.values.push(r, g, b, a);
                    p2Attributes.color.values.push(r, g, b, a);
                    for (j = i2 * 4; j < i2 * 4 + 2 * 4; ++j) {
                        p2Attributes.color.values.push(colors[j]);
                    }
                }

                if (defined(texCoords)) {
                    var s0 = Cartesian2.fromArray(texCoords, i0 * 2, cartesian2Scratch0);
                    var s3 = Cartesian2.fromArray(texCoords, (i + 3) * 2, cartesian2Scratch1);

                    var sx = CesiumMath.lerp(s0.x, s3.x, t);

                    for (j = i0 * 2; j < i0 * 2 + 2 * 2; ++j) {
                        p0Attributes.st.values.push(texCoords[j]);
                    }
                    p0Attributes.st.values.push(sx, s0.y);
                    p0Attributes.st.values.push(sx, s3.y);
                    p2Attributes.st.values.push(sx, s0.y);
                    p2Attributes.st.values.push(sx, s3.y);
                    for (j = i2 * 2; j < i2 * 2 + 2 * 2; ++j) {
                        p2Attributes.st.values.push(texCoords[j]);
                    }
                }

                index = p0Attributes.position.values.length / 3 - 4;
                p0Indices.push(index, index + 2, index + 1);
                p0Indices.push(index + 1, index + 2, index + 3);

                index = p2Attributes.position.values.length / 3 - 4;
                p2Indices.push(index, index + 2, index + 1);
                p2Indices.push(index + 1, index + 2, index + 3);
            } else {
                var currentAttributes;
                var currentIndices;

                if (p0.y < 0.0) {
                    currentAttributes = westGeometry.attributes;
                    currentIndices = westGeometry.indices;
                } else {
                    currentAttributes = eastGeometry.attributes;
                    currentIndices = eastGeometry.indices;
                }

                currentAttributes.position.values.push(p0.x, p0.y, p0.z);
                currentAttributes.position.values.push(p0.x, p0.y, p0.z);
                currentAttributes.position.values.push(p2.x, p2.y, p2.z);
                currentAttributes.position.values.push(p2.x, p2.y, p2.z);

                for (j = i * 3; j < i * 3 + 4 * 3; ++j) {
                    currentAttributes.prevPosition.values.push(prevPositions[j]);
                    currentAttributes.nextPosition.values.push(nextPositions[j]);
                }

                for (j = i * 2; j < i * 2 + 4 * 2; ++j) {
                    currentAttributes.expandAndWidth.values.push(expandAndWidths[j]);
                    if (defined(texCoords)) {
                        currentAttributes.st.values.push(texCoords[j]);
                    }
                }

                if (defined(colors)) {
                    for (j = i * 4; j < i * 4 + 4 * 4; ++j) {
                        currentAttributes.color.values.push(colors[j]);
                    }
                }

                index = currentAttributes.position.values.length / 3 - 4;
                currentIndices.push(index, index + 2, index + 1);
                currentIndices.push(index + 1, index + 2, index + 3);
            }
        }

        if (intersectionFound) {
            updateAdjacencyAfterSplit(westGeometry);
            updateAdjacencyAfterSplit(eastGeometry);
        }

        updateInstanceAfterSplit(instance, westGeometry, eastGeometry);
    }

    /**
     * Splits the instances's geometry, by introducing new vertices and indices,that
     * intersect the International Date Line and Prime Meridian so that no primitives cross longitude
     * -180/180 degrees.  This is not required for 3D drawing, but is required for
     * correcting drawing in 2D and Columbus view.
     *
     * @private
     *
     * @param {GeometryInstance} instance The instance to modify.
     * @returns {GeometryInstance} The modified <code>instance</code> argument, with it's geometry split at the International Date Line.
     *
     * @example
     * instance = Cesium.GeometryPipeline.splitLongitude(instance);
     */
    GeometryPipeline.splitLongitude = function(instance) {
        //>>includeStart('debug', pragmas.debug);
        if (!defined(instance)) {
            throw new DeveloperError('instance is required.');
        }
        //>>includeEnd('debug');

        var geometry = instance.geometry;
        var boundingSphere = geometry.boundingSphere;
        if (defined(boundingSphere)) {
            var minX = boundingSphere.center.x - boundingSphere.radius;
            if (minX > 0 || BoundingSphere.intersectPlane(boundingSphere, Plane.ORIGIN_ZX_PLANE) !== Intersect.INTERSECTING) {
                return instance;
            }
        }

        if (geometry.geometryType !== GeometryType.NONE) {
            switch (geometry.geometryType) {
            case GeometryType.POLYLINES:
                splitLongitudePolyline(instance);
                break;
            case GeometryType.TRIANGLES:
                splitLongitudeTriangles(instance);
                break;
            case GeometryType.LINES:
                splitLongitudeLines(instance);
                break;
            }
        } else {
            indexPrimitive(geometry);
            if (geometry.primitiveType === PrimitiveType.TRIANGLES) {
                splitLongitudeTriangles(instance);
            } else if (geometry.primitiveType === PrimitiveType.LINES) {
                splitLongitudeLines(instance);
            }
        }

        return instance;
    };

    return GeometryPipeline;
});<|MERGE_RESOLUTION|>--- conflicted
+++ resolved
@@ -1965,17 +1965,12 @@
     var p1Scratch = new Cartesian3();
     var p2Scratch = new Cartesian3();
     var barycentricScratch = new Cartesian3();
-<<<<<<< HEAD
     var s0Scratch = new Cartesian2();
     var s1Scratch = new Cartesian2();
     var s2Scratch = new Cartesian2();
 
-    function computeTriangleAttributes(i0, i1, i2, point, positions, normals, tangents, bitangents, texCoords, extrudeDirections, applyOffsets, currentAttributes, insertedIndex) {
-        if (!defined(normals) && !defined(tangents) && !defined(bitangents) && !defined(texCoords) && !defined(extrudeDirections) && !defined(applyOffsets)) {
-=======
-    function computeTriangleAttributes(i0, i1, i2, point, positions, normals, tangents, bitangents, texCoords, extrudeDirections, currentAttributes, customAttributeNames, customAttributesLength, allAttributes, insertedIndex) {
+    function computeTriangleAttributes(i0, i1, i2, point, positions, normals, tangents, bitangents, texCoords, extrudeDirections, applyOffsets, currentAttributes, customAttributeNames, customAttributesLength, allAttributes, insertedIndex) {
         if (!defined(normals) && !defined(tangents) && !defined(bitangents) && !defined(texCoords) && !defined(extrudeDirections) && customAttributesLength === 0) {
->>>>>>> 6fdf2b75
             return;
         }
 
@@ -2172,11 +2167,7 @@
                     }
 
                     insertedIndex = insertSplitPoint(currentAttributes, currentIndices, currentIndexMap, indices, resultIndex < 3 ? i + resultIndex : -1, point);
-<<<<<<< HEAD
-                    computeTriangleAttributes(i0, i1, i2, point, positions, normals, tangents, bitangents, texCoords, extrudeDirections, applyOffsets, currentAttributes, insertedIndex);
-=======
-                    computeTriangleAttributes(i0, i1, i2, point, positions, normals, tangents, bitangents, texCoords, extrudeDirections, currentAttributes, customAttributeNames, customAttributesLength, attributes, insertedIndex);
->>>>>>> 6fdf2b75
+                    computeTriangleAttributes(i0, i1, i2, point, positions, normals, tangents, bitangents, texCoords, extrudeDirections, applyOffsets, currentAttributes, customAttributeNames, customAttributesLength, attributes, insertedIndex);
                 }
             } else {
                 if (defined(result)) {
@@ -2196,23 +2187,13 @@
                 }
 
                 insertedIndex = insertSplitPoint(currentAttributes, currentIndices, currentIndexMap, indices, i, p0);
-<<<<<<< HEAD
-                computeTriangleAttributes(i0, i1, i2, p0, positions, normals, tangents, bitangents, texCoords, extrudeDirections, applyOffsets, currentAttributes, insertedIndex);
+                computeTriangleAttributes(i0, i1, i2, p0, positions, normals, tangents, bitangents, texCoords, extrudeDirections, applyOffsets, currentAttributes, customAttributeNames, customAttributesLength, attributes, insertedIndex);
 
                 insertedIndex = insertSplitPoint(currentAttributes, currentIndices, currentIndexMap, indices, i + 1, p1);
-                computeTriangleAttributes(i0, i1, i2, p1, positions, normals, tangents, bitangents, texCoords, extrudeDirections, applyOffsets, currentAttributes, insertedIndex);
+                computeTriangleAttributes(i0, i1, i2, p1, positions, normals, tangents, bitangents, texCoords, extrudeDirections, applyOffsets, currentAttributes, customAttributeNames, customAttributesLength, attributes, insertedIndex);
 
                 insertedIndex = insertSplitPoint(currentAttributes, currentIndices, currentIndexMap, indices, i + 2, p2);
-                computeTriangleAttributes(i0, i1, i2, p2, positions, normals, tangents, bitangents, texCoords, extrudeDirections, applyOffsets, currentAttributes, insertedIndex);
-=======
-                computeTriangleAttributes(i0, i1, i2, p0, positions, normals, tangents, bitangents, texCoords, extrudeDirections, currentAttributes, customAttributeNames, customAttributesLength, attributes, insertedIndex);
-
-                insertedIndex = insertSplitPoint(currentAttributes, currentIndices, currentIndexMap, indices, i + 1, p1);
-                computeTriangleAttributes(i0, i1, i2, p1, positions, normals, tangents, bitangents, texCoords, extrudeDirections, currentAttributes, customAttributeNames, customAttributesLength, attributes, insertedIndex);
-
-                insertedIndex = insertSplitPoint(currentAttributes, currentIndices, currentIndexMap, indices, i + 2, p2);
-                computeTriangleAttributes(i0, i1, i2, p2, positions, normals, tangents, bitangents, texCoords, extrudeDirections, currentAttributes, customAttributeNames, customAttributesLength, attributes, insertedIndex);
->>>>>>> 6fdf2b75
+                computeTriangleAttributes(i0, i1, i2, p2, positions, normals, tangents, bitangents, texCoords, extrudeDirections, applyOffsets, currentAttributes, customAttributeNames, customAttributesLength, attributes, insertedIndex);
             }
         }
 
