--- conflicted
+++ resolved
@@ -188,26 +188,11 @@
         //>>includeStart('debug', pragmas.debug);
         Check.typeOf.object('headingPitchRoll', headingPitchRoll);
         //>>includeEnd('debug');
-<<<<<<< HEAD
-        var hpr;
-        if (headingOrHeadingPitchRoll instanceof HeadingPitchRoll) {
-            hpr = headingOrHeadingPitchRoll;
-            result = pitchOrResult;
-        } else {
-            deprecationWarning('Quaternion.fromHeadingPitchRoll(heading, pitch, roll,result)', 'The method was deprecated in Cesium 1.32 and will be removed in version 1.33. ' + 'Use Quaternion.fromHeadingPitchRoll(hpr,result) where hpr is a HeadingPitchRoll');
-            hpr = new HeadingPitchRoll(headingOrHeadingPitchRoll, pitchOrResult, roll);
-        }
-        scratchRollQuaternion = Quaternion.fromAxisAngle(Cartesian3.UNIT_X, hpr.roll, scratchHPRQuaternion);
-        scratchPitchQuaternion = Quaternion.fromAxisAngle(Cartesian3.UNIT_Y, hpr.pitch, result);
+
+        scratchRollQuaternion = Quaternion.fromAxisAngle(Cartesian3.UNIT_X, headingPitchRoll.roll, scratchHPRQuaternion);
+        scratchPitchQuaternion = Quaternion.fromAxisAngle(Cartesian3.UNIT_Y, headingPitchRoll.pitch, result);
         result = Quaternion.multiply(scratchPitchQuaternion, scratchRollQuaternion, scratchPitchQuaternion);
-        scratchHeadingQuaternion = Quaternion.fromAxisAngle(Cartesian3.UNIT_Z, hpr.heading, scratchHPRQuaternion);
-=======
-
-        scratchRollQuaternion = Quaternion.fromAxisAngle(Cartesian3.UNIT_X, headingPitchRoll.roll, scratchHPRQuaternion);
-        scratchPitchQuaternion = Quaternion.fromAxisAngle(Cartesian3.UNIT_Y, -headingPitchRoll.pitch, result);
-        result = Quaternion.multiply(scratchPitchQuaternion, scratchRollQuaternion, scratchPitchQuaternion);
-        scratchHeadingQuaternion = Quaternion.fromAxisAngle(Cartesian3.UNIT_Z, -headingPitchRoll.heading, scratchHPRQuaternion);
->>>>>>> 675840f2
+        scratchHeadingQuaternion = Quaternion.fromAxisAngle(Cartesian3.UNIT_Z, headingPitchRoll.heading, scratchHPRQuaternion);
         return Quaternion.multiply(scratchHeadingQuaternion, result, result);
     };
 
