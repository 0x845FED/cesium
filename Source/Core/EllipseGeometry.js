/*global define*/
define([
        './defaultValue',
        './defined',
        './BoundingSphere',
        './Cartesian2',
        './Cartesian3',
        './Cartographic',
        './ComponentDatatype',
        './IndexDatatype',
        './DeveloperError',
        './Ellipsoid',
        './GeographicProjection',
        './Geometry',
        './GeometryPipeline',
        './GeometryInstance',
        './GeometryAttribute',
        './GeometryAttributes',
        './Math',
        './Matrix2',
        './Matrix3',
        './PrimitiveType',
        './Quaternion',
        './VertexFormat'
    ], function(
        defaultValue,
        defined,
        BoundingSphere,
        Cartesian2,
        Cartesian3,
        Cartographic,
        ComponentDatatype,
        IndexDatatype,
        DeveloperError,
        Ellipsoid,
        GeographicProjection,
        Geometry,
        GeometryPipeline,
        GeometryInstance,
        GeometryAttribute,
        GeometryAttributes,
        CesiumMath,
        Matrix2,
        Matrix3,
        PrimitiveType,
        Quaternion,
        VertexFormat) {
    "use strict";

    var rotAxis = new Cartesian3();
    var tempVec = new Cartesian3();
    var unitQuat = new Quaternion();
    var rotMtx = new Matrix3();

    var scratchCartesian1 = new Cartesian3();
    var scratchCartesian2 = new Cartesian3();
    var scratchCartesian3 = new Cartesian3();
    var scratchCartesian4 = new Cartesian3();
    var texCoordScratch = new Cartesian2();
    var textureMatrixScratch = new Matrix3();
    var quaternionScratch = new Quaternion();

    var scratchNormal = new Cartesian3();
    var scratchTangent = new Cartesian3();
    var scratchBinormal = new Cartesian3();

    var unitPosScratch = new Cartesian3();
    var eastVecScratch = new Cartesian3();
    var northVecScratch = new Cartesian3();
    var scratchCartographic = new Cartographic();
    var projectedCenterScratch = new Cartesian3();

    function pointOnEllipsoid(theta, rotation, northVec, eastVec, aSqr, ab, bSqr, mag, unitPos, result) {
        var azimuth = theta + rotation;

        Cartesian3.multiplyByScalar(eastVec, Math.cos(azimuth), rotAxis);
        Cartesian3.multiplyByScalar(northVec, Math.sin(azimuth), tempVec);
        Cartesian3.add(rotAxis, tempVec, rotAxis);

        var cosThetaSquared = Math.cos(theta);
        cosThetaSquared = cosThetaSquared * cosThetaSquared;

        var sinThetaSquared = Math.sin(theta);
        sinThetaSquared = sinThetaSquared * sinThetaSquared;

        var radius = ab / Math.sqrt(bSqr * cosThetaSquared + aSqr * sinThetaSquared);
        var angle = radius / mag;

        // Create the quaternion to rotate the position vector to the boundary of the ellipse.
        Quaternion.fromAxisAngle(rotAxis, angle, unitQuat);
        Matrix3.fromQuaternion(unitQuat, rotMtx);

        Matrix3.multiplyByVector(rotMtx, unitPos, result);
        Cartesian3.normalize(result, result);
        Cartesian3.multiplyByScalar(result, mag, result);
        return result;
    }

    function computeTopBottomAttributes(positions, options, extrude) {
        var vertexFormat = options.vertexFormat;
        var center = options.center;
        var semiMajorAxis = options.semiMajorAxis;
        var ellipsoid = options.ellipsoid;
        var height = options.height;
        var extrudedHeight = options.extrudedHeight;
        var stRotation = options.stRotation;
        var size = (extrude) ? positions.length / 3 * 2 : positions.length / 3;

        var finalPositions = new Float64Array(size * 3);
        var textureCoordinates = (vertexFormat.st) ? new Float32Array(size * 2) : undefined;
        var normals = (vertexFormat.normal) ? new Float32Array(size * 3) : undefined;
        var tangents = (vertexFormat.tangent) ? new Float32Array(size * 3) : undefined;
        var binormals = (vertexFormat.binormal) ? new Float32Array(size * 3) : undefined;

        var textureCoordIndex = 0;

        // Raise positions to a height above the ellipsoid and compute the
        // texture coordinates, normals, tangents, and binormals.
        var normal = scratchNormal;
        var tangent = scratchTangent;
        var binormal = scratchBinormal;

        var projection = new GeographicProjection(ellipsoid);
        var projectedCenter = projection.project(ellipsoid.cartesianToCartographic(center, scratchCartographic), projectedCenterScratch);

        var geodeticNormal = ellipsoid.scaleToGeodeticSurface(center, scratchCartesian1);
        ellipsoid.geodeticSurfaceNormal(geodeticNormal, geodeticNormal);
        var rotation = Quaternion.fromAxisAngle(geodeticNormal, stRotation, quaternionScratch);
        var textureMatrix = Matrix3.fromQuaternion(rotation, textureMatrixScratch);

        var length = positions.length;
        var bottomOffset = (extrude) ? length : 0;
        var stOffset = bottomOffset / 3 * 2;
        for ( var i = 0; i < length; i += 3) {
            var i1 = i + 1;
            var i2 = i + 2;
            var position = Cartesian3.fromArray(positions, i, scratchCartesian1);
            var extrudedPosition;

            if (vertexFormat.st) {
                var rotatedPoint = Matrix3.multiplyByVector(textureMatrix, position, scratchCartesian2);
                var projectedPoint = projection.project(ellipsoid.cartesianToCartographic(rotatedPoint, scratchCartographic), scratchCartesian3);
                projectedPoint = Cartesian3.subtract(projectedPoint, projectedCenter, projectedPoint);

                texCoordScratch.x = (projectedPoint.x + semiMajorAxis) / (2.0 * semiMajorAxis);
                texCoordScratch.y = (projectedPoint.y + semiMajorAxis) / (2.0 * semiMajorAxis);

                if (extrude) {
                    textureCoordinates[textureCoordIndex + stOffset] = texCoordScratch.x;
                    textureCoordinates[textureCoordIndex + 1 + stOffset] = texCoordScratch.y;
                }

                textureCoordinates[textureCoordIndex++] = texCoordScratch.x;
                textureCoordinates[textureCoordIndex++] = texCoordScratch.y;
            }

            position = ellipsoid.scaleToGeodeticSurface(position, position);
            extrudedPosition = position.clone(scratchCartesian2);
            normal = ellipsoid.geodeticSurfaceNormal(position, normal);
            var scaledNormal = Cartesian3.multiplyByScalar(normal, height, scratchCartesian4);
            position = Cartesian3.add(position, scaledNormal, position);

            if (extrude) {
                scaledNormal = Cartesian3.multiplyByScalar(normal, extrudedHeight, scaledNormal);
                extrudedPosition = Cartesian3.add(extrudedPosition, scaledNormal, extrudedPosition);
            }

            if (vertexFormat.position) {
                if (extrude) {
                    finalPositions[i + bottomOffset] = extrudedPosition.x;
                    finalPositions[i1 + bottomOffset] = extrudedPosition.y;
                    finalPositions[i2 + bottomOffset] = extrudedPosition.z;
                }
                finalPositions[i] = position.x;
                finalPositions[i1] = position.y;
                finalPositions[i2] = position.z;
            }

            if (vertexFormat.normal || vertexFormat.tangent || vertexFormat.binormal) {
                if (vertexFormat.tangent || vertexFormat.binormal) {
                    tangent = Cartesian3.cross(Cartesian3.UNIT_Z, normal, tangent);
                    Matrix3.multiplyByVector(textureMatrix, tangent, tangent);
                }
                if (vertexFormat.normal) {
                    normals[i] = normal.x;
                    normals[i + 1] = normal.y;
                    normals[i + 2] = normal.z;
                    if (extrude) {
                        normals[i + bottomOffset] = -normal.x;
                        normals[i1 + bottomOffset] = -normal.y;
                        normals[i2 + bottomOffset] = -normal.z;
                    }
                }

                if (vertexFormat.tangent) {
                    tangents[i] = tangent.x;
                    tangents[i + 1] = tangent.y;
                    tangents[i + 2] = tangent.z;
                    if (extrude) {
                        tangents[i + bottomOffset] = -tangent.x;
                        tangents[i1 + bottomOffset] = -tangent.y;
                        tangents[i2 + bottomOffset] = -tangent.z;
                    }
                }

                if (vertexFormat.binormal) {
                    binormal = Cartesian3.cross(normal, tangent, binormal);
                    binormals[i] = binormal.x;
                    binormals[i1] = binormal.y;
                    binormals[i2] = binormal.z;
                    if (extrude) {
                        binormals[i + bottomOffset] = binormal.x;
                        binormals[i1 + bottomOffset] = binormal.y;
                        binormals[i2 + bottomOffset] = binormal.z;
                    }
                }
            }
        }

        var attributes = new GeometryAttributes();

        if (vertexFormat.position) {
            attributes.position = new GeometryAttribute({
                componentDatatype : ComponentDatatype.DOUBLE,
                componentsPerAttribute : 3,
                values : finalPositions
            });
        }

        if (vertexFormat.st) {
            attributes.st = new GeometryAttribute({
                componentDatatype : ComponentDatatype.FLOAT,
                componentsPerAttribute : 2,
                values : textureCoordinates
            });
        }

        if (vertexFormat.normal) {
            attributes.normal = new GeometryAttribute({
                componentDatatype : ComponentDatatype.FLOAT,
                componentsPerAttribute : 3,
                values : normals
            });
        }

        if (vertexFormat.tangent) {
            attributes.tangent = new GeometryAttribute({
                componentDatatype : ComponentDatatype.FLOAT,
                componentsPerAttribute : 3,
                values : tangents
            });
        }

        if (vertexFormat.binormal) {
            attributes.binormal = new GeometryAttribute({
                componentDatatype : ComponentDatatype.FLOAT,
                componentsPerAttribute : 3,
                values : binormals
            });
        }
        return attributes;
    }

    function computeEllipsePositions(options, doPerimeter) {
        var semiMinorAxis = options.semiMinorAxis;
        var semiMajorAxis = options.semiMajorAxis;
        var rotation = options.rotation;
        var center = options.center;
        var granularity = options.granularity;

        var MAX_ANOMALY_LIMIT = 2.31;

        var aSqr = semiMinorAxis * semiMinorAxis;
        var bSqr = semiMajorAxis * semiMajorAxis;
        var ab = semiMajorAxis * semiMinorAxis;

        var mag = center.magnitude();

        var unitPos = Cartesian3.normalize(center, unitPosScratch);
        var eastVec = Cartesian3.cross(Cartesian3.UNIT_Z, center, eastVecScratch);
        eastVec = Cartesian3.normalize(eastVec, eastVec);
        var northVec = Cartesian3.cross(unitPos, eastVec, northVecScratch);

        // The number of points in the first quadrant
        var numPts = 1 + Math.ceil(CesiumMath.PI_OVER_TWO / granularity);
        var deltaTheta = MAX_ANOMALY_LIMIT / (numPts - 1);

        // If the number of points were three, the ellipse
        // would be tessellated like below:
        //
        //         *---*
        //       / | \ | \
        //     *---*---*---*
        //   / | \ | \ | \ | \
        // *---*---*---*---*---*
        // | \ | \ | \ | \ | \ |
        // *---*---*---*---*---*
        //   \ | \ | \ | \ | /
        //     *---*---*---*
        //       \ | \ | /
        //         *---*
        // Notice each vertical column contains an even number of positions.
        // The sum of the first n even numbers is n * (n + 1). Double it for the number of points
        // for the whole ellipse. Note: this is just an estimate and may actually be less depending
        // on the number of iterations before the angle reaches pi/2.
        var size = 2 * numPts * (numPts + 1);
        var positions = new Array(size * 3);
        var positionIndex = 0;
        var position = scratchCartesian1;
        var reflectedPosition = scratchCartesian2;

        var outerLeft;
        var outerRight;
        if (doPerimeter) {
            outerLeft = [];
            outerRight = [];
        }

        var i;
        var j;
        var numInterior;
        var t;
        var interiorPosition;

        // Compute points in the 'northern' half of the ellipse
        var theta = CesiumMath.PI_OVER_TWO;
        for (i = 0; i < numPts && theta > 0; ++i) {
            position = pointOnEllipsoid(theta, rotation, northVec, eastVec, aSqr, ab, bSqr, mag, unitPos, position);
            reflectedPosition = pointOnEllipsoid(Math.PI - theta, rotation, northVec, eastVec, aSqr, ab, bSqr, mag, unitPos, reflectedPosition);

            positions[positionIndex++] = position.x;
            positions[positionIndex++] = position.y;
            positions[positionIndex++] = position.z;

            numInterior = 2 * i + 2;
            for (j = 1; j < numInterior - 1; ++j) {
                t = j / (numInterior - 1);
                interiorPosition = Cartesian3.lerp(position, reflectedPosition, t, scratchCartesian3);
                positions[positionIndex++] = interiorPosition.x;
                positions[positionIndex++] = interiorPosition.y;
                positions[positionIndex++] = interiorPosition.z;
            }

            positions[positionIndex++] = reflectedPosition.x;
            positions[positionIndex++] = reflectedPosition.y;
            positions[positionIndex++] = reflectedPosition.z;

            if (doPerimeter) {
                outerRight.unshift(position.x, position.y, position.z);
                if (i !== 0) {
                    outerLeft.push(reflectedPosition.x, reflectedPosition.y, reflectedPosition.z);
                }
            }

            theta = CesiumMath.PI_OVER_TWO - (i + 1) * deltaTheta;
        }

        // Set numPts if theta reached zero
        numPts = i;

        // Compute points in the 'southern' half of the ellipse
        for (i = numPts; i > 0; --i) {
            theta = CesiumMath.PI_OVER_TWO - (i - 1) * deltaTheta;

            position = pointOnEllipsoid(-theta, rotation, northVec, eastVec, aSqr, ab, bSqr, mag, unitPos, position);
            reflectedPosition = pointOnEllipsoid(theta + Math.PI, rotation, northVec, eastVec, aSqr, ab, bSqr, mag, unitPos, reflectedPosition);

            positions[positionIndex++] = position.x;
            positions[positionIndex++] = position.y;
            positions[positionIndex++] = position.z;

            numInterior = 2 * (i - 1) + 2;
            for (j = 1; j < numInterior - 1; ++j) {
                t = j / (numInterior - 1);
                interiorPosition = Cartesian3.lerp(position, reflectedPosition, t, scratchCartesian3);
                positions[positionIndex++] = interiorPosition.x;
                positions[positionIndex++] = interiorPosition.y;
                positions[positionIndex++] = interiorPosition.z;
            }

            positions[positionIndex++] = reflectedPosition.x;
            positions[positionIndex++] = reflectedPosition.y;
            positions[positionIndex++] = reflectedPosition.z;

            if (doPerimeter) {
                outerRight.unshift(position.x, position.y, position.z);
                if (i !== 1) {
                    outerLeft.push(reflectedPosition.x, reflectedPosition.y, reflectedPosition.z);
                }
            }
        }

        // The original length may have been an over-estimate
        if (positions.length !== positionIndex) {
            size = positionIndex / 3;
            positions.length = positionIndex;
        }

        var r = {
            positions : positions,
            numPts : numPts
        };

        if (doPerimeter) {
            r.outerPositions = outerRight.concat(outerLeft);
        }

        return r;
    }

    function topIndices(numPts) {
        // The number of triangles in the ellipse on the positive x half-space and for
        // the column of triangles in the middle is:
        //
        // numTriangles = 4 + 8 + 12 + ... = 4 + (4 + 4) + (4 + 4 + 4) + ... = 4 * (1 + 2 + 3 + ...)
        //              = 4 * ((n * ( n + 1)) / 2)
        // numColumnTriangles = 2 * 2 * n
        // total = 2 * numTrangles + numcolumnTriangles
        //
        // Substitute (numPts - 1.0) for n above
        var indices = new Array(2 * numPts * (numPts + 1));
        var indicesIndex = 0;
        var prevIndex;
        var numInterior;
        var positionIndex;
        var i;
        var j;
        // Indices triangles to the 'left' of the north vector
        for (i = 1; i < numPts; ++i) {
            positionIndex = i * (i + 1);
            prevIndex = (i - 1) * i;

            indices[indicesIndex++] = positionIndex++;
            indices[indicesIndex++] = prevIndex;
            indices[indicesIndex++] = positionIndex;

            numInterior = 2 * i;
            for (j = 0; j < numInterior - 1; ++j) {

                indices[indicesIndex++] = positionIndex;
                indices[indicesIndex++] = prevIndex++;
                indices[indicesIndex++] = prevIndex;

                indices[indicesIndex++] = positionIndex++;
                indices[indicesIndex++] = prevIndex;
                indices[indicesIndex++] = positionIndex;
            }

            indices[indicesIndex++] = positionIndex++;
            indices[indicesIndex++] = prevIndex;
            indices[indicesIndex++] = positionIndex;
        }

        // Indices for central column of triangles
        numInterior = numPts * 2;
        ++positionIndex;
        ++prevIndex;
        for (i = 0; i < numInterior - 1; ++i) {
            indices[indicesIndex++] = positionIndex;
            indices[indicesIndex++] = prevIndex++;
            indices[indicesIndex++] = prevIndex;

            indices[indicesIndex++] = positionIndex++;
            indices[indicesIndex++] = prevIndex;
            indices[indicesIndex++] = positionIndex;
        }

        // Reverse the process creating indices to the 'right' of the north vector
        ++prevIndex;
        ++positionIndex;
        for (i = numPts - 1; i > 0; --i) {
            indices[indicesIndex++] = prevIndex++;
            indices[indicesIndex++] = prevIndex;
            indices[indicesIndex++] = positionIndex;

            numInterior = 2 * i;
            for (j = 0; j < numInterior - 1; ++j) {
                indices[indicesIndex++] = positionIndex;
                indices[indicesIndex++] = prevIndex++;
                indices[indicesIndex++] = prevIndex;

                indices[indicesIndex++] = positionIndex++;
                indices[indicesIndex++] = prevIndex;
                indices[indicesIndex++] = positionIndex;
            }

            indices[indicesIndex++] = prevIndex++;
            indices[indicesIndex++] = prevIndex++;
            indices[indicesIndex++] = positionIndex++;
        }
        return indices;
    }

    var boundingSphereCenter = new Cartesian3();
    function computeEllipse(options) {
        var center = options.center;
        boundingSphereCenter = Cartesian3.multiplyByScalar(options.ellipsoid.geodeticSurfaceNormal(center, boundingSphereCenter), options.height, boundingSphereCenter);
        boundingSphereCenter = Cartesian3.add(center, boundingSphereCenter, boundingSphereCenter);
        var boundingSphere = new BoundingSphere(boundingSphereCenter, options.semiMajorAxis);
        var cep = computeEllipsePositions(options);
        var positions = cep.positions;
        var numPts = cep.numPts;
        var attributes = computeTopBottomAttributes(positions, options, false);
        var indices = topIndices(numPts);
        indices = IndexDatatype.createTypedArray(positions.length / 3, indices);
        return {
            boundingSphere : boundingSphere,
            attributes : attributes,
            indices : indices
        };
    }

    function computeWallAttributes(positions, options) {
        var vertexFormat = options.vertexFormat;
        var center = options.center;
        var semiMajorAxis = options.semiMajorAxis;
        var ellipsoid = options.ellipsoid;
        var height = options.height;
        var extrudedHeight = options.extrudedHeight;
        var stRotation = options.stRotation;
        var size = positions.length / 3 * 2;

        var finalPositions = new Float64Array(size * 3);
        var textureCoordinates = (vertexFormat.st) ? new Float32Array(size * 2) : undefined;
        var normals = (vertexFormat.normal) ? new Float32Array(size * 3) : undefined;
        var tangents = (vertexFormat.tangent) ? new Float32Array(size * 3) : undefined;
        var binormals = (vertexFormat.binormal) ? new Float32Array(size * 3) : undefined;

        var textureCoordIndex = 0;

        // Raise positions to a height above the ellipsoid and compute the
        // texture coordinates, normals, tangents, and binormals.
        var normal = scratchNormal;
        var tangent = scratchTangent;
        var binormal = scratchBinormal;

        var projection = new GeographicProjection(ellipsoid);
        var projectedCenter = projection.project(ellipsoid.cartesianToCartographic(center, scratchCartographic), projectedCenterScratch);

        var geodeticNormal = ellipsoid.scaleToGeodeticSurface(center, scratchCartesian1);
        ellipsoid.geodeticSurfaceNormal(geodeticNormal, geodeticNormal);
        var rotation = Quaternion.fromAxisAngle(geodeticNormal, stRotation, quaternionScratch);
        var textureMatrix = Matrix3.fromQuaternion(rotation, textureMatrixScratch);

        var length = positions.length;
        var stOffset = length / 3 * 2;
        for ( var i = 0; i < length; i += 3) {
            var i1 = i + 1;
            var i2 = i + 2;
            var position = Cartesian3.fromArray(positions, i, scratchCartesian1);
            var extrudedPosition;

            if (vertexFormat.st) {
                var rotatedPoint = Matrix3.multiplyByVector(textureMatrix, position, scratchCartesian2);
                var projectedPoint = projection.project(ellipsoid.cartesianToCartographic(rotatedPoint, scratchCartographic), scratchCartesian3);
                projectedPoint = Cartesian3.subtract(projectedPoint, projectedCenter, projectedPoint);

                texCoordScratch.x = (projectedPoint.x + semiMajorAxis) / (2.0 * semiMajorAxis);
                texCoordScratch.y = (projectedPoint.y + semiMajorAxis) / (2.0 * semiMajorAxis);

                textureCoordinates[textureCoordIndex + stOffset] = texCoordScratch.x;
                textureCoordinates[textureCoordIndex + 1 + stOffset] = texCoordScratch.y;

                textureCoordinates[textureCoordIndex++] = texCoordScratch.x;
                textureCoordinates[textureCoordIndex++] = texCoordScratch.y;
            }

            position = ellipsoid.scaleToGeodeticSurface(position, position);
            extrudedPosition = position.clone(scratchCartesian2);
            normal = ellipsoid.geodeticSurfaceNormal(position, normal);
            var scaledNormal = Cartesian3.multiplyByScalar(normal, height, scratchCartesian4);
            position = Cartesian3.add(position, scaledNormal, position);
            scaledNormal = Cartesian3.multiplyByScalar(normal, extrudedHeight, scaledNormal);
            extrudedPosition = Cartesian3.add(extrudedPosition, scaledNormal, extrudedPosition);

            if (vertexFormat.position) {
                finalPositions[i + length] = extrudedPosition.x;
                finalPositions[i1 + length] = extrudedPosition.y;
                finalPositions[i2 + length] = extrudedPosition.z;

                finalPositions[i] = position.x;
                finalPositions[i1] = position.y;
                finalPositions[i2] = position.z;
            }

            if (vertexFormat.normal || vertexFormat.tangent || vertexFormat.binormal) {

                binormal = normal.clone(binormal);
                var next = Cartesian3.fromArray(positions, (i + 3) % length, scratchCartesian4);
                next = next.subtract(position, next);
                var bottom = extrudedPosition.subtract(position, scratchCartesian3);

                normal = bottom.cross(next, normal).normalize(normal);

                if (vertexFormat.normal) {
                    normals[i] = normal.x;
                    normals[i1] = normal.y;
                    normals[i2] = normal.z;

                    normals[i + length] = normal.x;
                    normals[i1 + length] = normal.y;
                    normals[i2 + length] = normal.z;
                }

                if (vertexFormat.tangent) {
                    tangent = Cartesian3.cross(binormal, normal, tangent).normalize(tangent);
                    tangents[i] = tangent.x;
                    tangents[i1] = tangent.y;
                    tangents[i2] = tangent.z;

                    tangents[i + length] = tangent.x;
                    tangents[i + 1 + length] = tangent.y;
                    tangents[i + 2 + length] = tangent.z;
                }

                if (vertexFormat.binormal) {
                    binormals[i] = binormal.x;
                    binormals[i1] = binormal.y;
                    binormals[i2] = binormal.z;

                    binormals[i + length] = binormal.x;
                    binormals[i1 + length] = binormal.y;
                    binormals[i2 + length] = binormal.z;
                }
            }
        }

        var attributes = new GeometryAttributes();

        if (vertexFormat.position) {
            attributes.position = new GeometryAttribute({
                componentDatatype : ComponentDatatype.DOUBLE,
                componentsPerAttribute : 3,
                values : finalPositions
            });
        }

        if (vertexFormat.st) {
            attributes.st = new GeometryAttribute({
                componentDatatype : ComponentDatatype.FLOAT,
                componentsPerAttribute : 2,
                values : textureCoordinates
            });
        }

        if (vertexFormat.normal) {
            attributes.normal = new GeometryAttribute({
                componentDatatype : ComponentDatatype.FLOAT,
                componentsPerAttribute : 3,
                values : normals
            });
        }

        if (vertexFormat.tangent) {
            attributes.tangent = new GeometryAttribute({
                componentDatatype : ComponentDatatype.FLOAT,
                componentsPerAttribute : 3,
                values : tangents
            });
        }

        if (vertexFormat.binormal) {
            attributes.binormal = new GeometryAttribute({
                componentDatatype : ComponentDatatype.FLOAT,
                componentsPerAttribute : 3,
                values : binormals
            });
        }
        return attributes;
    }

    function computeWallIndices(positions) {
        var UL;
        var UR;
        var LL;
        var LR;
        var length = positions.length / 3;
        var indices = IndexDatatype.createTypedArray(length, length * 6);
        var index = 0;
        for ( var i = 0; i < length - 1; i++) {
            UL = i;
            LL = i + length;
            UR = UL + 1;
            LR = UR + length;
            indices[index++] = UL;
            indices[index++] = LL;
            indices[index++] = UR;
            indices[index++] = UR;
            indices[index++] = LL;
            indices[index++] = LR;
        }

        UL = length - 1;
        LL = i + length;
        UR = 0;
        LR = UR + length;
        indices[index++] = UL;
        indices[index++] = LL;
        indices[index++] = UR;
        indices[index++] = UR;
        indices[index++] = LL;
        indices[index++] = LR;

        return indices;
    }

    var topBoundingSphere = new BoundingSphere();
    var bottomBoundingSphere = new BoundingSphere();
    function computeExtrudedEllipse(options) {
        var center = options.center;
        var ellipsoid = options.ellipsoid;
        var semiMajorAxis = options.semiMajorAxis;
        var scaledNormal = Cartesian3.multiplyByScalar(ellipsoid.geodeticSurfaceNormal(center, scratchCartesian1), options.height, scratchCartesian1);
        topBoundingSphere.center = Cartesian3.add(center, scaledNormal, topBoundingSphere.center);
        topBoundingSphere.radius = semiMajorAxis;

        scaledNormal = Cartesian3.multiplyByScalar(ellipsoid.geodeticSurfaceNormal(center, scaledNormal), options.extrudedHeight, scaledNormal);
        bottomBoundingSphere.center = Cartesian3.add(center, scaledNormal, bottomBoundingSphere.center);
        bottomBoundingSphere.radius = semiMajorAxis;

        var cep = computeEllipsePositions(options, true);
        var positions = cep.positions;
        var numPts = cep.numPts;
        var outerPositions = cep.outerPositions;
        var boundingSphere = BoundingSphere.union(topBoundingSphere, bottomBoundingSphere);
        var topBottomAttributes = computeTopBottomAttributes(positions, options, true);
        var indices = topIndices(numPts);
        var length = indices.length;
        indices.length = length * 2;
        var posLength = positions.length / 3;
        for ( var i = 0; i < length; i += 3) {
            indices[i + length] = indices[i + 2] + posLength;
            indices[i + 1 + length] = indices[i + 1] + posLength;
            indices[i + 2 + length] = indices[i] + posLength;
        }

        var topBottomIndices = IndexDatatype.createTypedArray(posLength * 2 / 3, indices);

        var topBottomGeo = new Geometry({
            attributes : topBottomAttributes,
            indices : topBottomIndices,
            primitiveType : PrimitiveType.TRIANGLES
        });

        var wallAttributes = computeWallAttributes(outerPositions, options);
        indices = computeWallIndices(outerPositions);
        var wallIndices = IndexDatatype.createTypedArray(outerPositions.length * 2 / 3, indices);

        var wallGeo = new Geometry({
            attributes : wallAttributes,
            indices : wallIndices,
            primitiveType : PrimitiveType.TRIANGLES
        });

        var geo = GeometryPipeline.combine([
            new GeometryInstance({
                geometry : topBottomGeo
            }),
            new GeometryInstance({
                geometry : wallGeo
            })
        ]);

        return {
            boundingSphere : boundingSphere,
            attributes : geo.attributes,
            indices : geo.indices
        };
    }

    /**
     *
     * A description of an ellipse on an ellipsoid.
     *
     * @alias EllipseGeometry
     * @constructor
     *
     * @param {Cartesian3} options.center The ellipse's center point in the fixed frame.
     * @param {Number} options.semiMajorAxis The length of the ellipse's semi-major axis in meters.
     * @param {Number} options.semiMinorAxis The length of the ellipse's semi-minor axis in meters.
     * @param {Ellipsoid} [options.ellipsoid=Ellipsoid.WGS84] The ellipsoid the ellipse will be on.
     * @param {Number} [options.height=0.0] The height above the ellipsoid.
     * @param {Number} [options.extrudedHeight] The height of the extrusion.
     * @param {Number} [options.rotation=0.0] The angle from north (clockwise) in radians. The default is zero.
     * @param {Number} [options.stRotation=0.0] The rotation of the texture coordinates, in radians. A positive rotation is counter-clockwise.
     * @param {Number} [options.granularity=CesiumMath.RADIANS_PER_DEGREE] The angular distance between points on the ellipse in radians.
     * @param {VertexFormat} [options.vertexFormat=VertexFormat.DEFAULT] The vertex attributes to be computed.
     *
     * @exception {DeveloperError} center is required.
     * @exception {DeveloperError} semiMajorAxis is required.
     * @exception {DeveloperError} semiMinorAxis is required.
     * @exception {DeveloperError} semiMajorAxis and semiMinorAxis must be greater than zero.
     * @exception {DeveloperError} semiMajorAxis must be larger than the semiMajorAxis.
     * @exception {DeveloperError} granularity must be greater than zero.
     *
     * @see EllipseGeometry#createGeometry
     *
     * @example
     * // Create an ellipse.
     * var ellipsoid = Ellipsoid.WGS84;
     * var ellipse = new EllipseGeometry({
     *   ellipsoid : ellipsoid,
     *   center : ellipsoid.cartographicToCartesian(Cartographic.fromDegrees(-75.59777, 40.03883)),
     *   semiMajorAxis : 500000.0,
     *   semiMinorAxis : 300000.0,
     *   rotation : CesiumMath.toRadians(60.0)
     * });
     * var geometry = EllipseGeometry.createGeometry(ellipse);
     */
    var EllipseGeometry = function(options) {
        options = defaultValue(options, defaultValue.EMPTY_OBJECT);

        var center = options.center;
        var semiMajorAxis = options.semiMajorAxis;
        var semiMinorAxis = options.semiMinorAxis;
        var granularity = defaultValue(options.granularity, CesiumMath.RADIANS_PER_DEGREE);
        var height = defaultValue(options.height, 0.0);
        var extrudedHeight = options.extrudedHeight;
        var extrude = (typeof extrudedHeight !== 'undefined' && !CesiumMath.equalsEpsilon(height, extrudedHeight, 1.0));

        if (!defined(center)) {
            throw new DeveloperError('center is required.');
        }

        if (!defined(semiMajorAxis)) {
            throw new DeveloperError('semiMajorAxis is required.');
        }

        if (!defined(semiMinorAxis)) {
            throw new DeveloperError('semiMinorAxis is required.');
        }

        if (semiMajorAxis <= 0.0 || semiMinorAxis <= 0.0) {
            throw new DeveloperError('Semi-major and semi-minor axes must be greater than zero.');
        }

        if (semiMajorAxis < semiMinorAxis) {
            throw new DeveloperError('semiMajorAxis must be larger than the semiMajorAxis.');
        }

        if (granularity <= 0.0) {
            throw new DeveloperError('granularity must be greater than zero.');
        }

<<<<<<< HEAD
        this._center = Cartesian3.clone(center);
        this._semiMajorAxis = semiMajorAxis;
        this._semiMinorAxis = semiMinorAxis;
        this._ellipsoid = defaultValue(options.ellipsoid, Ellipsoid.WGS84);
        this._rotation = defaultValue(options.rotation, 0.0);
        this._stRotation = defaultValue(options.stRotation, 0.0);
        this._height = height;
        this._granularity = granularity;
        this._vertexFormat = defaultValue(options.vertexFormat, VertexFormat.DEFAULT);
        this._extrudedHeight = extrudedHeight;
        this._extrude = extrude;
        this._workerName = 'createEllipseGeometry';
    };
=======
        var extrude = (defined(newOptions.extrudedHeight) && !CesiumMath.equalsEpsilon(newOptions.height, newOptions.extrudedHeight, 1));
>>>>>>> ec4acb35

    /**
     * Computes the geometric representation of a ellipse on an ellipsoid, including its vertices, indices, and a bounding sphere.
     *
     * @param {EllipseGeometry} ellipseGeometry A description of the ellipse.
     * @returns {Geometry} The computed vertices and indices.
     */
    EllipseGeometry.createGeometry = function(ellipseGeometry) {
        var options = {
            center : ellipseGeometry._center,
            semiMajorAxis : ellipseGeometry._semiMajorAxis,
            semiMinorAxis : ellipseGeometry._semiMinorAxis,
            ellipsoid : ellipseGeometry._ellipsoid,
            rotation : ellipseGeometry._rotation,
            height : ellipseGeometry._height,
            extrudedHeight : ellipseGeometry._extrudedHeight,
            granularity : ellipseGeometry._granularity,
            vertexFormat : ellipseGeometry._vertexFormat,
            stRotation : ellipseGeometry._stRotation
        };
        var geometry;
        if (ellipseGeometry._extrude) {
            options.extrudedHeight = Math.min(ellipseGeometry._extrudedHeight, ellipseGeometry._height);
            options.height = Math.max(ellipseGeometry._extrudedHeight, ellipseGeometry._height);
            geometry = computeExtrudedEllipse(options);
        } else {
            geometry = computeEllipse(options);
        }

        return new Geometry({
            attributes : geometry.attributes,
            indices : geometry.indices,
            primitiveType : PrimitiveType.TRIANGLES,
            boundingSphere : geometry.boundingSphere
        });
    };

    return EllipseGeometry;
});<|MERGE_RESOLUTION|>--- conflicted
+++ resolved
@@ -842,7 +842,6 @@
             throw new DeveloperError('granularity must be greater than zero.');
         }
 
-<<<<<<< HEAD
         this._center = Cartesian3.clone(center);
         this._semiMajorAxis = semiMajorAxis;
         this._semiMinorAxis = semiMinorAxis;
@@ -856,9 +855,6 @@
         this._extrude = extrude;
         this._workerName = 'createEllipseGeometry';
     };
-=======
-        var extrude = (defined(newOptions.extrudedHeight) && !CesiumMath.equalsEpsilon(newOptions.height, newOptions.extrudedHeight, 1));
->>>>>>> ec4acb35
 
     /**
      * Computes the geometric representation of a ellipse on an ellipsoid, including its vertices, indices, and a bounding sphere.
