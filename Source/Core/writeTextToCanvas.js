--- conflicted
+++ resolved
@@ -92,7 +92,6 @@
         document.body.removeChild(canvas);
         canvas.style.visibility = '';
 
-<<<<<<< HEAD
         //Some characters, such as the letter j, have a non-zero starting position.
         //This value is used for kering later, but we need to take it into account
         //now in order to draw the text completely on the canvas
@@ -104,18 +103,12 @@
         //While the height of the letter is correct, we need to adjust
         //where we start drawing it so that letters like j and y properly dip
         //below the line.
-        var height = dimensions.height;
-        var baseline = height - dimensions.ascent;
-        var y = height - baseline;
+        var height = dimensions.height + padding;
+        var baseline = height - dimensions.ascent + doublePadding;
+        var y = height - baseline + doublePadding;
 
         canvas.width = width;
         canvas.height = height;
-=======
-        var baseline = dimensions.height - dimensions.ascent + padding;
-        canvas.width = dimensions.computedWidth + doublePadding;
-        canvas.height = dimensions.height + doublePadding;
-        var y = canvas.height - baseline;
->>>>>>> 819a0ddc
 
         // Properties must be explicitly set again after changing width and height
         context2D.font = font;
@@ -132,21 +125,13 @@
         if (stroke) {
             var strokeColor = defaultValue(options.strokeColor, Color.BLACK);
             context2D.strokeStyle = strokeColor.toCssColorString();
-<<<<<<< HEAD
-            context2D.strokeText(text, x, y);
-=======
-            context2D.strokeText(text, padding, y);
->>>>>>> 819a0ddc
+            context2D.strokeText(text, x + padding, y);
         }
 
         if (fill) {
             var fillColor = defaultValue(options.fillColor, Color.WHITE);
             context2D.fillStyle = fillColor.toCssColorString();
-<<<<<<< HEAD
-            context2D.fillText(text, x, y);
-=======
-            context2D.fillText(text, padding, y);
->>>>>>> 819a0ddc
+            context2D.fillText(text, x + padding, y);
         }
 
         return canvas;
