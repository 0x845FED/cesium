/*global define*/
define(function() {
    "use strict";

    /**
     * A color, specified using red, green, blue, and alpha values,
     * which range from <code>0</code> (no intensity) to <code>1.0</code> (full intensity).
     *
     * @constructor
     * @name Color
     */
    function Color(red, green, blue, alpha) {
<<<<<<< HEAD
        this.red = typeof red === 'undefined' ? 1.0 : red;
        this.green = typeof green === 'undefined' ? 1.0 : green;
        this.blue = typeof blue === 'undefined' ? 1.0 : blue;
=======
        /**
         * The red value.
         */
        this.red = typeof red === 'undefined' ? 1.0 : red;
        /**
         * The green value.
         */
        this.green = typeof green === 'undefined' ? 1.0 : green;
        /**
         * The blue value.
         */
        this.blue = typeof blue === 'undefined' ? 1.0 : blue;
        /**
         * The alpha value.
         */
>>>>>>> 5b7c4c47
        this.alpha = typeof alpha === 'undefined' ? 1.0 : alpha;
    }

    /**
     * Converts a 'byte' color component in the range of 0 to 255 into
     * a 'float' color component range of 0 to 1.0.
     *
     * @param {Number} number The number to be converted.
     *
     * @memberof Color
     */
    Color.byteToFloat = function(number) {
        return number / 255.0;
    };

    /**
     * Converts a 'float' color component in the range of 0 to 1.0 into
     * a 'byte' color component range of 0 to 255.
     *
     * @param {Number} number The number to be converted.
     *
     * @memberof Color
     */
    Color.floatToByte = function(number) {
        return number === 1.0 ? 255.0 : (number * 256.0) | 0;
    };

    /**
     * Returns a duplicate of a Color.
     *
     * @param {Color} color The Color to clone.
     *
     * @param {Color} [result] The object to store the result in, if undefined a new instance will be created.
     *
     * @return {Color} The modified result parameter or a new instance if result was undefined.
     */
    Color.clone = function(color, result) {
        if (typeof result === 'undefined') {
            return new Color(this.red, this.green, this.blue, this.alpha);
        }
        result.red = color.red;
        result.green = color.green;
        result.blue = color.blue;
        result.alpha = color.alpha;
        return result;
    };

    /**
     * Returns a duplicate of a Color instance.
     *
     * @memberof Color
     *
     * @param {Color} [result] The object to store the result in, if undefined a new instance will be created.
     *
     * @return {Color} The modified result parameter or a new instance if result was undefined.
     */
    Color.prototype.clone = function(result) {
        return Color.clone(this, result);
    };

    /**
     * Returns true if this Color equals other componentwise.
     *
     * @memberof Color
     * @param {Color} other The Color to compare for equality.
     * @return {Boolean} <code>true</code> if the Colors are equal componentwise; otherwise, <code>false</code>.
     */
    Color.prototype.equals = function(other) {
        return (this === other) ||
        (typeof this !== 'undefined' &&
         typeof other !== 'undefined' &&
         this.red === other.red &&
         this.green === other.green &&
         this.blue === other.blue &&
         this.alpha === other.alpha);
    };

    /**
     * Returns <code>true</code> if this Color equals other componentwise within the specified epsilon.
     *
     * @memberof Color
     *
     * @param {Color} other The Color to compare for equality.
     * @param {Number} [epsilon=0.0] The epsilon to use for equality testing.
     *
     * @return {Boolean} <code>true</code> if the Colors are equal within the specified epsilon; otherwise, <code>false</code>.
     */
    Color.prototype.equalsEpsilon = function(other, epsilon) {
        return (this === other) ||
                ((typeof other !== 'undefined') &&
                 (Math.abs(this.red - other.red) <= epsilon) &&
                 (Math.abs(this.green - other.green) <= epsilon) &&
                 (Math.abs(this.blue - other.blue) <= epsilon) &&
                 (Math.abs(this.alpha - other.alpha) <= epsilon));
    };

    /**
     * Returns a string containing a CSS color value for this color.
     */
    Color.prototype.toCSSColor = function() {
        var r = Color.floatToByte(this.red);
        var g = Color.floatToByte(this.green);
        var b = Color.floatToByte(this.blue);
        return 'rgba(' + r + ',' + g + ',' + b + ',' + this.alpha + ')';
    };

    /**
     * An immutable Color instance initialized to white, RGBA (1.0, 1.0, 1.0, 1.0).
     *
     * @memberof Color
     */
    Color.WHITE = Object.freeze(new Color(1.0, 1.0, 1.0, 1.0));

    /**
     * An immutable Color instance initialized to black, RGBA (0.0, 0.0, 0.0, 1.0).
     *
     * @memberof Color
     */
    Color.BLACK = Object.freeze(new Color(0.0, 0.0, 0.0, 1.0));

    /**
     * An immutable Color instance initialized to red, RGBA (1.0, 0.0, 0.0, 1.0).
     *
     * @memberof Color
     */
    Color.RED = Object.freeze(new Color(1.0, 0.0, 0.0, 1.0));

    /**
     * An immutable Color instance initialized to green, RGBA (0.0, 1.0, 0.0, 1.0).
     *
     * @memberof Color
     */
    Color.GREEN = Object.freeze(new Color(0.0, 1.0, 0.0, 1.0));

    /**
     * An immutable Color instance initialized to blue, RGBA (0.0, 0.0, 1.0, 1.0).
     *
     * @memberof Color
     */
    Color.BLUE = Object.freeze(new Color(0.0, 0.0, 1.0, 1.0));

    /**
     * An immutable Color instance initialized to yellow, RGBA (1.0, 1.0, 0.0, 1.0).
     *
     * @memberof Color
     */
    Color.YELLOW = Object.freeze(new Color(1.0, 1.0, 0.0, 1.0));

    /**
     * An immutable Color instance initialized to magenta, RGBA (1.0, 0.0, 1.0, 1.0).
     *
     * @memberof Color
     */
    Color.MAGENTA = Object.freeze(new Color(1.0, 0.0, 1.0, 1.0));

    /**
     * An immutable Color instance initialized to cyan, RGBA (0.0, 1.0, 1.0, 1.0).
     *
     * @memberof Color
     */
    Color.CYAN = Object.freeze(new Color(0.0, 1.0, 1.0, 1.0));

    return Color;
});<|MERGE_RESOLUTION|>--- conflicted
+++ resolved
@@ -10,11 +10,6 @@
      * @name Color
      */
     function Color(red, green, blue, alpha) {
-<<<<<<< HEAD
-        this.red = typeof red === 'undefined' ? 1.0 : red;
-        this.green = typeof green === 'undefined' ? 1.0 : green;
-        this.blue = typeof blue === 'undefined' ? 1.0 : blue;
-=======
         /**
          * The red value.
          */
@@ -30,7 +25,6 @@
         /**
          * The alpha value.
          */
->>>>>>> 5b7c4c47
         this.alpha = typeof alpha === 'undefined' ? 1.0 : alpha;
     }
 
