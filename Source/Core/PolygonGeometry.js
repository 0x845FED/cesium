/*global define*/
define([
        './defaultValue',
        './BoundingRectangle',
        './BoundingSphere',
        './Cartesian2',
        './Cartesian3',
        './Cartesian4',
        './ComponentDatatype',
        './DeveloperError',
        './Ellipsoid',
        './EllipsoidTangentPlane',
        './Geometry',
        './GeometryAttribute',
        './GeometryAttributes',
        './GeometryInstance',
        './GeometryPipeline',
        './IndexDatatype',
        './Intersect',
        './Math',
        './Matrix3',
        './PolygonPipeline',
        './PrimitiveType',
        './Quaternion',
        './Queue',
        './VertexFormat',
        './WindingOrder'
    ], function(
        defaultValue,
        BoundingRectangle,
        BoundingSphere,
        Cartesian2,
        Cartesian3,
        Cartesian4,
        ComponentDatatype,
        DeveloperError,
        Ellipsoid,
        EllipsoidTangentPlane,
        Geometry,
        GeometryAttribute,
        GeometryAttributes,
        GeometryInstance,
        GeometryPipeline,
        IndexDatatype,
        Intersect,
        CesiumMath,
        Matrix3,
        PolygonPipeline,
        PrimitiveType,
        Quaternion,
        Queue,
        VertexFormat,
        WindingOrder) {
    "use strict";

    var scratchBoundingRectangle = new BoundingRectangle();
    var scratchPosition = new Cartesian3();
    var scratchNormal = new Cartesian3();
    var scratchTangent = new Cartesian3();
    var scratchBinormal = new Cartesian3();
    var scratchBoundingSphere = new BoundingSphere();
    var p1 = new Cartesian3();
    var p2 = new Cartesian3();

    var appendTextureCoordinatesOrigin = new Cartesian2();
    var appendTextureCoordinatesCartesian2 = new Cartesian2();
    var appendTextureCoordinatesCartesian3 = new Cartesian3();
    var appendTextureCoordinatesQuaternion = new Quaternion();
    var appendTextureCoordinatesMatrix3 = new Matrix3();

    function computeWallAttributes(vertexFormat, geometry, outerPositions, ellipsoid, stRotation) {
        if (vertexFormat.st || vertexFormat.normal || vertexFormat.tangent || vertexFormat.binormal) {
            // PERFORMANCE_IDEA: Compute before subdivision, then just interpolate during subdivision.
            // PERFORMANCE_IDEA: Compute with createGeometryFromPositions() for fast path when there's no holes.
            var cleanedPositions = PolygonPipeline.removeDuplicates(outerPositions);
            var tangentPlane = EllipsoidTangentPlane.fromPoints(cleanedPositions, ellipsoid);
            var boundingRectangle = computeBoundingRectangle(tangentPlane, outerPositions, stRotation, scratchBoundingRectangle);

            var origin = appendTextureCoordinatesOrigin;
            origin.x = boundingRectangle.x;
            origin.y = boundingRectangle.y;

            var flatPositions = geometry.attributes.position.values;
            var length = flatPositions.length;

            var textureCoordinates = vertexFormat.st ? new Float32Array(2 * (length / 3)) : undefined;
            var normals = vertexFormat.normal ? new Float32Array(length) : undefined;
            var tangents = vertexFormat.tangent ? new Float32Array(length) : undefined;
            var binormals = vertexFormat.binormal ? new Float32Array(length) : undefined;

            var textureCoordIndex = 0;
            var attrIndex = 0;

            var normal = scratchNormal;
            var tangent = scratchTangent;
            var binormal = scratchBinormal;
            var recomputeNormal = true;

            var rotation = Quaternion.fromAxisAngle(tangentPlane._plane.normal, stRotation, appendTextureCoordinatesQuaternion);
            var textureMatrix = Matrix3.fromQuaternion(rotation, appendTextureCoordinatesMatrix3);

            length /= 2;
            var stOffset = length * 2 / 3;

            for (var i = 0; i < length; i += 3) {
                var position = Cartesian3.fromArray(flatPositions, i, appendTextureCoordinatesCartesian3);

                if (vertexFormat.st) {
                    var p = Matrix3.multiplyByVector(textureMatrix, position, scratchPosition);
                    var st = tangentPlane.projectPointOntoPlane(p, appendTextureCoordinatesCartesian2);
                    Cartesian2.subtract(st, origin, st);

                    textureCoordinates[textureCoordIndex + stOffset] = st.x / boundingRectangle.width;
                    textureCoordinates[textureCoordIndex + stOffset + 1] = st.y / boundingRectangle.height;

                    textureCoordinates[textureCoordIndex++] = st.x / boundingRectangle.width;
                    textureCoordinates[textureCoordIndex++] = st.y / boundingRectangle.height;
                }

                if (vertexFormat.normal || vertexFormat.tangent || vertexFormat.binormal) {
                    var attrIndex1 = attrIndex + 1;
                    var attrIndex2 = attrIndex + 2;

                    p1 = Cartesian3.fromArray(flatPositions, i + 3, p1);
                    if (recomputeNormal) {
                        p2 = Cartesian3.fromArray(flatPositions, i + length, p2);
                        p1.subtract(position, p1);
                        p2.subtract(position, p2);
                        normal = Cartesian3.cross(p2, p1, normal).normalize(normal);
                        recomputeNormal = false;
                    }
                    if (vertexFormat.tangent || vertexFormat.binormal) {
                        binormal = ellipsoid.geodeticSurfaceNormal(position, binormal);
                        if (vertexFormat.tangent) {
                            tangent = Cartesian3.cross(binormal, normal, tangent).normalize(tangent);
                        }
                    }

                    if (p1.equalsEpsilon(position, CesiumMath.EPSILON10)) { // if we've reached a corner
                        recomputeNormal = true;
                    }

                    if (vertexFormat.normal) {
                        normals[attrIndex + length] = normal.x;
                        normals[attrIndex1 + length] = normal.y;
                        normals[attrIndex2 + length] = normal.z;

                        normals[attrIndex] = normal.x;
                        normals[attrIndex1] = normal.y;
                        normals[attrIndex2] = normal.z;
                    }

                    if (vertexFormat.tangent) {
                        tangents[attrIndex + length] = tangent.x;
                        tangents[attrIndex1 + length] = tangent.y;
                        tangents[attrIndex2 + length] = tangent.z;

                        tangents[attrIndex] = tangent.x;
                        tangents[attrIndex1] = tangent.y;
                        tangents[attrIndex2] = tangent.z;
                    }

                    if (vertexFormat.binormal) {
                        binormals[attrIndex + length] = binormal.x;
                        binormals[attrIndex1 + length] = binormal.y;
                        binormals[attrIndex2 + length] = binormal.z;

                        binormals[attrIndex] = binormal.x;
                        binormals[attrIndex1] = binormal.y;
                        binormals[attrIndex2] = binormal.z;
                    }
                    attrIndex += 3;
                }
            }

            if (vertexFormat.st) {
                geometry.attributes.st = new GeometryAttribute({
                    componentDatatype : ComponentDatatype.FLOAT,
                    componentsPerAttribute : 2,
                    values : textureCoordinates
                });
            }

            if (vertexFormat.normal) {
                geometry.attributes.normal = new GeometryAttribute({
                    componentDatatype : ComponentDatatype.FLOAT,
                    componentsPerAttribute : 3,
                    values : normals
                });
            }

            if (vertexFormat.tangent) {
                geometry.attributes.tangent = new GeometryAttribute({
                    componentDatatype : ComponentDatatype.FLOAT,
                    componentsPerAttribute : 3,
                    values : tangents
                });
            }

            if (vertexFormat.binormal) {
                geometry.attributes.binormal = new GeometryAttribute({
                    componentDatatype : ComponentDatatype.FLOAT,
                    componentsPerAttribute : 3,
                    values : binormals
                });
            }
        }
        return geometry;
    }

    function computeTopBottomAttributes(vertexFormat, geometry, outerPositions, ellipsoid, stRotation, top, bottom) {
        if (vertexFormat.st || vertexFormat.normal || vertexFormat.tangent || vertexFormat.binormal) {
            // PERFORMANCE_IDEA: Compute before subdivision, then just interpolate during subdivision.
            // PERFORMANCE_IDEA: Compute with createGeometryFromPositions() for fast path when there's no holes.
            var cleanedPositions = PolygonPipeline.removeDuplicates(outerPositions);
            var tangentPlane = EllipsoidTangentPlane.fromPoints(cleanedPositions, ellipsoid);
            var boundingRectangle = computeBoundingRectangle(tangentPlane, outerPositions, stRotation, scratchBoundingRectangle);

            var origin = appendTextureCoordinatesOrigin;
            origin.x = boundingRectangle.x;
            origin.y = boundingRectangle.y;

            var flatPositions = geometry.attributes.position.values;
            var length = flatPositions.length;

            var textureCoordinates = vertexFormat.st ? new Float32Array(2 * (length / 3)) : undefined;
            var normals = vertexFormat.normal ? new Float32Array(length) : undefined;
            var tangents = vertexFormat.tangent ? new Float32Array(length) : undefined;
            var binormals = vertexFormat.binormal ? new Float32Array(length) : undefined;

            var textureCoordIndex = 0;
            var attrIndex = 0;

            var normal = scratchNormal;
            var tangent = scratchTangent;

            var rotation = Quaternion.fromAxisAngle(tangentPlane._plane.normal, stRotation, appendTextureCoordinatesQuaternion);
            var textureMatrix = Matrix3.fromQuaternion(rotation, appendTextureCoordinatesMatrix3);

            var bottomOffset = (top) ? length / 2 : 0;
            var bottomOffset2 = bottomOffset * 2 / 3;

            if (top && bottom) {
                length /= 2;
            }

            for (var i = 0; i < length; i += 3) {
                var attrIndex1 = attrIndex + 1;
                var attrIndex2 = attrIndex + 2;
                var position = Cartesian3.fromArray(flatPositions, i, appendTextureCoordinatesCartesian3);

                if (vertexFormat.st) {
                    var p = Matrix3.multiplyByVector(textureMatrix, position, scratchPosition);
                    var st = tangentPlane.projectPointOntoPlane(p, appendTextureCoordinatesCartesian2);
                    Cartesian2.subtract(st, origin, st);

                    if (bottom){
                        textureCoordinates[textureCoordIndex + bottomOffset2] = st.x / boundingRectangle.width;
                        textureCoordinates[textureCoordIndex + 1 + bottomOffset2] = st.y / boundingRectangle.height;
                    }

                    if (top){
                        textureCoordinates[textureCoordIndex] = st.x / boundingRectangle.width;
                        textureCoordinates[textureCoordIndex + 1] = st.y / boundingRectangle.height;
                    }

                    textureCoordIndex += 2;
                }

                if (vertexFormat.normal) {
                    normal = ellipsoid.geodeticSurfaceNormal(position, normal);

                    if (bottom) {
                        normals[attrIndex + bottomOffset] = -normal.x;
                        normals[attrIndex1 + bottomOffset] = -normal.y;
                        normals[attrIndex2 + bottomOffset] = -normal.z;
                    }

                    if (top) {
                        normals[attrIndex] = normal.x;
                        normals[attrIndex1] = normal.y;
                        normals[attrIndex2] = normal.z;
                    }
                }

                if (vertexFormat.tangent) {
                    if (!vertexFormat.normal) {
                        ellipsoid.geodeticSurfaceNormal(position, normal);
                    }

                    Cartesian3.cross(Cartesian3.UNIT_Z, normal, tangent);
                    Matrix3.multiplyByVector(textureMatrix, tangent, tangent);
                    Cartesian3.normalize(tangent, tangent);

                    if (bottom) {
                        tangents[attrIndex + bottomOffset] = -tangent.x;
                        tangents[attrIndex1 + bottomOffset] = -tangent.y;
                        tangents[attrIndex2 + bottomOffset] = -tangent.z;
                    }

                    if (top) {
                        tangents[attrIndex] = tangent.x;
                        tangents[attrIndex1] = tangent.y;
                        tangents[attrIndex2] = tangent.z;
                    }
                }

                if (vertexFormat.binormal) {
                    if (!vertexFormat.normal) {
                        ellipsoid.geodeticSurfaceNormal(position, normal);
                    }

                    if (!vertexFormat.tangent) {
                        Cartesian3.cross(Cartesian3.UNIT_Z, normal, tangent);
                        Matrix3.multiplyByVector(textureMatrix, tangent, tangent);
                    }

                    var binormal = Cartesian3.cross(normal, tangent, scratchBinormal);
                    Cartesian3.normalize(binormal, binormal);

                    if (bottom) {
                        binormals[attrIndex + bottomOffset] = binormal.x;
                        binormals[attrIndex1 + bottomOffset] = binormal.y;
                        binormals[attrIndex2 + bottomOffset] = binormal.z;
                    }

                    if (top) {
                        binormals[attrIndex] = binormal.x;
                        binormals[attrIndex1] = binormal.y;
                        binormals[attrIndex2] = binormal.z;
                    }
                }
                attrIndex += 3;
            }

            if (vertexFormat.st) {
                geometry.attributes.st = new GeometryAttribute({
                    componentDatatype : ComponentDatatype.FLOAT,
                    componentsPerAttribute : 2,
                    values : textureCoordinates
                });
            }

            if (vertexFormat.normal) {
                geometry.attributes.normal = new GeometryAttribute({
                    componentDatatype : ComponentDatatype.FLOAT,
                    componentsPerAttribute : 3,
                    values : normals
                });
            }

            if (vertexFormat.tangent) {
                geometry.attributes.tangent = new GeometryAttribute({
                    componentDatatype : ComponentDatatype.FLOAT,
                    componentsPerAttribute : 3,
                    values : tangents
                });
            }

            if (vertexFormat.binormal) {
                geometry.attributes.binormal = new GeometryAttribute({
                    componentDatatype : ComponentDatatype.FLOAT,
                    componentsPerAttribute : 3,
                    values : binormals
                });
            }
        }
        return geometry;
    }


    var computeBoundingRectangleCartesian2 = new Cartesian2();
    var computeBoundingRectangleCartesian3 = new Cartesian3();
    var computeBoundingRectangleQuaternion = new Quaternion();
    var computeBoundingRectangleMatrix3 = new Matrix3();

    function computeBoundingRectangle(tangentPlane, positions, angle, result) {
        var rotation = Quaternion.fromAxisAngle(tangentPlane._plane.normal, angle, computeBoundingRectangleQuaternion);
        var textureMatrix = Matrix3.fromQuaternion(rotation, computeBoundingRectangleMatrix3);

        var minX = Number.POSITIVE_INFINITY;
        var maxX = Number.NEGATIVE_INFINITY;
        var minY = Number.POSITIVE_INFINITY;
        var maxY = Number.NEGATIVE_INFINITY;

        var length = positions.length;
        for ( var i = 0; i < length; ++i) {
            var p = Cartesian3.clone(positions[i], computeBoundingRectangleCartesian3);
            Matrix3.multiplyByVector(textureMatrix, p, p);
            var st = tangentPlane.projectPointOntoPlane(p, computeBoundingRectangleCartesian2);

            if (typeof st !== 'undefined') {
                minX = Math.min(minX, st.x);
                maxX = Math.max(maxX, st.x);

                minY = Math.min(minY, st.y);
                maxY = Math.max(maxY, st.y);
            }
        }

        result.x = minX;
        result.y = minY;
        result.width = maxX - minX;
        result.height = maxY - minY;
        return result;
    }

    var scaleToGeodeticHeightN1 = new Cartesian3();
    var scaleToGeodeticHeightN2 = new Cartesian3();
    var scaleToGeodeticHeightP = new Cartesian3();
    function scaleToGeodeticHeightExtruded(mesh, maxHeight, minHeight, ellipsoid) {
        ellipsoid = defaultValue(ellipsoid, Ellipsoid.WGS84);

        var n1 = scaleToGeodeticHeightN1;
        var n2 = scaleToGeodeticHeightN2;
        var p = scaleToGeodeticHeightP;

        if (typeof mesh !== 'undefined' && typeof mesh.attributes !== 'undefined' && typeof mesh.attributes.position !== 'undefined') {
            var positions = mesh.attributes.position.values;
            var length = positions.length / 2;

            for ( var i = 0; i < length; i += 3) {
                Cartesian3.fromArray(positions, i, p);

                ellipsoid.scaleToGeodeticSurface(p, p);
                ellipsoid.geodeticSurfaceNormal(p, n1);

                Cartesian3.multiplyByScalar(n1, maxHeight, n2);
                Cartesian3.add(p, n2, n2);
                positions[i] = n2.x;
                positions[i + 1] = n2.y;
                positions[i + 2] = n2.z;

                Cartesian3.multiplyByScalar(n1, minHeight, n2);
                Cartesian3.add(p, n2, n2);
                positions[i + length] = n2.x;
                positions[i + 1 + length] = n2.y;
                positions[i + 2 + length] = n2.z;
            }
        }
        return mesh;
    }

    function scaleCartesiansToGeodeticHeight(positions, height, ellipsoid) {
        ellipsoid = defaultValue(ellipsoid, Ellipsoid.WGS84);

        var n = scaleToGeodeticHeightN1;

        height = defaultValue(height, 0.0);
        var scaledPositions = new Array(positions.length);
        if (typeof positions !== 'undefined') {
            var length = positions.length;

            for ( var i = 0; i < length; i ++) {
                var p = positions[i].clone();

                ellipsoid.scaleToGeodeticSurface(p, p);
                ellipsoid.geodeticSurfaceNormal(p, n);
                Cartesian3.multiplyByScalar(n, height, n);
                Cartesian3.add(p, n, p);

                scaledPositions[i] = p;
            }
        }

        return scaledPositions;
    }

    var distanceScratch = new Cartesian3();
    function getPointAtDistance(p0, p1, distance, length) {
        distanceScratch = p1.subtract(p0, distanceScratch);
        distanceScratch = distanceScratch.multiplyByScalar(distance/length, distanceScratch);
        distanceScratch = p0.add(distanceScratch, distanceScratch);
        return [distanceScratch.x, distanceScratch.y, distanceScratch.z];
    }

    function subdivideLine(p0, p1, granularity) {
        var length = Cartesian3.distance(p0, p1);
        var angleBetween = Cartesian3.angleBetween(p0, p1);
        var n = angleBetween/granularity;
        var countDivide = Math.ceil(Math.log(n)/Math.log(2));
        if (countDivide < 1) {
            countDivide = 0;
        }
        var numVertices = Math.pow(2, countDivide);

        var distanceBetweenVertices = length / numVertices;

        var positions = new Array(numVertices * 3);
        var index = 0;
        positions[index++] = p0.x;
        positions[index++] = p0.y;
        positions[index++] = p0.z;
        for (var i = 1; i < numVertices; i++) {
            var p = getPointAtDistance(p0, p1, i*distanceBetweenVertices, length);
            positions[index++] = p[0];
            positions[index++] = p[1];
            positions[index++] = p[2];
        }
        positions[index++] = p1.x;
        positions[index++] = p1.y;
        positions[index++] = p1.z;

        return positions;
    }

    var createGeometryFromPositionsPositions = [];
    function createGeometryFromPositionsExtruded(ellipsoid, positions, granularity, hierarchy) {
        var cleanedPositions = PolygonPipeline.removeDuplicates(positions);
        if (cleanedPositions.length < 3) {
            // Duplicate positions result in not enough positions to form a polygon.
            return undefined;
        }
        var geos = {};
        var tangentPlane = EllipsoidTangentPlane.fromPoints(cleanedPositions, ellipsoid);
        var positions2D = tangentPlane.projectPointsOntoPlane(cleanedPositions, createGeometryFromPositionsPositions);

        var originalWindingOrder = PolygonPipeline.computeWindingOrder2D(positions2D);
        if (originalWindingOrder === WindingOrder.CLOCKWISE) {
            positions2D.reverse();
            cleanedPositions.reverse();
        }

        var edgePoints = cleanedPositions;

        var indices = PolygonPipeline.earClip2D(positions2D);

        var topAndBottomGeo = PolygonPipeline.computeSubdivision(cleanedPositions, indices, granularity);
        indices = topAndBottomGeo.indices;
        var topBottomPositions = topAndBottomGeo.attributes.position.values;
        var length = topBottomPositions.length/3;
        var newIndices = IndexDatatype.createTypedArray(length*2, indices.length*2);
        newIndices.set(indices);
        var ilength = indices.length;
        topBottomPositions = topBottomPositions.concat(topBottomPositions);
        var i;
        for (i = 0 ; i < ilength; i += 3) {
            var i0 = newIndices[i] + length;
            var i1 = newIndices[i + 1] + length;
            var i2 = newIndices[i + 2] + length;

            newIndices[i + ilength] = i2;
            newIndices[i + 1 + ilength] = i1;
            newIndices[i + 2 + ilength] = i0;
        }
        topAndBottomGeo.indices = newIndices;
        topAndBottomGeo.attributes.position.values = topBottomPositions;

        geos.topAndBottom = new GeometryInstance({
            geometry : topAndBottomGeo
        });

        var edgePositions = [];
        var subdividedEdge;
        var edgeIndex;
        var UL, UR, LL, LR;

        if (typeof hierarchy !== 'undefined') {
            geos.walls = [];
            var outerRing = hierarchy.outerRing;
            var windingOrder = PolygonPipeline.computeWindingOrder2D(outerRing);
            if (windingOrder === WindingOrder.CLOCKWISE) {
                outerRing.reverse();
            }

            length = outerRing.length;
            for (i = 0; i < length; i++) {
                subdividedEdge = subdivideLine(outerRing[i], outerRing[(i+1)%length], granularity);
                edgePositions = edgePositions.concat(subdividedEdge);
            }
            edgePositions = edgePositions.concat(edgePositions);
            length = edgePositions.length;
            indices = IndexDatatype.createTypedArray(length/3, length - outerRing.length*6);
            edgeIndex = 0;
            length /= 6;
            for (i = 0 ; i < length; i++) {
                UL = i;
                UR = UL + 1;
                p1 = Cartesian3.fromArray(edgePositions, UL*3, p1);
                p2 = Cartesian3.fromArray(edgePositions, UR*3, p2);
                if (Cartesian3.equalsEpsilon(p1, p2, CesiumMath.EPSILON6)) {
                    continue;
                }
                LL = UL + length;
                LR = LL + 1;
                indices[edgeIndex++] = UL;
                indices[edgeIndex++] = LL;
                indices[edgeIndex++] = UR;
                indices[edgeIndex++] = UR;
                indices[edgeIndex++] = LL;
                indices[edgeIndex++] = LR;
            }

            var wallGeo = new Geometry({
                attributes : {
                    position : new GeometryAttribute({
                        componentDatatype : ComponentDatatype.DOUBLE,
                        componentsPerAttribute : 3,
                        values : edgePositions
                    })
                },
                indices : indices,
                primitiveType : PrimitiveType.TRIANGLES
            });

            geos.walls.push(new GeometryInstance({
                geometry: wallGeo
            }));

            var holes = hierarchy.holes;
            for (i = 0; i < holes.length; i++) {
                edgePositions = [];
                var j;
                var hole = holes[i];
                windingOrder = PolygonPipeline.computeWindingOrder2D(hole);
                if (windingOrder !== WindingOrder.CLOCKWISE) {
                    hole = hole.reverse();
                }
                length = hole.length;
                for (j = 0; j < length; j++) {
                    subdividedEdge = subdivideLine(hole[j], hole[(j+1)%length], granularity);
                    edgePositions = edgePositions.concat(subdividedEdge);
                }
                edgePositions = edgePositions.concat(edgePositions);
                length = edgePositions.length;
                indices = IndexDatatype.createTypedArray(length/3, length - hole.length*6);
                length /= 6;
                edgeIndex = 0;
                for (j = 0 ; j < length; j++) {
                    UL = j;
                    UR = UL + 1;
                    p1 = Cartesian3.fromArray(edgePositions, UL*3, p1);
                    p2 = Cartesian3.fromArray(edgePositions, UR*3, p2);
                    if (Cartesian3.equalsEpsilon(p1, p2, CesiumMath.EPSILON6)) {
                        continue;
                    }
                    LL = UL + length;
                    LR = LL + 1;
                    indices[edgeIndex++] = UL;
                    indices[edgeIndex++] = LL;
                    indices[edgeIndex++] = UR;
                    indices[edgeIndex++] = UR;
                    indices[edgeIndex++] = LL;
                    indices[edgeIndex++] = LR;
                }

                wallGeo = new Geometry({
                    attributes : {
                        position : new GeometryAttribute({
                            componentDatatype : ComponentDatatype.DOUBLE,
                            componentsPerAttribute : 3,
                            values : edgePositions
                        })
                    },
                    indices : indices,
                    primitiveType : PrimitiveType.TRIANGLES
                });
                geos.walls.push(new GeometryInstance({
                    geometry: wallGeo
                }));
            }
        } else {
            length = edgePoints.length;
            for (i = 0; i < length; i++) {
                subdividedEdge = subdivideLine(edgePoints[i], edgePoints[(i+1)%length], granularity);
                edgePositions = edgePositions.concat(subdividedEdge);
            }
            edgePositions = edgePositions.concat(edgePositions);
            length = edgePositions.length;
            indices = IndexDatatype.createTypedArray(length/3, length - edgePoints.length*6);
            length /= 6;
            edgeIndex = 0;
            for (i = 0 ; i < length; i++) {
                UL = i;
                UR = UL + 1;
                p1 = Cartesian3.fromArray(edgePositions, UL*3, p1);
                p2 = Cartesian3.fromArray(edgePositions, UR*3, p2);
                if (Cartesian3.equalsEpsilon(p1, p2, CesiumMath.EPSILON6)) {
                    continue;
                }
                LL = UL + length;
                LR = LL + 1;
                indices[edgeIndex++] = UL;
                indices[edgeIndex++] = LL;
                indices[edgeIndex++] = UR;
                indices[edgeIndex++] = UR;
                indices[edgeIndex++] = LL;
                indices[edgeIndex++] = LR;
            }
            var wallsGeo = new Geometry({
                attributes : {
                    position : new GeometryAttribute({
                        componentDatatype : ComponentDatatype.DOUBLE,
                        componentsPerAttribute : 3,
                        values : edgePositions
                    })
                },
                indices : indices,
                primitiveType : PrimitiveType.TRIANGLES
            });

            geos.walls = new GeometryInstance({
                geometry: wallsGeo
            });
        }
        return geos;
    }

    function createGeometryFromPositions(ellipsoid, positions, granularity) {
        var cleanedPositions = PolygonPipeline.removeDuplicates(positions);
        if (cleanedPositions.length < 3) {
            throw new DeveloperError('Duplicate positions result in not enough positions to form a polygon.');
        }

        var tangentPlane = EllipsoidTangentPlane.fromPoints(cleanedPositions, ellipsoid);
        var positions2D = tangentPlane.projectPointsOntoPlane(cleanedPositions, createGeometryFromPositionsPositions);

        var originalWindingOrder = PolygonPipeline.computeWindingOrder2D(positions2D);
        if (originalWindingOrder === WindingOrder.CLOCKWISE) {
            positions2D.reverse();
            cleanedPositions.reverse();
        }

        var indices = PolygonPipeline.earClip2D(positions2D);
        var geometry = PolygonPipeline.computeSubdivision(cleanedPositions, indices, granularity);
        geometry.attributes.position.values = new Float64Array(geometry.attributes.position.values);
        return new GeometryInstance({
            geometry : geometry
        });
    }

    /**
     * Computes vertices and indices for a polygon on the ellipsoid. The polygon is either defined
     * by an array of Cartesian points, or a polygon hierarchy.
     *
     * @alias PolygonGeometry
     * @constructor
     *
     * @param {Object} options.polygonHierarchy A polygon hierarchy that can include holes.
     * @param {Number} [options.height=0.0] The height of the polygon.
     * @param {VertexFormat} [options.vertexFormat=VertexFormat.DEFAULT] The vertex attributes to be computed.
     * @param {Number} [options.stRotation=0.0] The rotation of the texture coordiantes, in radians. A positive rotation is counter-clockwise.
     * @param {Ellipsoid} [options.ellipsoid=Ellipsoid.WGS84] The ellipsoid to be used as a reference.
<<<<<<< HEAD
     * @param {Number} [options.granularity=CesiumMath.toRadians(1.0)] The distance, in radians, between each latitude and longitude. Determines the number of positions in the buffer.
     * @param {Number} [options.extrudedHeight] Height of extruded surface
=======
     * @param {Number} [options.granularity=CesiumMath.RADIANS_PER_DEGREE] The distance, in radians, between each latitude and longitude. Determines the number of positions in the buffer.
     *
     * @exception {DeveloperError} polygonHierarchy is required.
>>>>>>> 164288fa
     * @exception {DeveloperError} At least three positions are required.
     * @exception {DeveloperError} Duplicate positions result in not enough positions to form a polygon.
     *
     * @example
     * // create a polygon from points
     * var geometry = new PolygonGeometry({
     *     polygonHierarchy : {
     *         positions : ellipsoid.cartographicArrayToCartesianArray([
     *             Cartographic.fromDegrees(-72.0, 40.0),
     *             Cartographic.fromDegrees(-70.0, 35.0),
     *             Cartographic.fromDegrees(-75.0, 30.0),
     *             Cartographic.fromDegrees(-70.0, 30.0),
     *             Cartographic.fromDegrees(-68.0, 40.0)
     *         ])
     *     }
     * });
     *
     * // create a nested polygon with holes
     * var geometryWithHole = new PolygonGeometry({
     *     polygonHierarchy : {
     *         positions : ellipsoid.cartographicArrayToCartesianArray([
     *             Cartographic.fromDegrees(-109.0, 30.0),
     *             Cartographic.fromDegrees(-95.0, 30.0),
     *             Cartographic.fromDegrees(-95.0, 40.0),
     *             Cartographic.fromDegrees(-109.0, 40.0)
     *         ]),
     *         holes : [{
     *             positions : ellipsoid.cartographicArrayToCartesianArray([
     *                 Cartographic.fromDegrees(-107.0, 31.0),
     *                 Cartographic.fromDegrees(-107.0, 39.0),
     *                 Cartographic.fromDegrees(-97.0, 39.0),
     *                 Cartographic.fromDegrees(-97.0, 31.0)
     *             ]),
     *             holes : [{
     *                 positions : ellipsoid.cartographicArrayToCartesianArray([
     *                     Cartographic.fromDegrees(-105.0, 33.0),
     *                     Cartographic.fromDegrees(-99.0, 33.0),
     *                     Cartographic.fromDegrees(-99.0, 37.0),
     *                     Cartographic.fromDegrees(-105.0, 37.0)
     *                     ]),
     *                 holes : [{
     *                     positions : ellipsoid.cartographicArrayToCartesianArray([
     *                         Cartographic.fromDegrees(-103.0, 34.0),
     *                         Cartographic.fromDegrees(-101.0, 34.0),
     *                         Cartographic.fromDegrees(-101.0, 36.0),
     *                         Cartographic.fromDegrees(-103.0, 36.0)
     *                     ])
     *                 }]
     *              }]
     *         }]
     *     }
     * });
     *
     * //create extruded polygon
     * var geometry = new Cesium.PolygonGeometry({
     *     positions : ellipsoid.cartographicArrayToCartesianArray([
     *         Cesium.Cartographic.fromDegrees(-72.0, 40.0),
     *         Cesium.Cartographic.fromDegrees(-70.0, 35.0),
     *         Cesium.Cartographic.fromDegrees(-75.0, 30.0),
     *         Cesium.Cartographic.fromDegrees(-70.0, 30.0),
     *         Cesium.Cartographic.fromDegrees(-68.0, 40.0)
     *     ]),
     *     extrudedHeight: 300000
     * });
     *
     */
    var PolygonGeometry = function(options) {
        options = defaultValue(options, defaultValue.EMPTY_OBJECT);

        var vertexFormat = defaultValue(options.vertexFormat, VertexFormat.DEFAULT);
        var ellipsoid = defaultValue(options.ellipsoid, Ellipsoid.WGS84);
        var granularity = defaultValue(options.granularity, CesiumMath.RADIANS_PER_DEGREE);
        var stRotation = defaultValue(options.stRotation, 0.0);
        var height = defaultValue(options.height, 0.0);
        var extrudedHeight = defaultValue(options.extrudedHeight, height);
        var extrude = (height !== extrudedHeight);
        if (extrude) {
            var h = extrudedHeight;
            extrudedHeight = Math.min(h, height);
            height = Math.max(h, height);
        }

        var polygonHierarchy = options.polygonHierarchy;
        if (typeof polygonHierarchy === 'undefined') {
            throw new DeveloperError('options.polygonHierarchy is required.');
        }

<<<<<<< HEAD
        var geometries = [];
        var geometry;
        var boundingSphere;
        var i;
        var walls;
        var topAndBottom;
        var outerPositions;
        var computeAttributes = (vertexFormat.st || vertexFormat.normal || vertexFormat.tangent || vertexFormat.binormal);

        if (typeof positions !== 'undefined') {
            // create from positions
            outerPositions = positions;
            boundingSphere = BoundingSphere.fromPoints(positions);
            if (extrude) {
                geometry = createGeometryFromPositionsExtruded(ellipsoid, positions, granularity);
                if (typeof geometry !== 'undefined') {
                    walls = geometry.walls;
                    topAndBottom = geometry.topAndBottom;
                    walls.geometry = scaleToGeodeticHeightExtruded(walls.geometry, height, extrudedHeight, ellipsoid);
                    topAndBottom.geometry = scaleToGeodeticHeightExtruded(topAndBottom.geometry, height, extrudedHeight, ellipsoid);
                    if (computeAttributes) {
                        walls.geometry = computeWallAttributes(vertexFormat, walls.geometry, outerPositions, ellipsoid, stRotation);
                        topAndBottom.geometry = computeTopBottomAttributes(vertexFormat, topAndBottom.geometry, outerPositions, ellipsoid, stRotation, true, true);
                    }
                    geometries.push(walls, topAndBottom);
                }
            } else {
                geometry = createGeometryFromPositions(ellipsoid, positions, granularity);
                if (typeof geometry !== 'undefined') {
                    geometry.geometry = PolygonPipeline.scaleToGeodeticHeight(geometry.geometry, height, ellipsoid);

                    if (computeAttributes) {
                        geometry.geometry = computeTopBottomAttributes(vertexFormat, geometry.geometry, outerPositions, ellipsoid, stRotation, true, false);
                    }

                    geometries.push(geometry);
                }
            }
        } else if (typeof polygonHierarchy !== 'undefined') {
            // create from a polygon hierarchy
            // Algorithm adapted from http://www.geometrictools.com/Documentation/TriangulationByEarClipping.pdf
            var polygons = [];
            var queue = new Queue();
            queue.enqueue(polygonHierarchy);
            polygonHierarchy = [];
            while (queue.length !== 0) {
                var outerNode = queue.dequeue();
                var outerRing = outerNode.positions;

                if (outerRing.length < 3) {
                    throw new DeveloperError('At least three positions are required.');
                }

                var numChildren = outerNode.holes ? outerNode.holes.length : 0;
                if (numChildren === 0) {
                    // The outer polygon is a simple polygon with no nested inner polygon.
                    polygonHierarchy.push({
                        outerRing: outerRing,
                        holes: []
                    });
                    polygons.push(outerNode.positions);
                } else {
                    // The outer polygon contains inner polygons
                    var holes = [];
                    for (i = 0; i < numChildren; i++) {
                        var hole = outerNode.holes[i];
                        holes.push(hole.positions);

                        var numGrandchildren = 0;
                        if (typeof hole.holes !== 'undefined') {
                            numGrandchildren = hole.holes.length;
                        }

                        for (var j = 0; j < numGrandchildren; j++) {
                            queue.enqueue(hole.holes[j]);
                        }
                    }
                    polygonHierarchy.push({
                        outerRing: outerRing,
                        holes: holes
                    });
                    var combinedPolygon = PolygonPipeline.eliminateHoles(outerRing, holes);
                    polygons.push(combinedPolygon);
=======
        // create from a polygon hierarchy
        // Algorithm adapted from http://www.geometrictools.com/Documentation/TriangulationByEarClipping.pdf
        var polygons = [];
        var queue = new Queue();
        queue.enqueue(polygonHierarchy);

        var i;

        while (queue.length !== 0) {
            var outerNode = queue.dequeue();
            var outerRing = outerNode.positions;

            if (outerRing.length < 3) {
                throw new DeveloperError('At least three positions are required.');
            }

            var numChildren = outerNode.holes ? outerNode.holes.length : 0;
            if (numChildren === 0) {
                // The outer polygon is a simple polygon with no nested inner polygon.
                polygons.push(outerNode.positions);
            } else {
                // The outer polygon contains inner polygons
                var holes = [];
                for (i = 0; i < numChildren; i++) {
                    var hole = outerNode.holes[i];
                    holes.push(hole.positions);

                    var numGrandchildren = 0;
                    if (typeof hole.holes !== 'undefined') {
                        numGrandchildren = hole.holes.length;
                    }

                    for (var j = 0; j < numGrandchildren; j++) {
                        queue.enqueue(hole.holes[j]);
                    }
>>>>>>> 164288fa
                }
                var combinedPolygon = PolygonPipeline.eliminateHoles(outerRing, holes);
                polygons.push(combinedPolygon);
            }
        }

<<<<<<< HEAD
            outerPositions =  polygons[0];

            // The bounding volume is just around the boundary points, so there could be cases for
            // contrived polygons on contrived ellipsoids - very oblate ones - where the bounding
            // volume doesn't cover the polygon.
            boundingSphere = BoundingSphere.fromPoints(outerPositions);

            for (i = 0; i < polygons.length; i++) {
                if (extrude) {
                    geometry = createGeometryFromPositionsExtruded(ellipsoid, polygons[i], granularity, polygonHierarchy[i]);
                    if (typeof geometry !== 'undefined') {
                        topAndBottom = geometry.topAndBottom;
                        topAndBottom.geometry = scaleToGeodeticHeightExtruded(topAndBottom.geometry, height, extrudedHeight, ellipsoid);
                        if (computeAttributes) {
                            topAndBottom.geometry = computeTopBottomAttributes(vertexFormat, topAndBottom.geometry, outerPositions, ellipsoid, stRotation, true, true);
                        }
                        geometries.push(topAndBottom);

                        walls = geometry.walls;
                        for (var k = 0; k < walls.length; k++) {
                            var wall = walls[k];
                            wall.geometry = scaleToGeodeticHeightExtruded(wall.geometry, height, extrudedHeight, ellipsoid);
                            if (computeAttributes) {
                                wall.geometry = computeWallAttributes(vertexFormat, wall.geometry, outerPositions, ellipsoid, stRotation);
                            }
                            geometries.push(wall);
                        }
                    }
                } else {
                    geometry = createGeometryFromPositions(ellipsoid, polygons[i], granularity);
                    if (typeof geometry !== 'undefined') {
                        geometry.geometry = PolygonPipeline.scaleToGeodeticHeight(geometry.geometry, height, ellipsoid);
                        if (computeAttributes) {
                            geometry.geometry = computeTopBottomAttributes(vertexFormat, geometry.geometry, outerPositions, ellipsoid, stRotation, true, false);
                        }
                        geometries.push(geometry);
                    }
                }
=======
        var outerPositions =  polygons[0];
        // The bounding volume is just around the boundary points, so there could be cases for
        // contrived polygons on contrived ellipsoids - very oblate ones - where the bounding
        // volume doesn't cover the polygon.
        var boundingSphere = BoundingSphere.fromPoints(outerPositions);

        var geometry;
        var geometries = [];
        for (var k = 0; k < polygons.length; k++) {
            geometry = createGeometryFromPositions(ellipsoid, polygons[k], granularity);
            if (typeof geometry !== 'undefined') {
                geometries.push(geometry);
>>>>>>> 164288fa
            }
        }

        geometry = GeometryPipeline.combine(geometries);

        var center = boundingSphere.center;
        var mag = center.magnitude();
        scratchPosition = ellipsoid.geodeticSurfaceNormal(center, scratchPosition);
        center = Cartesian3.multiplyByScalar(scratchPosition, mag + height, center);

        if (extrude) {
            scratchBoundingSphere = boundingSphere.clone(scratchBoundingSphere);
            center = scratchBoundingSphere.center;
            center = Cartesian3.multiplyByScalar(scratchPosition, mag + extrudedHeight, center);
            boundingSphere = BoundingSphere.union(boundingSphere, scratchBoundingSphere, boundingSphere);
        }

        var attributes = geometry.attributes;

        if (!vertexFormat.position) {
            delete attributes.position;
        }

        /**
         * An object containing {@link GeometryAttribute} properties named after each of the
         * <code>true</code> values of the {@link VertexFormat} option.
         *
         * @type Object
         *
         * @see Geometry#attributes
         */
        this.attributes = new GeometryAttributes(attributes);

        /**
         * Index data that - along with {@link Geometry#primitiveType} - determines the primitives in the geometry.
         *
         * @type Array
         */
        this.indices = geometry.indices;

        /**
         * The type of primitives in the geometry.  For this geometry, it is {@link PrimitiveType.TRIANGLES}.
         *
         * @type PrimitiveType
         */
        this.primitiveType = geometry.primitiveType;

        /**
         * A tight-fitting bounding sphere that encloses the vertices of the geometry.
         *
         * @type BoundingSphere
         */
        this.boundingSphere = boundingSphere;
    };

    /**
     * Creates a polygon from an array of positions.
     *
     * @memberof PolygonGeometry
     *
     * @param {Array} options.positions An array of positions that defined the corner points of the polygon.
     * @param {Number} [options.height=0.0] The height of the polygon.
     * @param {VertexFormat} [options.vertexFormat=VertexFormat.DEFAULT] The vertex attributes to be computed.
     * @param {Number} [options.stRotation=0.0] The rotation of the texture coordiantes, in radians. A positive rotation is counter-clockwise.
     * @param {Ellipsoid} [options.ellipsoid=Ellipsoid.WGS84] The ellipsoid to be used as a reference.
     * @param {Number} [options.granularity=CesiumMath.RADIANS_PER_DEGREE] The distance, in radians, between each latitude and longitude. Determines the number of positions in the buffer.
     *
     * @exception {DeveloperError} options.positions is required.
     * @exception {DeveloperError} At least three positions are required.
     * @exception {DeveloperError} Duplicate positions result in not enough positions to form a polygon.
     *
     * @example
     * // create a polygon from points
     * var geometry = new PolygonGeometry({
     *     positions : ellipsoid.cartographicArrayToCartesianArray([
     *         Cartographic.fromDegrees(-72.0, 40.0),
     *         Cartographic.fromDegrees(-70.0, 35.0),
     *         Cartographic.fromDegrees(-75.0, 30.0),
     *         Cartographic.fromDegrees(-70.0, 30.0),
     *         Cartographic.fromDegrees(-68.0, 40.0)
     *     ])
     * });
     */
    PolygonGeometry.fromPositions = function(options) {
        options = defaultValue(options, defaultValue.EMPTY_OBJECT);

        if (typeof options.positions === 'undefined') {
            throw new DeveloperError('options.positions is required.');
        }

        var newOptions = {
            polygonHierarchy : {
                positions : options.positions
            },
            height : options.height,
            vertexFormat : options.vertexFormat,
            stRotation : options.stRotation,
            ellipsoid : options.ellipsoid,
            granularity : options.granularity
        };
        return new PolygonGeometry(newOptions);
    };

    return PolygonGeometry;
});
<|MERGE_RESOLUTION|>--- conflicted
+++ resolved
@@ -736,34 +736,28 @@
      * @alias PolygonGeometry
      * @constructor
      *
-     * @param {Object} options.polygonHierarchy A polygon hierarchy that can include holes.
+     * @param {Array} [options.positions] An array of positions that defined the corner points of the polygon.
+     * @param {Object} [options.polygonHierarchy] A polygon hierarchy that can include holes.
      * @param {Number} [options.height=0.0] The height of the polygon.
      * @param {VertexFormat} [options.vertexFormat=VertexFormat.DEFAULT] The vertex attributes to be computed.
      * @param {Number} [options.stRotation=0.0] The rotation of the texture coordiantes, in radians. A positive rotation is counter-clockwise.
      * @param {Ellipsoid} [options.ellipsoid=Ellipsoid.WGS84] The ellipsoid to be used as a reference.
-<<<<<<< HEAD
      * @param {Number} [options.granularity=CesiumMath.toRadians(1.0)] The distance, in radians, between each latitude and longitude. Determines the number of positions in the buffer.
      * @param {Number} [options.extrudedHeight] Height of extruded surface
-=======
-     * @param {Number} [options.granularity=CesiumMath.RADIANS_PER_DEGREE] The distance, in radians, between each latitude and longitude. Determines the number of positions in the buffer.
-     *
-     * @exception {DeveloperError} polygonHierarchy is required.
->>>>>>> 164288fa
      * @exception {DeveloperError} At least three positions are required.
+     * @exception {DeveloperError} positions or polygonHierarchy must be supplied.
      * @exception {DeveloperError} Duplicate positions result in not enough positions to form a polygon.
      *
      * @example
      * // create a polygon from points
      * var geometry = new PolygonGeometry({
-     *     polygonHierarchy : {
-     *         positions : ellipsoid.cartographicArrayToCartesianArray([
-     *             Cartographic.fromDegrees(-72.0, 40.0),
-     *             Cartographic.fromDegrees(-70.0, 35.0),
-     *             Cartographic.fromDegrees(-75.0, 30.0),
-     *             Cartographic.fromDegrees(-70.0, 30.0),
-     *             Cartographic.fromDegrees(-68.0, 40.0)
-     *         ])
-     *     }
+     *     positions : ellipsoid.cartographicArrayToCartesianArray([
+     *         Cartographic.fromDegrees(-72.0, 40.0),
+     *         Cartographic.fromDegrees(-70.0, 35.0),
+     *         Cartographic.fromDegrees(-75.0, 30.0),
+     *         Cartographic.fromDegrees(-70.0, 30.0),
+     *         Cartographic.fromDegrees(-68.0, 40.0)
+     *     ])
      * });
      *
      * // create a nested polygon with holes
@@ -820,7 +814,7 @@
 
         var vertexFormat = defaultValue(options.vertexFormat, VertexFormat.DEFAULT);
         var ellipsoid = defaultValue(options.ellipsoid, Ellipsoid.WGS84);
-        var granularity = defaultValue(options.granularity, CesiumMath.RADIANS_PER_DEGREE);
+        var granularity = defaultValue(options.granularity, CesiumMath.toRadians(1.0));
         var stRotation = defaultValue(options.stRotation, 0.0);
         var height = defaultValue(options.height, 0.0);
         var extrudedHeight = defaultValue(options.extrudedHeight, height);
@@ -836,17 +830,16 @@
             throw new DeveloperError('options.polygonHierarchy is required.');
         }
 
-<<<<<<< HEAD
-        var geometries = [];
-        var geometry;
+//        var geometries = [];
+  //      var geometry;
         var boundingSphere;
-        var i;
+      //  var i;
         var walls;
         var topAndBottom;
         var outerPositions;
         var computeAttributes = (vertexFormat.st || vertexFormat.normal || vertexFormat.tangent || vertexFormat.binormal);
 
-        if (typeof positions !== 'undefined') {
+/*        if (typeof positions !== 'undefined') {
             // create from positions
             outerPositions = positions;
             boundingSphere = BoundingSphere.fromPoints(positions);
@@ -875,60 +868,16 @@
                     geometries.push(geometry);
                 }
             }
-        } else if (typeof polygonHierarchy !== 'undefined') {
-            // create from a polygon hierarchy
-            // Algorithm adapted from http://www.geometrictools.com/Documentation/TriangulationByEarClipping.pdf
-            var polygons = [];
-            var queue = new Queue();
-            queue.enqueue(polygonHierarchy);
-            polygonHierarchy = [];
-            while (queue.length !== 0) {
-                var outerNode = queue.dequeue();
-                var outerRing = outerNode.positions;
-
-                if (outerRing.length < 3) {
-                    throw new DeveloperError('At least three positions are required.');
-                }
-
-                var numChildren = outerNode.holes ? outerNode.holes.length : 0;
-                if (numChildren === 0) {
-                    // The outer polygon is a simple polygon with no nested inner polygon.
-                    polygonHierarchy.push({
-                        outerRing: outerRing,
-                        holes: []
-                    });
-                    polygons.push(outerNode.positions);
-                } else {
-                    // The outer polygon contains inner polygons
-                    var holes = [];
-                    for (i = 0; i < numChildren; i++) {
-                        var hole = outerNode.holes[i];
-                        holes.push(hole.positions);
-
-                        var numGrandchildren = 0;
-                        if (typeof hole.holes !== 'undefined') {
-                            numGrandchildren = hole.holes.length;
-                        }
-
-                        for (var j = 0; j < numGrandchildren; j++) {
-                            queue.enqueue(hole.holes[j]);
-                        }
-                    }
-                    polygonHierarchy.push({
-                        outerRing: outerRing,
-                        holes: holes
-                    });
-                    var combinedPolygon = PolygonPipeline.eliminateHoles(outerRing, holes);
-                    polygons.push(combinedPolygon);
-=======
+        } else if (typeof polygonHierarchy !== 'undefined') {*/
+
+
         // create from a polygon hierarchy
         // Algorithm adapted from http://www.geometrictools.com/Documentation/TriangulationByEarClipping.pdf
         var polygons = [];
         var queue = new Queue();
         queue.enqueue(polygonHierarchy);
-
+        polygonHierarchy = [];
         var i;
-
         while (queue.length !== 0) {
             var outerNode = queue.dequeue();
             var outerRing = outerNode.positions;
@@ -940,6 +889,10 @@
             var numChildren = outerNode.holes ? outerNode.holes.length : 0;
             if (numChildren === 0) {
                 // The outer polygon is a simple polygon with no nested inner polygon.
+                polygonHierarchy.push({
+                    outerRing: outerRing,
+                    holes: []
+                });
                 polygons.push(outerNode.positions);
             } else {
                 // The outer polygon contains inner polygons
@@ -956,66 +909,55 @@
                     for (var j = 0; j < numGrandchildren; j++) {
                         queue.enqueue(hole.holes[j]);
                     }
->>>>>>> 164288fa
-                }
+                }
+                polygonHierarchy.push({
+                    outerRing: outerRing,
+                    holes: holes
+                });
                 var combinedPolygon = PolygonPipeline.eliminateHoles(outerRing, holes);
                 polygons.push(combinedPolygon);
             }
         }
 
-<<<<<<< HEAD
-            outerPositions =  polygons[0];
-
-            // The bounding volume is just around the boundary points, so there could be cases for
-            // contrived polygons on contrived ellipsoids - very oblate ones - where the bounding
-            // volume doesn't cover the polygon.
-            boundingSphere = BoundingSphere.fromPoints(outerPositions);
-
-            for (i = 0; i < polygons.length; i++) {
-                if (extrude) {
-                    geometry = createGeometryFromPositionsExtruded(ellipsoid, polygons[i], granularity, polygonHierarchy[i]);
-                    if (typeof geometry !== 'undefined') {
-                        topAndBottom = geometry.topAndBottom;
-                        topAndBottom.geometry = scaleToGeodeticHeightExtruded(topAndBottom.geometry, height, extrudedHeight, ellipsoid);
-                        if (computeAttributes) {
-                            topAndBottom.geometry = computeTopBottomAttributes(vertexFormat, topAndBottom.geometry, outerPositions, ellipsoid, stRotation, true, true);
-                        }
-                        geometries.push(topAndBottom);
-
-                        walls = geometry.walls;
-                        for (var k = 0; k < walls.length; k++) {
-                            var wall = walls[k];
-                            wall.geometry = scaleToGeodeticHeightExtruded(wall.geometry, height, extrudedHeight, ellipsoid);
-                            if (computeAttributes) {
-                                wall.geometry = computeWallAttributes(vertexFormat, wall.geometry, outerPositions, ellipsoid, stRotation);
-                            }
-                            geometries.push(wall);
-                        }
-                    }
-                } else {
-                    geometry = createGeometryFromPositions(ellipsoid, polygons[i], granularity);
-                    if (typeof geometry !== 'undefined') {
-                        geometry.geometry = PolygonPipeline.scaleToGeodeticHeight(geometry.geometry, height, ellipsoid);
-                        if (computeAttributes) {
-                            geometry.geometry = computeTopBottomAttributes(vertexFormat, geometry.geometry, outerPositions, ellipsoid, stRotation, true, false);
-                        }
-                        geometries.push(geometry);
-                    }
-                }
-=======
-        var outerPositions =  polygons[0];
+        outerPositions =  polygons[0];
         // The bounding volume is just around the boundary points, so there could be cases for
         // contrived polygons on contrived ellipsoids - very oblate ones - where the bounding
         // volume doesn't cover the polygon.
-        var boundingSphere = BoundingSphere.fromPoints(outerPositions);
+        boundingSphere = BoundingSphere.fromPoints(outerPositions);
 
         var geometry;
         var geometries = [];
-        for (var k = 0; k < polygons.length; k++) {
-            geometry = createGeometryFromPositions(ellipsoid, polygons[k], granularity);
-            if (typeof geometry !== 'undefined') {
-                geometries.push(geometry);
->>>>>>> 164288fa
+
+        for (i = 0; i < polygons.length; i++) {
+            if (extrude) {
+                geometry = createGeometryFromPositionsExtruded(ellipsoid, polygons[i], granularity, polygonHierarchy[i]);
+                if (typeof geometry !== 'undefined') {
+                    topAndBottom = geometry.topAndBottom;
+                    topAndBottom.geometry = scaleToGeodeticHeightExtruded(topAndBottom.geometry, height, extrudedHeight, ellipsoid);
+                    if (computeAttributes) {
+                        topAndBottom.geometry = computeTopBottomAttributes(vertexFormat, topAndBottom.geometry, outerPositions, ellipsoid, stRotation, true, true);
+                    }
+                    geometries.push(topAndBottom);
+
+                    walls = geometry.walls;
+                    for (var k = 0; k < walls.length; k++) {
+                        var wall = walls[k];
+                        wall.geometry = scaleToGeodeticHeightExtruded(wall.geometry, height, extrudedHeight, ellipsoid);
+                        if (computeAttributes) {
+                            wall.geometry = computeWallAttributes(vertexFormat, wall.geometry, outerPositions, ellipsoid, stRotation);
+                        }
+                        geometries.push(wall);
+                    }
+                }
+            } else {
+                geometry = createGeometryFromPositions(ellipsoid, polygons[i], granularity);
+                if (typeof geometry !== 'undefined') {
+                    geometry.geometry = PolygonPipeline.scaleToGeodeticHeight(geometry.geometry, height, ellipsoid);
+                    if (computeAttributes) {
+                        geometry.geometry = computeTopBottomAttributes(vertexFormat, geometry.geometry, outerPositions, ellipsoid, stRotation, true, false);
+                    }
+                    geometries.push(geometry);
+                }
             }
         }
 
@@ -1078,6 +1020,7 @@
      *
      * @param {Array} options.positions An array of positions that defined the corner points of the polygon.
      * @param {Number} [options.height=0.0] The height of the polygon.
+     * @param {Number} [options.extrudedHeight=0.0] The height of the polygon extrusion.
      * @param {VertexFormat} [options.vertexFormat=VertexFormat.DEFAULT] The vertex attributes to be computed.
      * @param {Number} [options.stRotation=0.0] The rotation of the texture coordiantes, in radians. A positive rotation is counter-clockwise.
      * @param {Ellipsoid} [options.ellipsoid=Ellipsoid.WGS84] The ellipsoid to be used as a reference.
@@ -1111,6 +1054,7 @@
                 positions : options.positions
             },
             height : options.height,
+            extrudedHeight : options.extrudedHeight,
             vertexFormat : options.vertexFormat,
             stRotation : options.stRotation,
             ellipsoid : options.ellipsoid,
